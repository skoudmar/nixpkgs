# This module defines the global list of uids and gids.  We keep a
# central list to prevent id collissions.

{config, pkgs, ...}:

let

  options = {

    ids.uids = pkgs.lib.mkOption {
      description = ''
        The user IDs used in NixOS.
      '';
    };

    ids.gids = pkgs.lib.mkOption {
      description = ''
        The group IDs used in NixOS.
      '';
    };

  };

in

{
  require = options;

  ids.uids = {
    root = 0;
    nscd = 1;
    sshd = 2;
    ntp = 3;
    messagebus = 4; # D-Bus
    haldaemon = 5;
    nagios = 6;
    vsftpd = 7;
    ftp = 8;
    bitlbee = 9;
    avahi = 10;
    portmap = 11;
    atd = 12;
    zabbix = 13;
    postfix = 14;
    dovecot = 15;
    tomcat = 16;
    gnunetd = 17;
    pulseaudio = 22; # must match `pulseaudio' GID
    gpsd = 23;
    polkituser = 28;
    uptimed = 29;
    ddclient = 30;
    davfs2 = 31;
    privoxy = 32;
    osgi = 34;
    tor = 35;
    cups = 36;
    foldingAtHome = 37;
    sabnzbd = 38;
    kdm = 39;
    ghostOne = 40;
    git = 41;
    fourStore = 42;
    fourStoreEndpoint = 43;
    virtuoso = 44;
    rtkit = 45;
    dovecot2 = 46;
    dovenull2 = 47;
    unbound = 48;
    prayer = 49;
    mpd = 50;
    clamav = 51;
    fprot = 52;
    bind = 53;
    wwwrun = 54;
    spamd = 56;

    # When adding a uid, make sure it doesn't match an existing gid.

    nixbld = 30000; # start of range of uids
    nobody = 65534;
  };

  ids.gids = {
    root = 0;
    wheel = 1;
    kmem = 2;
    tty = 3;
    messagebus = 4; # D-Bus
    haldaemon = 5;
    disk = 6;
    vsftpd = 7;
    ftp = 8;
    bitlbee = 9;
    avahi = 10;
    portmap = 11;
    atd = 12;
    postfix = 13;
    postdrop = 14;
    dovecot = 15;
    audio = 17;
    floppy = 18;
    uucp = 19;
    lp = 20;
    tomcat = 21;
    pulseaudio = 22; # must match `pulseaudio' UID
    gpsd = 23;
    cdrom = 24;
    tape = 25;
    video = 26;
    dialout = 27;
    polkituser = 28;
    utmp = 29;
    davfs2 = 31;
    privoxy = 32;
    disnix = 33;
    osgi = 34;
    ghostOne = 40;
    git = 41;
    fourStore = 42;
    fourStoreEndpoint = 43;
    virtuoso = 44;
    dovecot2 = 46;
    prayer = 49;
    mpd = 50;
    clamav = 51;
    fprot = 52;
    wwwrun = 54;
    adm = 55;
<<<<<<< HEAD
=======
    spamd = 56;
    networkmanager = 57;
>>>>>>> 1084a8e0

    # When adding a gid, make sure it doesn't match an existing uid.

    users = 100;
    nixbld = 30000;
    nogroup = 65534;
  };

}<|MERGE_RESOLUTION|>--- conflicted
+++ resolved
@@ -127,11 +127,8 @@
     fprot = 52;
     wwwrun = 54;
     adm = 55;
-<<<<<<< HEAD
-=======
     spamd = 56;
     networkmanager = 57;
->>>>>>> 1084a8e0
 
     # When adding a gid, make sure it doesn't match an existing uid.
 
