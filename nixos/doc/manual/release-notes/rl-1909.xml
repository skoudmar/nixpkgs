<section xmlns="http://docbook.org/ns/docbook"
         xmlns:xlink="http://www.w3.org/1999/xlink"
         xmlns:xi="http://www.w3.org/2001/XInclude"
         version="5.0"
         xml:id="sec-release-19.09">
 <title>Release 19.09 (“Loris”, 2019/09/??)</title>

 <section xmlns="http://docbook.org/ns/docbook"
         xmlns:xlink="http://www.w3.org/1999/xlink"
         xmlns:xi="http://www.w3.org/2001/XInclude"
         version="5.0"
         xml:id="sec-release-19.09-highlights">
  <title>Highlights</title>

  <para>
   In addition to numerous new and upgraded packages, this release has the
   following highlights:
  </para>

  <itemizedlist>
   <listitem>
    <para>
     End of support is planned for end of April 2020, handing over to 20.03.
    </para>
   </listitem>
   <listitem>
    <para>
     PHP now defaults to PHP 7.3, updated from 7.2.
    </para>
   </listitem>
  </itemizedlist>
 </section>

 <section xmlns="http://docbook.org/ns/docbook"
         xmlns:xlink="http://www.w3.org/1999/xlink"
         xmlns:xi="http://www.w3.org/2001/XInclude"
         version="5.0"
         xml:id="sec-release-19.09-new-services">
  <title>New Services</title>

  <para>
   The following new services were added since the last release:
  </para>

 </section>

 <section xmlns="http://docbook.org/ns/docbook"
         xmlns:xlink="http://www.w3.org/1999/xlink"
         xmlns:xi="http://www.w3.org/2001/XInclude"
         version="5.0"
         xml:id="sec-release-19.09-incompatibilities">
  <title>Backward Incompatibilities</title>

  <para>
   When upgrading from a previous release, please be aware of the following
   incompatible changes:
  </para>

  <itemizedlist>
   <listitem>
    <para>
     Buildbot no longer supports Python 2, as support was dropped upstream in
     version 2.0.0. Configurations may need to be modified to make them
     compatible with Python 3.
    </para>
   </listitem>
   <listitem>
    <para>
     PostgreSQL now uses
     <filename class="directory">/run/postgresql</filename> as its socket
     directory instead of <filename class="directory">/tmp</filename>. So
     if you run an application like eg. Nextcloud, where you need to use
     the Unix socket path as the database host name, you need to change it
     accordingly.
    </para>
   </listitem>
   <listitem>
    <para>
      The options <option>services.prometheus.alertmanager.user</option> and
      <option>services.prometheus.alertmanager.group</option> have been removed
      because the alertmanager service is now using systemd's <link
      xlink:href="http://0pointer.net/blog/dynamic-users-with-systemd.html">
      DynamicUser mechanism</link> which obviates these options.
    </para>
   </listitem>
   <listitem>
    <para>
      The NetworkManager systemd unit was renamed back from network-manager.service to
      NetworkManager.service for better compatibility with other applications expecting this name.
      The same applies to ModemManager where modem-manager.service is now called ModemManager.service again.
    </para>
   </listitem>
   <listitem>
    <para>
      The <option>services.nzbget.configFile</option> and <option>services.nzbget.openFirewall</option>
      options were removed as they are managed internally by the nzbget. The
      <option>services.nzbget.dataDir</option> option hadn't actually been used by
      the module for some time and so was removed as cleanup.
    </para>
   </listitem>
   <listitem>
    <para>
      The <option>services.mysql.pidDir</option> option was removed, as it was only used by the wordpress
      apache-httpd service to wait for mysql to have started up.
      This can be accomplished by either describing a dependency on mysql.service (preferred)
      or waiting for the (hardcoded) <filename>/run/mysqld/mysql.sock</filename> file to appear.
    </para>
   </listitem>
   <listitem>
    <para>
      The <option>services.emby.enable</option> module has been removed, see
      <option>services.jellyfin.enable</option> instead for a free software fork of Emby.

      See the Jellyfin documentation:
      <link xlink:href="https://jellyfin.readthedocs.io/en/latest/administrator-docs/migrate-from-emby/">
        Migrating from Emby to Jellyfin
      </link>
    </para>
   </listitem>
   <listitem>
    <para>
     Since Bittorrent Sync was superseded by Resilio Sync in 2016, the
     <literal>bittorrentSync</literal>, <literal>bittorrentSync14</literal>,
     and <literal>bittorrentSync16</literal> packages have been removed in
     favor of <literal>resilio-sync</literal>.
    </para>
    <para>
     The corresponding module, <option>services.btsync</option> has been
     replaced by the <option>services.resilio</option> module.
    </para>
   </listitem>
   <listitem>
    <para>
      The limesurvey apache subservice was replaced with a full NixOS module.
      One can configure it using the <option>services.limesurvey.enable</option>
      and <option>services.limesurvey.virtualHost</option> options.
    </para>
   </listitem>
   <listitem>
     <para>
      The option <option>systemd.network.networks.&lt;name&gt;.routes.*.routeConfig.GatewayOnlink</option>
      was renamed to <option>systemd.network.networks.&lt;name&gt;.routes.*.routeConfig.GatewayOnLink</option>
      (capital <literal>L</literal>). This follows
      <link xlink:href="https://github.com/systemd/systemd/commit/9cb8c5593443d24c19e40bfd4fc06d672f8c554c">
        upstreams renaming
      </link> of the setting.
     </para>
   </listitem>
   <listitem>
    <para>
      As of this release the NixOps feature <literal>autoLuks</literal> is deprecated. It no longer works
      with our systemd version without manual intervention.
    </para>
    <para>
      Whenever the usage of the module is detected the evaluation will fail with a message
      explaining why and how to deal with the situation.
    </para>
    <para>
      A new knob named <literal>nixops.enableDeprecatedAutoLuks</literal>
      has been introduced to disable the eval failure and to acknowledge the notice was received and read.
      If you plan on using the feature please note that it might break with subsequent updates.
    </para>
    <para>
      Make sure you set the <literal>_netdev</literal> option for each of the file systems referring to block
      devices provided by the autoLuks module. Not doing this might render the system in a
      state where it doesn't boot anymore.
    </para>
    <para>
      If you are actively using the <literal>autoLuks</literal> module please let us know in
      <link xlink:href="https://github.com/NixOS/nixpkgs/issues/62211">issue #62211</link>.
    </para>
  </listitem>
  <listitem>
    <para>
      The setopt declarations will be evaluated at the end of <literal>/etc/zshrc</literal>, so any code in <xref linkend="opt-programs.zsh.interactiveShellInit" />,
      <xref linkend="opt-programs.zsh.loginShellInit" /> and <xref linkend="opt-programs.zsh.promptInit" /> may break if it relies on those options being set.
    </para>
   </listitem>
  </itemizedlist>
 </section>

 <section xmlns="http://docbook.org/ns/docbook"
         xmlns:xlink="http://www.w3.org/1999/xlink"
         xmlns:xi="http://www.w3.org/2001/XInclude"
         version="5.0"
         xml:id="sec-release-19.09-notable-changes">
  <title>Other Notable Changes</title>

  <itemizedlist>
   <listitem>
    <para>
     The <option>documentation</option> module gained an option named
     <option>documentation.nixos.includeAllModules</option> which makes the
     generated <citerefentry>
     <refentrytitle>configuration.nix</refentrytitle>
     <manvolnum>5</manvolnum></citerefentry> manual page include all options
     from all NixOS modules included in a given
     <literal>configuration.nix</literal> configuration file. Currently, it is
     set to <literal>false</literal> by default as enabling it frequently
     prevents evaluation. But the plan is to eventually have it set to
     <literal>true</literal> by default. Please set it to
     <literal>true</literal> now in your <literal>configuration.nix</literal>
     and fix all the bugs it uncovers.
    </para>
   </listitem>
   <listitem>
    <para>
     The <literal>vlc</literal> package gained support for Chromecast
     streaming, enabled by default. TCP port 8010 must be open for it to work,
     so something like <literal>networking.firewall.allowedTCPPorts = [ 8010
     ];</literal> may be required in your configuration. Also consider enabling
     <link xlink:href="https://nixos.wiki/wiki/Accelerated_Video_Playback">
     Accelerated Video Playback</link> for better transcoding performance.
    </para>
   </listitem>
   <listitem>
    <para>
     The following changes apply if the <literal>stateVersion</literal> is
     changed to 19.09 or higher. For <literal>stateVersion = "19.03"</literal>
     or lower the old behavior is preserved.
    </para>
    <itemizedlist>
     <listitem>
      <para>
       <literal>solr.package</literal> defaults to
       <literal>pkgs.solr_8</literal>.
      </para>
     </listitem>
    </itemizedlist>
   </listitem>
   <listitem>
    <para>
      The <literal>hunspellDicts.fr-any</literal> dictionary now ships with <literal>fr_FR.{aff,dic}</literal>
      which is linked to <literal>fr-toutesvariantes.{aff,dic}</literal>.
    </para>
  </listitem>
  <listitem>
    <para>
      The <literal>mysql</literal> service now runs as <literal>mysql</literal>
      user. Previously, systemd did execute it as root, and mysql dropped privileges
      itself.
      This includes <literal>ExecStartPre=</literal> and
      <literal>ExecStartPost=</literal> phases.
      To accomplish that, runtime and data directory setup was delegated to
      RuntimeDirectory and tmpfiles.
    </para>
   </listitem>
   <listitem>
    <para>
      With the upgrade to systemd version 242 the <literal>systemd-timesyncd</literal>
      service is no longer using <literal>DynamicUser=yes</literal>. In order for the
      upgrade to work we rely on an activation script to move the state from the old
      to the new directory. The older directory (prior <literal>19.09</literal>) was
      <literal>/var/lib/private/systemd/timesync</literal>.
    </para>
    <para>
      As long as the <literal>system.config.stateVersion</literal> is below
      <literal>19.09</literal> the state folder will migrated to its proper location
      (<literal>/var/lib/systemd/timesync</literal>), if required.
    </para>
  </listitem>
  <listitem>
    <para>
<<<<<<< HEAD
     The package <literal>avahi</literal> is now built to look up service
     definitions from <literal>/etc/avahi/services</literal> instead of its
     output directory in the nix store. Accordingly the module
     <option>avahi</option> now supports custom service definitions via
     <option>services.avahi.extraServiceFiles</option>, which are then placed
     in the aforementioned directory. See <citerefentry>
     <refentrytitle>avahi.service</refentrytitle><manvolnum>5</manvolnum>
     </citerefentry> for more information on custom service definitions.
=======
      Since version 0.1.19, <literal>cargo-vendor</literal> honors package
      includes that are specified in the <filename>Cargo.toml</filename>
      file of Rust crates. <literal>rustPlatform.buildRustPackage</literal> uses
      <literal>cargo-vendor</literal> to collect and build dependent crates.
      Since this change in <literal>cargo-vendor</literal> changes the set of
      vendored files for most Rust packages, the hash that use used to verify
      the dependencies, <literal>cargoSha256</literal>, also changes.
    </para>
    <para>
      The <literal>cargoSha256</literal> hashes of all in-tree derivations that
      use <literal>buildRustPackage</literal> have been updated to reflect this
      change. However, third-party derivations that use
      <literal>buildRustPackage</literal> may have to be updated as well.
    </para>
   </listitem>
   <listitem>
    <para>
      The default resample-method for PulseAudio has been changed from the upstream default <literal>speex-float-1</literal>
      to <literal>speex-float-5</literal>. Be aware that low-powered ARM-based and MIPS-based boards will struggle with this
      so you'll need to set <option>hardware.pulseaudio.daemon.config.resample-method</option> back to <literal>speex-float-1</literal>.
>>>>>>> 7184efb4
    </para>
   </listitem>
  </itemizedlist>
 </section>
</section><|MERGE_RESOLUTION|>--- conflicted
+++ resolved
@@ -261,7 +261,6 @@
   </listitem>
   <listitem>
     <para>
-<<<<<<< HEAD
      The package <literal>avahi</literal> is now built to look up service
      definitions from <literal>/etc/avahi/services</literal> instead of its
      output directory in the nix store. Accordingly the module
@@ -270,7 +269,6 @@
      in the aforementioned directory. See <citerefentry>
      <refentrytitle>avahi.service</refentrytitle><manvolnum>5</manvolnum>
      </citerefentry> for more information on custom service definitions.
-=======
       Since version 0.1.19, <literal>cargo-vendor</literal> honors package
       includes that are specified in the <filename>Cargo.toml</filename>
       file of Rust crates. <literal>rustPlatform.buildRustPackage</literal> uses
@@ -291,7 +289,6 @@
       The default resample-method for PulseAudio has been changed from the upstream default <literal>speex-float-1</literal>
       to <literal>speex-float-5</literal>. Be aware that low-powered ARM-based and MIPS-based boards will struggle with this
       so you'll need to set <option>hardware.pulseaudio.daemon.config.resample-method</option> back to <literal>speex-float-1</literal>.
->>>>>>> 7184efb4
     </para>
    </listitem>
   </itemizedlist>
