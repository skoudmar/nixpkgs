  { config, lib, pkgs, ... }:

with lib;

let
  top = config.services.kubernetes;
  cfg = top.apiserver;

  isRBACEnabled = elem "RBAC" cfg.authorizationMode;

  apiserverServiceIP = (concatStringsSep "." (
    take 3 (splitString "." cfg.serviceClusterIpRange
  )) + ".1");
in
{
  ###### interface
  options.services.kubernetes.apiserver = with lib.types; {

    advertiseAddress = mkOption {
      description = ''
        Kubernetes apiserver IP address on which to advertise the apiserver
        to members of the cluster. This address must be reachable by the rest
        of the cluster.
      '';
      default = null;
      type = nullOr str;
    };

    allowPrivileged = mkOption {
      description = "Whether to allow privileged containers on Kubernetes.";
      default = false;
      type = bool;
    };

    authorizationMode = mkOption {
      description = ''
        Kubernetes apiserver authorization mode (AlwaysAllow/AlwaysDeny/ABAC/Webhook/RBAC/Node). See
        <link xlink:href="https://kubernetes.io/docs/reference/access-authn-authz/authorization/"/>
      '';
      default = ["RBAC" "Node"]; # Enabling RBAC by default, although kubernetes default is AllowAllow
      type = listOf (enum ["AlwaysAllow" "AlwaysDeny" "ABAC" "Webhook" "RBAC" "Node"]);
    };

    authorizationPolicy = mkOption {
      description = ''
        Kubernetes apiserver authorization policy file. See
        <link xlink:href="https://kubernetes.io/docs/reference/access-authn-authz/authorization/"/>
      '';
      default = [];
      type = listOf attrs;
    };

    basicAuthFile = mkOption {
      description = ''
        Kubernetes apiserver basic authentication file. See
        <link xlink:href="https://kubernetes.io/docs/reference/access-authn-authz/authentication"/>
      '';
      default = null;
      type = nullOr path;
    };

    bindAddress = mkOption {
      description = ''
        The IP address on which to listen for the --secure-port port.
        The associated interface(s) must be reachable by the rest
        of the cluster, and by CLI/web clients.
      '';
      default = "0.0.0.0";
      type = str;
    };

    clientCaFile = mkOption {
      description = "Kubernetes apiserver CA file for client auth.";
      default = top.caFile;
      type = nullOr path;
    };

    disableAdmissionPlugins = mkOption {
      description = ''
        Kubernetes admission control plugins to disable. See
        <link xlink:href="https://kubernetes.io/docs/admin/admission-controllers/"/>
      '';
      default = [];
      type = listOf str;
    };

    enable = mkEnableOption "Kubernetes apiserver";

    enableAdmissionPlugins = mkOption {
      description = ''
        Kubernetes admission control plugins to enable. See
        <link xlink:href="https://kubernetes.io/docs/admin/admission-controllers/"/>
      '';
      default = [
        "NamespaceLifecycle" "LimitRanger" "ServiceAccount"
        "ResourceQuota" "DefaultStorageClass" "DefaultTolerationSeconds"
        "NodeRestriction"
      ];
      example = [
        "NamespaceLifecycle" "NamespaceExists" "LimitRanger"
        "SecurityContextDeny" "ServiceAccount" "ResourceQuota"
        "PodSecurityPolicy" "NodeRestriction" "DefaultStorageClass"
      ];
      type = listOf str;
    };

    etcd = {
      servers = mkOption {
        description = "List of etcd servers.";
        default = ["http://127.0.0.1:2379"];
        type = types.listOf types.str;
      };

      keyFile = mkOption {
        description = "Etcd key file.";
        default = null;
        type = types.nullOr types.path;
      };

      certFile = mkOption {
        description = "Etcd cert file.";
        default = null;
        type = types.nullOr types.path;
      };

      caFile = mkOption {
        description = "Etcd ca file.";
        default = top.caFile;
        type = types.nullOr types.path;
      };
    };

    extraOpts = mkOption {
      description = "Kubernetes apiserver extra command line options.";
      default = "";
      type = str;
    };

    extraSANs = mkOption {
      description = "Extra x509 Subject Alternative Names to be added to the kubernetes apiserver tls cert.";
      default = [];
      type = listOf str;
    };

    featureGates = mkOption {
      description = "List set of feature gates";
      default = top.featureGates;
      type = listOf str;
    };

    insecureBindAddress = mkOption {
      description = "The IP address on which to serve the --insecure-port.";
      default = "127.0.0.1";
      type = str;
    };

    insecurePort = mkOption {
      description = "Kubernetes apiserver insecure listening port. (0 = disabled)";
      default = 0;
      type = int;
    };

    kubeletClientCaFile = mkOption {
      description = "Path to a cert file for connecting to kubelet.";
      default = top.caFile;
      type = nullOr path;
    };

    kubeletClientCertFile = mkOption {
      description = "Client certificate to use for connections to kubelet.";
      default = null;
      type = nullOr path;
    };

    kubeletClientKeyFile = mkOption {
      description = "Key to use for connections to kubelet.";
      default = null;
      type = nullOr path;
    };

    kubeletHttps = mkOption {
      description = "Whether to use https for connections to kubelet.";
      default = true;
      type = bool;
    };

<<<<<<< HEAD
    preferredAddressTypes = mkOption {
      description = "List of the preferred NodeAddressTypes to use for kubelet connections.";
      type = nullOr str;
      default = null;
=======
    proxyClientCertFile = mkOption {
      description = "Client certificate to use for connections to proxy.";
      default = null;
      type = nullOr path;
    };

    proxyClientKeyFile = mkOption {
      description = "Key to use for connections to proxy.";
      default = null;
      type = nullOr path;
>>>>>>> 44afc81a
    };

    runtimeConfig = mkOption {
      description = ''
        Api runtime configuration. See
        <link xlink:href="https://kubernetes.io/docs/tasks/administer-cluster/cluster-management/"/>
      '';
      default = "authentication.k8s.io/v1beta1=true";
      example = "api/all=false,api/v1=true";
      type = str;
    };

    storageBackend = mkOption {
      description = ''
        Kubernetes apiserver storage backend.
      '';
      default = "etcd3";
      type = enum ["etcd2" "etcd3"];
    };

    securePort = mkOption {
      description = "Kubernetes apiserver secure port.";
      default = 6443;
      type = int;
    };

    serviceAccountKeyFile = mkOption {
      description = ''
        Kubernetes apiserver PEM-encoded x509 RSA private or public key file,
        used to verify ServiceAccount tokens. By default tls private key file
        is used.
      '';
      default = null;
      type = nullOr path;
    };

    serviceClusterIpRange = mkOption {
      description = ''
        A CIDR notation IP range from which to assign service cluster IPs.
        This must not overlap with any IP ranges assigned to nodes for pods.
      '';
      default = "10.0.0.0/24";
      type = str;
    };

    tlsCertFile = mkOption {
      description = "Kubernetes apiserver certificate file.";
      default = null;
      type = nullOr path;
    };

    tlsKeyFile = mkOption {
      description = "Kubernetes apiserver private key file.";
      default = null;
      type = nullOr path;
    };

    tokenAuthFile = mkOption {
      description = ''
        Kubernetes apiserver token authentication file. See
        <link xlink:href="https://kubernetes.io/docs/reference/access-authn-authz/authentication"/>
      '';
      default = null;
      type = nullOr path;
    };

    verbosity = mkOption {
      description = ''
        Optional glog verbosity level for logging statements. See
        <link xlink:href="https://github.com/kubernetes/community/blob/master/contributors/devel/logging.md"/>
      '';
      default = null;
      type = nullOr int;
    };

    webhookConfig = mkOption {
      description = ''
        Kubernetes apiserver Webhook config file. It uses the kubeconfig file format.
        See <link xlink:href="https://kubernetes.io/docs/reference/access-authn-authz/webhook/"/>
      '';
      default = null;
      type = nullOr path;
    };

  };


  ###### implementation
  config = mkMerge [

    (let

      apiserverPaths = filter (a: a != null) [
        cfg.clientCaFile
        cfg.etcd.caFile
        cfg.etcd.certFile
        cfg.etcd.keyFile
        cfg.kubeletClientCaFile
        cfg.kubeletClientCertFile
        cfg.kubeletClientKeyFile
        cfg.serviceAccountKeyFile
        cfg.tlsCertFile
        cfg.tlsKeyFile
      ];
      etcdPaths = filter (a: a != null) [
        config.services.etcd.trustedCaFile
        config.services.etcd.certFile
        config.services.etcd.keyFile
      ];

    in mkIf cfg.enable {
        systemd.services.kube-apiserver = {
          description = "Kubernetes APIServer Service";
          wantedBy = [ "kube-control-plane-online.target" ];
          after = [ "certmgr.service" ];
          before = [ "kube-control-plane-online.target" ];
          serviceConfig = {
            Slice = "kubernetes.slice";
            ExecStart = ''${top.package}/bin/kube-apiserver \
              --allow-privileged=${boolToString cfg.allowPrivileged} \
              --authorization-mode=${concatStringsSep "," cfg.authorizationMode} \
                ${optionalString (elem "ABAC" cfg.authorizationMode)
                  "--authorization-policy-file=${
                    pkgs.writeText "kube-auth-policy.jsonl"
                    (concatMapStringsSep "\n" (l: builtins.toJSON l) cfg.authorizationPolicy)
                  }"
                } \
                ${optionalString (elem "Webhook" cfg.authorizationMode)
                  "--authorization-webhook-config-file=${cfg.webhookConfig}"
                } \
              --bind-address=${cfg.bindAddress} \
              ${optionalString (cfg.advertiseAddress != null)
                "--advertise-address=${cfg.advertiseAddress}"} \
              ${optionalString (cfg.clientCaFile != null)
                "--client-ca-file=${cfg.clientCaFile}"} \
              --disable-admission-plugins=${concatStringsSep "," cfg.disableAdmissionPlugins} \
              --enable-admission-plugins=${concatStringsSep "," cfg.enableAdmissionPlugins} \
              --etcd-servers=${concatStringsSep "," cfg.etcd.servers} \
              ${optionalString (cfg.etcd.caFile != null)
                "--etcd-cafile=${cfg.etcd.caFile}"} \
              ${optionalString (cfg.etcd.certFile != null)
                "--etcd-certfile=${cfg.etcd.certFile}"} \
              ${optionalString (cfg.etcd.keyFile != null)
                "--etcd-keyfile=${cfg.etcd.keyFile}"} \
              ${optionalString (cfg.featureGates != [])
                "--feature-gates=${concatMapStringsSep "," (feature: "${feature}=true") cfg.featureGates}"} \
              ${optionalString (cfg.basicAuthFile != null)
                "--basic-auth-file=${cfg.basicAuthFile}"} \
              --kubelet-https=${boolToString cfg.kubeletHttps} \
              ${optionalString (cfg.kubeletClientCaFile != null)
                "--kubelet-certificate-authority=${cfg.kubeletClientCaFile}"} \
              ${optionalString (cfg.kubeletClientCertFile != null)
                "--kubelet-client-certificate=${cfg.kubeletClientCertFile}"} \
              ${optionalString (cfg.kubeletClientKeyFile != null)
                "--kubelet-client-key=${cfg.kubeletClientKeyFile}"} \
<<<<<<< HEAD
              ${optionalString (cfg.preferredAddressTypes != null)
                "--kubelet-preferred-address-types=${cfg.preferredAddressTypes}"} \
=======
              ${optionalString (cfg.proxyClientCertFile != null)
                "--proxy-client-cert-file=${cfg.proxyClientCertFile}"} \
              ${optionalString (cfg.proxyClientKeyFile != null)
                "--proxy-client-key-file=${cfg.proxyClientKeyFile}"} \
>>>>>>> 44afc81a
              --insecure-bind-address=${cfg.insecureBindAddress} \
              --insecure-port=${toString cfg.insecurePort} \
              ${optionalString (cfg.runtimeConfig != "")
                "--runtime-config=${cfg.runtimeConfig}"} \
              --secure-port=${toString cfg.securePort} \
              ${optionalString (cfg.serviceAccountKeyFile!=null)
                "--service-account-key-file=${cfg.serviceAccountKeyFile}"} \
              --service-cluster-ip-range=${cfg.serviceClusterIpRange} \
              --storage-backend=${cfg.storageBackend} \
              ${optionalString (cfg.tlsCertFile != null)
                "--tls-cert-file=${cfg.tlsCertFile}"} \
              ${optionalString (cfg.tlsKeyFile != null)
                "--tls-private-key-file=${cfg.tlsKeyFile}"} \
              ${optionalString (cfg.tokenAuthFile != null)
                "--token-auth-file=${cfg.tokenAuthFile}"} \
              ${optionalString (cfg.verbosity != null) "--v=${toString cfg.verbosity}"} \
              ${cfg.extraOpts}
            '';
            WorkingDirectory = top.dataDir;
            User = "kubernetes";
            Group = "kubernetes";
            AmbientCapabilities = "cap_net_bind_service";
            Restart = "on-failure";
            RestartSec = 5;
          };
          unitConfig.ConditionPathExists = apiserverPaths;
        };

        systemd.paths.kube-apiserver = mkIf top.apiserver.enable {
          wantedBy = [ "kube-apiserver.service" ];
          pathConfig = {
            PathExists = apiserverPaths;
            PathChanged = apiserverPaths;
          };
        };

        services.etcd = {
          clientCertAuth = mkDefault true;
          peerClientCertAuth = mkDefault true;
          listenClientUrls = mkDefault ["https://0.0.0.0:2379"];
          listenPeerUrls = mkDefault ["https://0.0.0.0:2380"];
          advertiseClientUrls = mkDefault ["https://${top.masterAddress}:2379"];
          initialCluster = mkDefault ["${top.masterAddress}=https://${top.masterAddress}:2380"];
          name = mkDefault top.masterAddress;
          initialAdvertisePeerUrls = mkDefault ["https://${top.masterAddress}:2380"];
        };

        systemd.services.etcd = {
          unitConfig.ConditionPathExists = etcdPaths;
        };

        systemd.paths.etcd = {
          wantedBy = [ "etcd.service" ];
          pathConfig = {
            PathExists = etcdPaths;
            PathChanged = etcdPaths;
          };
        };

        services.kubernetes.addonManager.bootstrapAddons = mkIf isRBACEnabled {

          apiserver-kubelet-api-admin-crb = {
            apiVersion = "rbac.authorization.k8s.io/v1";
            kind = "ClusterRoleBinding";
            metadata = {
              name = "system:kube-apiserver:kubelet-api-admin";
            };
            roleRef = {
              apiGroup = "rbac.authorization.k8s.io";
              kind = "ClusterRole";
              name = "system:kubelet-api-admin";
            };
            subjects = [{
              kind = "User";
              name = "system:kube-apiserver";
            }];
          };

        };

      services.kubernetes.pki.certs = with top.lib; {
        apiServer = mkCert {
          name = "kube-apiserver";
          CN = "kubernetes";
          hosts = [
                    "kubernetes.default.svc"
                    "kubernetes.default.svc.${top.addons.dns.clusterDomain}"
                    cfg.advertiseAddress
                    top.masterAddress
                    apiserverServiceIP
                    "127.0.0.1"
                  ] ++ cfg.extraSANs;
          action = "systemctl restart kube-apiserver.service";
        };
        apiserverProxyClient = mkCert {
          name = "kube-apiserver-proxy-client";
          CN = "front-proxy-client";
          action = "systemctl restart kube-apiserver.service";
        };
        apiserverKubeletClient = mkCert {
          name = "kube-apiserver-kubelet-client";
          CN = "system:kube-apiserver";
          action = "systemctl restart kube-apiserver.service";
        };
        apiserverEtcdClient = mkCert {
          name = "kube-apiserver-etcd-client";
          CN = "etcd-client";
          action = "systemctl restart kube-apiserver.service";
        };
        clusterAdmin = mkCert {
          name = "cluster-admin";
          CN = "cluster-admin";
          fields = {
            O = "system:masters";
          };
          privateKeyOwner = "root";
        };
        etcd = mkCert {
          name = "etcd";
          CN = top.masterAddress;
          hosts = [
                    "etcd.local"
                    "etcd.${top.addons.dns.clusterDomain}"
                    top.masterAddress
                    cfg.advertiseAddress
                  ];
          privateKeyOwner = "etcd";
          action = "systemctl restart etcd.service";
        };
      };

    })

  ];

}<|MERGE_RESOLUTION|>--- conflicted
+++ resolved
@@ -184,12 +184,12 @@
       type = bool;
     };
 
-<<<<<<< HEAD
     preferredAddressTypes = mkOption {
       description = "List of the preferred NodeAddressTypes to use for kubelet connections.";
       type = nullOr str;
       default = null;
-=======
+    };
+
     proxyClientCertFile = mkOption {
       description = "Client certificate to use for connections to proxy.";
       default = null;
@@ -200,7 +200,6 @@
       description = "Key to use for connections to proxy.";
       default = null;
       type = nullOr path;
->>>>>>> 44afc81a
     };
 
     runtimeConfig = mkOption {
@@ -356,15 +355,12 @@
                 "--kubelet-client-certificate=${cfg.kubeletClientCertFile}"} \
               ${optionalString (cfg.kubeletClientKeyFile != null)
                 "--kubelet-client-key=${cfg.kubeletClientKeyFile}"} \
-<<<<<<< HEAD
               ${optionalString (cfg.preferredAddressTypes != null)
                 "--kubelet-preferred-address-types=${cfg.preferredAddressTypes}"} \
-=======
               ${optionalString (cfg.proxyClientCertFile != null)
                 "--proxy-client-cert-file=${cfg.proxyClientCertFile}"} \
               ${optionalString (cfg.proxyClientKeyFile != null)
                 "--proxy-client-key-file=${cfg.proxyClientKeyFile}"} \
->>>>>>> 44afc81a
               --insecure-bind-address=${cfg.insecureBindAddress} \
               --insecure-port=${toString cfg.insecurePort} \
               ${optionalString (cfg.runtimeConfig != "")
