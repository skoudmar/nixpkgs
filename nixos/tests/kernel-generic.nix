{ system ? builtins.currentSystem
, config ? { }
, pkgs ? import ../.. { inherit system config; }
}@args:

with pkgs.lib;

let
  testsForLinuxPackages = linuxPackages: (import ./make-test-python.nix ({ pkgs, ... }: {
    name = "kernel-${linuxPackages.kernel.version}";
    meta = with pkgs.lib.maintainers; {
      maintainers = [ nequissimus atemu ];
    };

    machine = { ... }:
      {
        boot.kernelPackages = linuxPackages;
      };

    testScript =
      ''
        assert "Linux" in machine.succeed("uname -s")
        assert "${linuxPackages.kernel.modDirVersion}" in machine.succeed("uname -a")
      '';
  }) args);
<<<<<<< HEAD

  packages = pkgs.linuxKernel.packages;
in
with pkgs; {
  linux_4_4 = makeKernelTest "4.4" packages.linux_4_4;
  linux_4_9 = makeKernelTest "4.9" packages.linux_4_9;
  linux_4_14 = makeKernelTest "4.14" packages.linux_4_14;
  linux_4_19 = makeKernelTest "4.19" packages.linux_4_19;
  linux_5_4 = makeKernelTest "5.4" packages.linux_5_4;
  linux_5_10 = makeKernelTest "5.10" packages.linux_5_10;
  linux_5_13 = makeKernelTest "5.13" packages.linux_5_13;

  linux_hardened_4_14 = makeKernelTest "4.14" packages.linux_4_14_hardened;
  linux_hardened_4_19 = makeKernelTest "4.19" packages.linux_4_19_hardened;
  linux_hardened_5_4 = makeKernelTest "5.4" packages.linux_5_4_hardened;
  linux_hardened_5_10 = makeKernelTest "5.10" packages.linux_5_10_hardened;

  linux_testing = makeKernelTest "testing" linuxPackages_testing;
=======
  kernels = {
    inherit (pkgs)
      linuxPackages_4_4
      linuxPackages_4_9
      linuxPackages_4_14
      linuxPackages_4_19
      linuxPackages_5_4
      linuxPackages_5_10
      linuxPackages_5_13

      linuxPackages_4_14_hardened
      linuxPackages_4_19_hardened
      linuxPackages_5_4_hardened
      linuxPackages_5_10_hardened

      linuxPackages_testing;
  };

in mapAttrs (_: lP: testsForLinuxPackages lP) kernels // {
  inherit testsForLinuxPackages;

  testsForKernel = kernel: testsForLinuxPackages (pkgs.linuxPackagesFor kernel);
>>>>>>> 4ffe91a2
}<|MERGE_RESOLUTION|>--- conflicted
+++ resolved
@@ -23,26 +23,6 @@
         assert "${linuxPackages.kernel.modDirVersion}" in machine.succeed("uname -a")
       '';
   }) args);
-<<<<<<< HEAD
-
-  packages = pkgs.linuxKernel.packages;
-in
-with pkgs; {
-  linux_4_4 = makeKernelTest "4.4" packages.linux_4_4;
-  linux_4_9 = makeKernelTest "4.9" packages.linux_4_9;
-  linux_4_14 = makeKernelTest "4.14" packages.linux_4_14;
-  linux_4_19 = makeKernelTest "4.19" packages.linux_4_19;
-  linux_5_4 = makeKernelTest "5.4" packages.linux_5_4;
-  linux_5_10 = makeKernelTest "5.10" packages.linux_5_10;
-  linux_5_13 = makeKernelTest "5.13" packages.linux_5_13;
-
-  linux_hardened_4_14 = makeKernelTest "4.14" packages.linux_4_14_hardened;
-  linux_hardened_4_19 = makeKernelTest "4.19" packages.linux_4_19_hardened;
-  linux_hardened_5_4 = makeKernelTest "5.4" packages.linux_5_4_hardened;
-  linux_hardened_5_10 = makeKernelTest "5.10" packages.linux_5_10_hardened;
-
-  linux_testing = makeKernelTest "testing" linuxPackages_testing;
-=======
   kernels = {
     inherit (pkgs)
       linuxPackages_4_4
@@ -65,5 +45,4 @@
   inherit testsForLinuxPackages;
 
   testsForKernel = kernel: testsForLinuxPackages (pkgs.linuxPackagesFor kernel);
->>>>>>> 4ffe91a2
 }