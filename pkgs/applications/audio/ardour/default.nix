--- conflicted
+++ resolved
@@ -136,16 +136,8 @@
   # removed because it fixes https://tracker.ardour.org/view.php?id=8161 and https://tracker.ardour.org/view.php?id=8437
   # "--use-external-libs"
 
-<<<<<<< HEAD
-  env.NIX_CFLAGS_COMPILE = "-I${qm-dsp}/include/qm-dsp";
-
-  # ardour's wscript has a "tarball" target but that required the git revision
-  # be available. Since this is an unzipped tarball fetched from github we
-  # have to do that ourself.
-=======
   # Ardour's wscript requires git revision and date to be available.
   # Since they are not, let's generate the file manually.
->>>>>>> 211be6af
   postPatch = ''
     printf '#include "libs/ardour/ardour/revision.h"\nnamespace ARDOUR { const char* revision = "${version}"; const char* date = ""; }\n' > libs/ardour/revision.cc
     sed 's|/usr/include/libintl.h|${glibc.dev}/include/libintl.h|' -i wscript
@@ -168,7 +160,7 @@
     install -vDm 644 "ardour.1"* -t "$out/share/man/man1"
   '';
 
-  LINKFLAGS = "-lpthread";
+  env.LINKFLAGS = "-lpthread";
 
   meta = with lib; {
     description = "Multi-track hard disk recording software";
