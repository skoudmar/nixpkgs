--- conflicted
+++ resolved
@@ -20,14 +20,6 @@
         + "/audacity-ffmpeg.patch?h=packages/audacity&id=0c1e35798d4d70692";
       sha256 = "19fr674mw844zmkp1476yigkcnmb6zyn78av64ccdwi3p68i00rf";
     })
-<<<<<<< HEAD
-    (fetchpatch {
-      name = "gcc6.patch";
-      url = "https://github.com/audacity/audacity/commit/60f2322055756e8cacfe96530a12c63e9694482c.patch";
-      sha256 = "07jlxr8y7ap3nsblx3zh8v9rcx7ajbcfnvwzhwykmbwbsyirgqf2";
-    })
-  ];
-=======
   ]
     ++ optional (hasPrefix "gcc-6" stdenv.cc.cc.name)
       (fetchpatch {
@@ -35,7 +27,6 @@
         url = "https://github.com/audacity/audacity/commit/60f2322055756e8cacfe96530a12c63e9694482c.patch";
         sha256 = "07jlxr8y7ap3nsblx3zh8v9rcx7ajbcfnvwzhwykmbwbsyirgqf2";
       });
->>>>>>> c9f38934
 
   preConfigure = /* we prefer system-wide libs */ ''
     mv lib-src lib-src-rm
