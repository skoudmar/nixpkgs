--- conflicted
+++ resolved
@@ -1,13 +1,10 @@
 { lib
 , stdenv
 , fetchFromGitHub
-<<<<<<< HEAD
 , fetchpatch
-=======
 , installShellFiles
 , libiconv
 , libmpdclient
->>>>>>> a6e45b08
 , meson
 , ninja
 , pkg-config
@@ -25,7 +22,6 @@
     hash = "sha256-2FjYBfak0IjibuU+CNQ0y9Ei8hTZhynS/BK2DNerhVw=";
   };
 
-<<<<<<< HEAD
   patches = [
     # fix the build with meson 0.60 (https://github.com/MusicPlayerDaemon/mpc/pull/76)
     (fetchpatch {
@@ -34,13 +30,10 @@
     })
   ];
 
-  buildInputs = [ libmpdclient ] ++ lib.optionals stdenv.isDarwin [ libiconv ];
-=======
   buildInputs = [
     libmpdclient
   ]
   ++ lib.optionals stdenv.isDarwin [ libiconv ];
->>>>>>> a6e45b08
 
   nativeBuildInputs = [
     installShellFiles
@@ -60,16 +53,10 @@
 
   meta = with lib; {
     homepage = "https://www.musicpd.org/clients/mpc/";
-<<<<<<< HEAD
-    license = licenses.gpl2;
-    maintainers = with maintainers; [ algorith ncfavier ];
-    platforms = with platforms; linux ++ darwin;
-=======
     description = "A minimalist command line interface to MPD";
     changelog = "https://raw.githubusercontent.com/MusicPlayerDaemon/mpc/v${version}/NEWS";
     license = licenses.gpl2Plus;
     maintainers = with maintainers; [ AndersonTorres ];
     platforms = with platforms; unix;
->>>>>>> a6e45b08
   };
 }