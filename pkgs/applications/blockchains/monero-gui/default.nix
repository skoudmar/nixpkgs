--- conflicted
+++ resolved
@@ -53,16 +53,12 @@
   ] ++ optionals trezorSupport [ libusb1 protobuf python3 ]
     ++ optionals stdenv.isDarwin [ qtmacextras ];
 
-<<<<<<< HEAD
-  env.NIX_CFLAGS_COMPILE = "-Wno-error=format-security";
-=======
   postUnpack = ''
     # copy monero sources here
     # (needs to be writable)
     cp -r ${monero.source}/* source/monero
     chmod -R +w source/monero
   '';
->>>>>>> 211be6af
 
   patches = [ ./move-log-file.patch ];
 
