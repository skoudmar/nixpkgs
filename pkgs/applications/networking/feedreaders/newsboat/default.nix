{ stdenv, rustPlatform, fetchFromGitHub, stfl, sqlite, curl, gettext, pkgconfig, libxml2, json_c, ncurses
, asciidoctor, libiconv, Security, makeWrapper }:

rustPlatform.buildRustPackage rec {
  pname = "newsboat";
  version = "2.19";

  src = fetchFromGitHub {
    owner = "newsboat";
    repo = "newsboat";
    rev = "r${version}";
    sha256 = "0yyrq8a90l6pkrczm9qvdg75jhsdq0niwp79vrdpm8rsxqpdmfq7";
  };

  cargoSha256 = "1q3jf3d80c0ik38qk8jgbhfz5jxv0cy3lzmkyh2l002azp9hvv59";

  postPatch = ''
    substituteInPlace Makefile --replace "|| true" ""
    # Allow other ncurses versions on Darwin
    substituteInPlace config.sh \
      --replace "ncurses5.4" "ncurses"
  '';

  nativeBuildInputs = [
    pkgconfig
    asciidoctor
    gettext
  ] ++ stdenv.lib.optionals stdenv.isDarwin [ makeWrapper libiconv ];

  buildInputs = [ stfl sqlite curl libxml2 json_c ncurses ]
    ++ stdenv.lib.optional stdenv.isDarwin Security;

  postBuild = ''
    make
  '';

<<<<<<< HEAD
  env.NIX_CFLAGS_COMPILE = "-Wno-error=sign-compare"
    + stdenv.lib.optionalString stdenv.isDarwin " -Wno-error=format-security";
=======
  # TODO: Check if that's still needed
  NIX_CFLAGS_COMPILE = stdenv.lib.optionalString stdenv.isDarwin " -Wno-error=format-security";
>>>>>>> 3aa6dcf2

  doCheck = true;

  preCheck = ''
    make test
  '';

  postInstall = ''
    make prefix="$out" install
    cp -r contrib $out
  '' + stdenv.lib.optionalString stdenv.isDarwin ''
    for prog in $out/bin/*; do
      wrapProgram "$prog" --prefix DYLD_LIBRARY_PATH : "${stfl}/lib"
    done
  '';

  meta = with stdenv.lib; {
    homepage    = "https://newsboat.org/";
    description = "A fork of Newsbeuter, an RSS/Atom feed reader for the text console";
    maintainers = with maintainers; [ dotlambda nicknovitski ];
    license     = licenses.mit;
    platforms   = platforms.unix;
  };
}<|MERGE_RESOLUTION|>--- conflicted
+++ resolved
@@ -34,13 +34,8 @@
     make
   '';
 
-<<<<<<< HEAD
-  env.NIX_CFLAGS_COMPILE = "-Wno-error=sign-compare"
-    + stdenv.lib.optionalString stdenv.isDarwin " -Wno-error=format-security";
-=======
   # TODO: Check if that's still needed
-  NIX_CFLAGS_COMPILE = stdenv.lib.optionalString stdenv.isDarwin " -Wno-error=format-security";
->>>>>>> 3aa6dcf2
+  env.NIX_CFLAGS_COMPILE = stdenv.lib.optionalString stdenv.isDarwin " -Wno-error=format-security";
 
   doCheck = true;
 
