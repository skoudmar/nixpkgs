{ stdenv, fetchurl, fetchpatch, lib, pam, python3, libxslt, perl, ArchiveZip, box2d, gettext
, IOCompress, zlib, libjpeg, expat, freetype, libwpd
, libxml2, db, curl, fontconfig, libsndfile, neon
, bison, flex, zip, unzip, gtk3, libmspack, getopt, file, cairo, which
, icu, boost, jdk, ant, cups, xorg, libcmis, fontforge
, openssl, gperf, cppunit, poppler, util-linux
, librsvg, libGLU, libGL, bsh, CoinMP, libwps, libabw, libmysqlclient
, autoconf, automake, openldap, bash, hunspell, librdf_redland, nss, nspr
, libwpg, dbus-glib, clucene_core, libcdr, lcms
, unixODBC, mdds, sane-backends, mythes, libexttextcat, libvisio
, fontsConf, pkg-config, bluez5, libtool, carlito
, libatomic_ops, graphite2, harfbuzz, libodfgen, libzmf
, librevenge, libe-book, libmwaw, glm, gst_all_1
, gdb, commonsLogging, librdf_rasqal, wrapGAppsHook
, gnome3, glib, ncurses, epoxy, gpgme
, langs ? [ "ca" "cs" "da" "de" "en-GB" "en-US" "eo" "es" "fr" "hu" "it" "ja" "nl" "pl" "pt" "pt-BR" "ro" "ru" "sl" "zh-CN" ]
, withHelp ? true
, kdeIntegration ? false, mkDerivation ? null, qtbase ? null, qtx11extras ? null
, ki18n ? null, kconfig ? null, kcoreaddons ? null, kio ? null, kwindowsystem ? null
, wrapQtAppsHook ? null
, variant ? "fresh"
} @ args:

assert builtins.elem variant [ "fresh" "still" ];

let
  importVariant = f: import (./. + "/src-${variant}/${f}");

  primary-src = importVariant "primary.nix" { inherit fetchurl; };

  inherit (primary-src) major minor subdir version;

  langsSpaces = lib.concatStringsSep " " langs;

  mkDrv = if kdeIntegration then mkDerivation else stdenv.mkDerivation;

  srcs = {
    third_party =
      map (x : ((fetchurl {inherit (x) url sha256 name;}) // {inherit (x) md5name md5;}))
      (importVariant "download.nix" ++ [
        (rec {
          name = "unowinreg.dll";
          url = "https://dev-www.libreoffice.org/extern/${md5name}";
          sha256 = "1infwvv1p6i21scywrldsxs22f62x85mns4iq8h6vr6vlx3fdzga";
          md5 = "185d60944ea767075d27247c3162b3bc";
          md5name = "${md5}-${name}";
        })
      ]);

    translations = primary-src.translations;
    help = primary-src.help;
  };
in (mkDrv rec {
  pname = "libreoffice";
  inherit version;

  inherit (primary-src) src;

  outputs = [ "out" "dev" ];

<<<<<<< HEAD
  # For some reason librdf_redland sometimes refers to rasqal.h instead
  # of rasqal/rasqal.h
  env.NIX_CFLAGS_COMPILE = "-I${librdf_rasqal}/include/rasqal"
    + stdenv.lib.optionalString stdenv.isx86_64 " -mno-fma";

  patches = [
    ./xdg-open-brief.patch
=======
  NIX_CFLAGS_COMPILE = [
    "-I${librdf_rasqal}/include/rasqal" # librdf_redland refers to rasqal.h instead of rasqal/rasqal.h
    "-fno-visibility-inlines-hidden" # https://bugs.documentfoundation.org/show_bug.cgi?id=78174#c10
>>>>>>> 211be6af
  ];

  patches = [ ./xdg-open-brief.patch ];

  tarballPath = "external/tarballs";

  postUnpack = ''
    mkdir -v $sourceRoot/${tarballPath}
  '' + (lib.flip lib.concatMapStrings srcs.third_party (f: ''
      ln -sfv ${f} $sourceRoot/${tarballPath}/${f.md5name}
      ln -sfv ${f} $sourceRoot/${tarballPath}/${f.name}
    ''))
  + ''
    ln -sv ${srcs.help} $sourceRoot/${tarballPath}/${srcs.help.name}
    ln -svf ${srcs.translations} $sourceRoot/${tarballPath}/${srcs.translations.name}
    tar -xf ${srcs.help}
    tar -xf ${srcs.translations}
  '';

  ### QT/KDE
  #
  # We have to resort to the ugly patching of configure.ac as it assumes that
  # the first directory that contains headers and libraries during the check
  # contains all the relevant headers/libs which doesn't work with both as they
  # are in multiple directories due to each having their own derivation.
  postPatch = let
    inc = e: path:
      "${lib.getDev e}/include/KF5/${path}";
    libs = list:
      lib.concatMapStringsSep " " (e: "-L${lib.getLib e}/lib") list;
  in ''
    substituteInPlace shell/source/unix/exec/shellexec.cxx \
      --replace /usr/bin/xdg-open ${if kdeIntegration then "kde-open5" else "xdg-open"}

    # configure checks for header 'gpgme++/gpgmepp_version.h',
    # and if it is found (no matter where) uses a hardcoded path
    # in what presumably is an effort to make it possible to write
    # '#include <context.h>' instead of '#include <gpgmepp/context.h>'.
    #
    # Fix this path to point to where the headers can actually be found instead.
    substituteInPlace configure.ac --replace \
      'GPGMEPP_CFLAGS=-I/usr/include/gpgme++' \
      'GPGMEPP_CFLAGS=-I${gpgme.dev}/include/gpgme++'
  '' + lib.optionalString kdeIntegration ''
      substituteInPlace configure.ac \
        --replace '$QT5INC'             ${qtbase.dev}/include \
        --replace '$QT5LIB'             ${qtbase.out}/lib \
        --replace '-I$qt5_incdir '      '-I${qtx11extras.dev}/include '\
        --replace '-L$qt5_libdir '      '${libs [ qtbase qtx11extras ]} ' \
        --replace '$KF5INC'             ${kcoreaddons.dev}/include \
        --replace '$KF5LIB'             ${kcoreaddons.out}/lib \
        --replace '$kf5_incdir/KCore'   ${inc kcoreaddons "KCore"} \
        --replace '$kf5_incdir/KI18n'   ${inc ki18n "KI18n"} \
        --replace '$kf5_incdir/KConfig' ${inc kconfig "KConfig"} \
        --replace '$kf5_incdir/KWindow' ${inc kwindowsystem "KWindow"} \
        --replace '$kf5_incdir/KIO'     ${inc kio "KIO"} \
        --replace '-L$kf5_libdir '      '${libs [ kconfig kcoreaddons ki18n kio kwindowsystem ]} '
  '';

  dontUseCmakeConfigure = true;
  dontUseCmakeBuildDir = true;

  preConfigure = ''
    configureFlagsArray=(
      "--with-parallelism=$NIX_BUILD_CORES"
      "--with-lang=${langsSpaces}"
    );

    chmod a+x ./bin/unpack-sources
    patchShebangs .

    # This is required as some cppunittests require fontconfig configured
    cp "${fontsConf}" fonts.conf
    sed -e '/include/i<include>${carlito}/etc/fonts/conf.d</include>' -i fonts.conf
    export FONTCONFIG_FILE="$PWD/fonts.conf"

    NOCONFIGURE=1 ./autogen.sh
  '';

  postConfigure =
    # fetch_Download_item tries to interpret the name as a variable name, let it do so...
    ''
      sed -e '1ilibreoffice-translations-${version}.tar.xz=libreoffice-translations-${version}.tar.xz' -i Makefile
      sed -e '1ilibreoffice-help-${version}.tar.xz=libreoffice-help-${version}.tar.xz' -i Makefile
    ''
    # Test fixups
    # May need to be revisited/pruned, left alone for now.
    + ''
      # unit test sd_tiledrendering seems to be fragile
      # https://nabble.documentfoundation.org/libreoffice-5-0-failure-in-CUT-libreofficekit-tiledrendering-td4150319.html
      echo > ./sd/CppunitTest_sd_tiledrendering.mk
      sed -e /CppunitTest_sd_tiledrendering/d -i sd/Module_sd.mk
      # Pivot chart tests. Fragile.
      sed -e '/CPPUNIT_TEST(testRoundtrip)/d' -i chart2/qa/extras/PivotChartTest.cxx
      sed -e '/CPPUNIT_TEST(testPivotTableMedianODS)/d' -i sc/qa/unit/pivottable_filters_test.cxx
      # one more fragile test?
      sed -e '/CPPUNIT_TEST(testTdf96536);/d' -i sw/qa/extras/uiwriter/uiwriter.cxx
      # this I actually hate, this should be a data consistency test!
      sed -e '/CPPUNIT_TEST(testTdf115013);/d' -i sw/qa/extras/uiwriter/uiwriter.cxx
      # rendering-dependent test
      sed -e '/CPPUNIT_ASSERT_EQUAL(11148L, pOleObj->GetLogicRect().getWidth());/d ' -i sc/qa/unit/subsequent_filters-test.cxx
      # tilde expansion in path processing checks the existence of $HOME
      sed -e 's@OString sSysPath("~/tmp");@& return ; @' -i sal/qa/osl/file/osl_File.cxx
      # fails on systems using ZFS, see https://github.com/NixOS/nixpkgs/issues/19071
      sed -e '/CPPUNIT_TEST(getSystemPathFromFileURL_005);/d' -i './sal/qa/osl/file/osl_File.cxx'
      # rendering-dependent: on my computer the test table actually doesn't fit…
      # interesting fact: test disabled on macOS by upstream
      sed -re '/DECLARE_WW8EXPORT_TEST[(]testTableKeep, "tdf91083.odt"[)]/,+5d' -i ./sw/qa/extras/ww8export/ww8export.cxx
      # Segfault on DB access — maybe temporarily acceptable for a new version of Fresh?
      sed -e 's/CppunitTest_dbaccess_empty_stdlib_save//' -i ./dbaccess/Module_dbaccess.mk
      # one more fragile test?
      sed -e '/CPPUNIT_TEST(testTdf77014);/d' -i sw/qa/extras/uiwriter/uiwriter.cxx
      # rendering-dependent tests
      sed -e '/CPPUNIT_TEST(testCustomColumnWidthExportXLSX)/d' -i sc/qa/unit/subsequent_export-test.cxx
      sed -e '/CPPUNIT_TEST(testColumnWidthExportFromODStoXLSX)/d' -i sc/qa/unit/subsequent_export-test.cxx
      sed -e '/CPPUNIT_TEST(testChartImportXLS)/d' -i sc/qa/unit/subsequent_filters-test.cxx
      sed -e '/CPPUNIT_TEST(testLegacyCellAnchoredRotatedShape)/d' -i sc/qa/unit/filters-test.cxx
      sed -zre 's/DesktopLOKTest::testGetFontSubset[^{]*[{]/& return; /' -i desktop/qa/desktop_lib/test_desktop_lib.cxx
      sed -z -r -e 's/DECLARE_OOXMLEXPORT_TEST[(]testFlipAndRotateCustomShape,[^)]*[)].[{]/& return;/' -i sw/qa/extras/ooxmlexport/ooxmlexport7.cxx
      sed -z -r -e 's/DECLARE_OOXMLEXPORT_TEST[(]tdf105490_negativeMargins,[^)]*[)].[{]/& return;/' -i sw/qa/extras/ooxmlexport/ooxmlexport9.cxx
      sed -z -r -e 's/DECLARE_OOXMLIMPORT_TEST[(]testTdf112443,[^)]*[)].[{]/& return;/' -i sw/qa/extras/ooxmlimport/ooxmlimport.cxx
      sed -z -r -e 's/DECLARE_RTFIMPORT_TEST[(]testTdf108947,[^)]*[)].[{]/& return;/' -i sw/qa/extras/rtfimport/rtfimport.cxx
      # not sure about this fragile test
      sed -z -r -e 's/DECLARE_OOXMLEXPORT_TEST[(]testTDF87348,[^)]*[)].[{]/& return;/' -i sw/qa/extras/ooxmlexport/ooxmlexport7.cxx
      # bunch of new Fresh failures. Sigh.
      sed -e '/CPPUNIT_TEST(testDocumentLayout);/d' -i './sd/qa/unit/import-tests.cxx'
      sed -e '/CPPUNIT_TEST(testErrorBarDataRangeODS);/d' -i './chart2/qa/extras/chart2export.cxx'
      sed -e '/CPPUNIT_TEST(testLabelStringODS);/d' -i './chart2/qa/extras/chart2export.cxx'
      sed -e '/CPPUNIT_TEST(testAxisNumberFormatODS);/d' -i './chart2/qa/extras/chart2export.cxx'
      sed -e '/CPPUNIT_TEST(testBackgroundImage);/d' -i './sd/qa/unit/export-tests.cxx'
      sed -e '/CPPUNIT_TEST(testFdo84043);/d' -i './sd/qa/unit/export-tests.cxx'
      sed -e '/CPPUNIT_TEST(testTdf97630);/d' -i './sd/qa/unit/export-tests.cxx'
      sed -e '/CPPUNIT_TEST(testTdf80020);/d' -i './sd/qa/unit/export-tests.cxx'
      sed -e '/CPPUNIT_TEST(testTdf62176);/d' -i './sd/qa/unit/export-tests.cxx'
      sed -e '/CPPUNIT_TEST(testTransparentBackground);/d' -i './sd/qa/unit/export-tests.cxx'
      sed -e '/CPPUNIT_TEST(testEmbeddedPdf);/d' -i './sd/qa/unit/export-tests.cxx'
      sed -e '/CPPUNIT_TEST(testEmbeddedText);/d' -i './sd/qa/unit/export-tests.cxx'
      sed -e '/CPPUNIT_TEST(testTdf98477);/d' -i './sd/qa/unit/export-tests.cxx'
      sed -e '/CPPUNIT_TEST(testAuthorField);/d' -i './sd/qa/unit/export-tests-ooxml2.cxx'
      sed -e '/CPPUNIT_TEST(testTdf50499);/d' -i './sd/qa/unit/export-tests.cxx'
      sed -e '/CPPUNIT_TEST(testTdf100926);/d' -i './sd/qa/unit/export-tests.cxx'
      sed -e '/CPPUNIT_TEST(testPageWithTransparentBackground);/d' -i './sd/qa/unit/export-tests.cxx'
      sed -e '/CPPUNIT_TEST(testTextRotation);/d' -i './sd/qa/unit/export-tests.cxx'
      sed -e '/CPPUNIT_TEST(testTdf113818);/d' -i './sd/qa/unit/export-tests.cxx'
      sed -e '/CPPUNIT_TEST(testTdf119629);/d' -i './sd/qa/unit/export-tests.cxx'
      sed -e '/CPPUNIT_TEST(testTdf113822);/d' -i './sd/qa/unit/export-tests.cxx'
      sed -e '/CPPUNIT_TEST(test);/d' -i './sc/qa/unit/subsequent_export-test.cxx'
      sed -e '/CPPUNIT_TEST(testConditionalFormatExportODS);/d' -i './sc/qa/unit/subsequent_export-test.cxx'
      sed -e '/CPPUNIT_TEST(testProtectionKeyODS_UTF16LErtlSHA1);/d' -i './sc/qa/unit/subsequent_export-test.cxx'
      sed -e '/CPPUNIT_TEST(testProtectionKeyODS_UTF8SHA1);/d' -i './sc/qa/unit/subsequent_export-test.cxx'
      sed -e '/CPPUNIT_TEST(testProtectionKeyODS_UTF8SHA256ODF12);/d' -i './sc/qa/unit/subsequent_export-test.cxx'
      sed -e '/CPPUNIT_TEST(testProtectionKeyODS_UTF8SHA256W3C);/d' -i './sc/qa/unit/subsequent_export-test.cxx'
      sed -e '/CPPUNIT_TEST(testProtectionKeyODS_XL_SHA1);/d' -i './sc/qa/unit/subsequent_export-test.cxx'
      sed -e '/CPPUNIT_TEST(testColorScaleExportODS);/d' -i './sc/qa/unit/subsequent_export-test.cxx'
      sed -e '/CPPUNIT_TEST(testDataBarExportODS);/d' -i './sc/qa/unit/subsequent_export-test.cxx'
      sed -e '/CPPUNIT_TEST(testNamedRangeBugfdo62729);/d' -i './sc/qa/unit/subsequent_export-test.cxx'
      sed -e '/CPPUNIT_TEST(testRichTextExportODS);/d' -i './sc/qa/unit/subsequent_export-test.cxx'
      sed -e '/CPPUNIT_TEST(testFormulaRefSheetNameODS);/d' -i './sc/qa/unit/subsequent_export-test.cxx'
      sed -e '/CPPUNIT_TEST(testCellValuesExportODS);/d' -i './sc/qa/unit/subsequent_export-test.cxx'
      sed -e '/CPPUNIT_TEST(testCellNoteExportODS);/d' -i './sc/qa/unit/subsequent_export-test.cxx'
      sed -e '/CPPUNIT_TEST(testFormatExportODS);/d' -i './sc/qa/unit/subsequent_export-test.cxx'
      sed -e '/CPPUNIT_TEST(testEmbeddedChartODS);/d' -i './sc/qa/unit/subsequent_export-test.cxx'
      sed -e '/CPPUNIT_TEST(testCellAnchoredGroupXLS);/d' -i './sc/qa/unit/subsequent_export-test.cxx'
      sed -e '/CPPUNIT_TEST(testCeilingFloorODS);/d' -i './sc/qa/unit/subsequent_export-test.cxx'
      sed -e '/CPPUNIT_TEST(testRelativePathsODS);/d' -i './sc/qa/unit/subsequent_export-test.cxx'
      sed -e '/CPPUNIT_TEST(testSheetProtectionODS);/d' -i './sc/qa/unit/subsequent_export-test.cxx'
      sed -e '/CPPUNIT_TEST(testSwappedOutImageExport);/d' -i './sc/qa/unit/subsequent_export-test.cxx'
      sed -e '/CPPUNIT_TEST(testLinkedGraphicRT);/d' -i './sc/qa/unit/subsequent_export-test.cxx'
      sed -e '/CPPUNIT_TEST(testImageWithSpecialID);/d' -i './sc/qa/unit/subsequent_export-test.cxx'
      sed -e '/CPPUNIT_TEST(testAbsNamedRangeHTML);/d' -i './sc/qa/unit/subsequent_export-test.cxx'
      sed -e '/CPPUNIT_TEST(testMoveCellAnchoredShapesODS);/d' -i './sc/qa/unit/subsequent_export-test.cxx'
      sed -e '/CPPUNIT_TEST(testRefStringUnspecified);/d' -i './sc/qa/unit/subsequent_export-test.cxx'
      sed -e '/CPPUNIT_TEST(testHeaderImageODS);/d' -i './sc/qa/unit/subsequent_export-test.cxx'
      sed -e '/CPPUNIT_TEST(testTdf88657ODS);/d' -i './sc/qa/unit/subsequent_export-test.cxx'
      sed -e '/CPPUNIT_TEST(testExponentWithoutSignFormatXLSX);/d' -i './sc/qa/unit/subsequent_export-test.cxx'
      sed -e '/CPPUNIT_TEST(testHiddenRepeatedRowsODS);/d' -i './sc/qa/unit/subsequent_export-test.cxx'
      sed -e '/CPPUNIT_TEST(testHyperlinkTargetFrameODS);/d' -i './sc/qa/unit/subsequent_export-test.cxx'
      sed -e '/CPPUNIT_TEST(testTdf105739);/d' -i './sd/qa/unit/export-tests-ooxml2.cxx'
      sed -e '/CPPUNIT_TEST(testPageBitmapWithTransparency);/d' -i './sd/qa/unit/export-tests-ooxml2.cxx'
      sed -e '/CPPUNIT_TEST(testTdf115005);/d' -i './sd/qa/unit/export-tests-ooxml2.cxx'
      sed -e '/CPPUNIT_TEST(testTdf115005_FallBack_Images_On);/d' -i './sd/qa/unit/export-tests-ooxml2.cxx'
      sed -e '/CPPUNIT_TEST(testTdf115005_FallBack_Images_Off);/d' -i './sd/qa/unit/export-tests-ooxml2.cxx'
      sed -e '/CPPUNIT_TEST(testTdf44774);/d' -i './sd/qa/unit/misc-tests.cxx'
      sed -e '/CPPUNIT_TEST(testTdf38225);/d' -i './sd/qa/unit/misc-tests.cxx'
      sed -e '/CPPUNIT_TEST(testAuthorField);/d' -i './sd/qa/unit/export-tests-ooxml2.cxx'
      sed -e '/CPPUNIT_TEST(testAuthorField);/d' -i './sd/qa/unit/export-tests.cxx'
      sed -e '/CPPUNIT_TEST(testFdo85554);/d' -i './sw/qa/extras/uiwriter/uiwriter.cxx'
      sed -e '/CPPUNIT_TEST(testEmbeddedDataSource);/d' -i './sw/qa/extras/uiwriter/uiwriter.cxx'
      sed -e '/CPPUNIT_TEST(testTdf96479);/d' -i './sw/qa/extras/uiwriter/uiwriter.cxx'
      sed -e '/CPPUNIT_TEST(testInconsistentBookmark);/d' -i './sw/qa/extras/uiwriter/uiwriter.cxx'
      sed -e "s/DECLARE_SW_ROUNDTRIP_TEST(\([_a-zA-Z0-9.]\+\)[, ].*, *\([_a-zA-Z0-9.]\+\))/class \\1: public \\2 { public: void verify() override; }; void \\1::verify() /" -i "sw/qa/extras/ooxmlexport/ooxmlexport9.cxx"
      sed -e "s/DECLARE_SW_ROUNDTRIP_TEST(\([_a-zA-Z0-9.]\+\)[, ].*, *\([_a-zA-Z0-9.]\+\))/class \\1: public \\2 { public: void verify() override; }; void \\1::verify() /" -i "sw/qa/extras/ooxmlexport/ooxmlencryption.cxx"
      sed -e "s/DECLARE_SW_ROUNDTRIP_TEST(\([_a-zA-Z0-9.]\+\)[, ].*, *\([_a-zA-Z0-9.]\+\))/class \\1: public \\2 { public: void verify() override; }; void \\1::verify() /" -i "sw/qa/extras/odfexport/odfexport.cxx"
      sed -e "s/DECLARE_SW_ROUNDTRIP_TEST(\([_a-zA-Z0-9.]\+\)[, ].*, *\([_a-zA-Z0-9.]\+\))/class \\1: public \\2 { public: void verify() override; }; void \\1::verify() /" -i "sw/qa/extras/unowriter/unowriter.cxx"
    ''
    # This to avoid using /lib:/usr/lib at linking
    + ''
    sed -i '/gb_LinkTarget_LDFLAGS/{ n; /rpath-link/d;}' solenv/gbuild/platform/unxgcc.mk

    find -name "*.cmd" -exec sed -i s,/lib:/usr/lib,, {} \;
    '';

  makeFlags = [ "SHELL=${bash}/bin/bash" ];

  enableParallelBuilding = true;

  buildPhase = ''
    make build-nocheck
  '';

  doCheck = true;

  # It installs only things to $out/lib/libreoffice
  postInstall = ''
    mkdir -p $out/bin $out/share/desktop

    mkdir -p "$out/share/gsettings-schemas/collected-for-libreoffice/glib-2.0/schemas/"

    for a in sbase scalc sdraw smath swriter simpress soffice unopkg; do
      ln -s $out/lib/libreoffice/program/$a $out/bin/$a
    done

    ln -s $out/bin/soffice $out/bin/libreoffice
    ln -s $out/lib/libreoffice/share/xdg $out/share/applications

    for f in $out/share/applications/*.desktop; do
      substituteInPlace "$f" \
        --replace "Exec=libreofficedev${major}.${minor}" "Exec=libreoffice" \
        --replace "Exec=libreoffice${major}.${minor}"    "Exec=libreoffice"
    done

    cp -r sysui/desktop/icons  "$out/share"
    sed -re 's@Icon=libreoffice(dev)?[0-9.]*-?@Icon=@' -i "$out/share/applications/"*.desktop

    mkdir -p $dev
    cp -r include $dev
  '' + lib.optionalString kdeIntegration ''
      for prog in $out/bin/*
      do
        wrapQtApp $prog
      done
  '';

  dontWrapQtApps = true;

  configureFlags = [
    (if withHelp then "" else "--without-help")
    "--with-boost=${boost.dev}"
    "--with-boost-libdir=${boost.out}/lib"
    "--with-beanshell-jar=${bsh}"
    "--with-vendor=NixOS"
    "--with-commons-logging-jar=${commonsLogging}/share/java/commons-logging-1.2.jar"
    "--disable-report-builder"
    "--disable-online-update"
    "--enable-python=system"
    "--enable-dbus"
    "--enable-release-build"
    "--enable-epm"
    "--with-jdk-home=${jdk.home}"
    "--with-ant-home=${ant}/lib/ant"
    "--with-system-cairo"
    "--with-system-libs"
    "--with-system-headers"
    "--with-system-openssl"
    "--with-system-libabw"
    "--with-system-libcmis"
    "--with-system-libwps"
    "--with-system-openldap"
    "--with-system-coinmp"

    # Without these, configure does not finish
    "--without-junit"

    # Schema files for validation are not included in the source tarball
    "--without-export-validation"

    # We do tarball prefetching ourselves
    "--disable-fetch-external"
    "--enable-build-opensymbol"

    # I imagine this helps. Copied from go-oo.
    # Modified on every upgrade, though
    "--disable-odk"
    "--disable-postgresql-sdbc"
    "--disable-firebird-sdbc"
    "--without-fonts"
    "--without-myspell-dicts"
    "--without-doxygen"

    # TODO: package these as system libraries
    "--with-system-beanshell"
    "--without-system-hsqldb"
    "--without-system-altlinuxhyph"
    "--without-system-lpsolve"
    "--without-system-libetonyek"
    "--without-system-libfreehand"
    "--without-system-liblangtag"
    "--without-system-libmspub"
    "--without-system-libnumbertext"
    "--without-system-libpagemaker"
    "--without-system-libstaroffice"
    "--without-system-libepubgen"
    "--without-system-libqxp"
    "--without-system-mdds" # we have mdds but our version is too new
    # https://github.com/NixOS/nixpkgs/commit/5c5362427a3fa9aefccfca9e531492a8735d4e6f
    "--without-system-orcus"
    "--without-system-qrcodegen"
    "--without-system-xmlsec"
  ] ++ lib.optionals kdeIntegration [
    "--enable-kf5"
    "--enable-qt5"
    "--enable-gtk3-kde5"
  ];

  checkPhase = ''
    make unitcheck
    make slowcheck
  '';

  nativeBuildInputs = [
    gdb fontforge autoconf automake bison pkg-config libtool
  ] ++ lib.optional (!kdeIntegration) wrapGAppsHook
    ++ lib.optional kdeIntegration wrapQtAppsHook;

  buildInputs = with xorg;
    [ ant ArchiveZip boost box2d cairo clucene_core
      IOCompress cppunit cups curl db dbus-glib expat file flex fontconfig
      freetype getopt gperf gtk3
      hunspell icu jdk lcms libcdr libexttextcat unixODBC libjpeg
      libmspack librdf_redland librsvg libsndfile libvisio libwpd libwpg libX11
      libXaw libXext libXi libXinerama libxml2 libxslt libXtst
      libXdmcp libpthreadstubs libGLU libGL mythes
      glib libmysqlclient
      neon nspr nss openldap openssl pam perl pkg-config poppler
      python3 sane-backends unzip which zip zlib
      mdds bluez5 libcmis libwps libabw libzmf
      libxshmfence libatomic_ops graphite2 harfbuzz gpgme util-linux
      librevenge libe-book libmwaw glm ncurses epoxy
      libodfgen CoinMP librdf_rasqal gnome3.adwaita-icon-theme gettext
    ]
    ++ (with gst_all_1; [
      gstreamer
      gst-plugins-base gst-plugins-good gst-plugins-bad gst-plugins-ugly
      gst-libav
    ])
    ++ lib.optional kdeIntegration [ qtbase qtx11extras kcoreaddons kio ];

  passthru = {
    inherit srcs jdk;
  };

  requiredSystemFeatures = [ "big-parallel" ];

  meta = with lib; {
    description = "Comprehensive, professional-quality productivity suite, a variant of openoffice.org";
    homepage = "https://libreoffice.org/";
    license = licenses.lgpl3;
    maintainers = with maintainers; [ raskin ];
    platforms = platforms.linux;
  };
}).overrideAttrs ((importVariant "override.nix") (args // { inherit kdeIntegration; }))<|MERGE_RESOLUTION|>--- conflicted
+++ resolved
@@ -58,19 +58,9 @@
 
   outputs = [ "out" "dev" ];
 
-<<<<<<< HEAD
-  # For some reason librdf_redland sometimes refers to rasqal.h instead
-  # of rasqal/rasqal.h
-  env.NIX_CFLAGS_COMPILE = "-I${librdf_rasqal}/include/rasqal"
-    + stdenv.lib.optionalString stdenv.isx86_64 " -mno-fma";
-
-  patches = [
-    ./xdg-open-brief.patch
-=======
-  NIX_CFLAGS_COMPILE = [
+  env.NIX_CFLAGS_COMPILE = toString [
     "-I${librdf_rasqal}/include/rasqal" # librdf_redland refers to rasqal.h instead of rasqal/rasqal.h
     "-fno-visibility-inlines-hidden" # https://bugs.documentfoundation.org/show_bug.cgi?id=78174#c10
->>>>>>> 211be6af
   ];
 
   patches = [ ./xdg-open-brief.patch ];
