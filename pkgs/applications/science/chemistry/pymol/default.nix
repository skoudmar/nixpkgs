{ lib, stdenv, fetchurl, fetchFromGitHub, makeDesktopItem
, python3, python3Packages
, glew, glm, freeglut, libpng, libxml2, tk, freetype, msgpack }:


let
  pname = "pymol";
  description = "A Python-enhanced molecular graphics tool";

  desktopItem = makeDesktopItem {
    name = pname;
    exec = pname;
    desktopName = "PyMol Molecular Graphics System";
    genericName = "Molecular Modeler";
    comment = description;
    icon = pname;
    mimeType = "chemical/x-pdb;chemical/x-mdl-molfile;chemical/x-mol2;chemical/seq-aa-fasta;chemical/seq-na-fasta;chemical/x-xyz;chemical/x-mdl-sdf;";
    categories = "Graphics;Education;Science;Chemistry;";
  };
in
python3Packages.buildPythonApplication rec {
  inherit pname;
  version = "2.3.0";
  src = fetchFromGitHub {
    owner = "schrodinger";
    repo = "pymol-open-source";
    rev = "v${version}";
    sha256 = "175cqi6gfmvv49i3ws19254m7ljs53fy6y82fm1ywshq2h2c93jh";
  };

<<<<<<< HEAD
  buildInputs = [ python3Packages.numpy glew freeglut libpng libxml2 tk freetype msgpack ];
  env.NIX_CFLAGS_COMPILE = "-I ${libxml2.dev}/include/libxml2";
=======
  buildInputs = [ python3Packages.numpy glew glm freeglut libpng libxml2 tk freetype msgpack ];
  NIX_CFLAGS_COMPILE = "-I ${libxml2.dev}/include/libxml2";
  hardeningDisable = [ "format" ];

  setupPyBuildFlags = [ "--glut" ];
>>>>>>> 3aa6dcf2

  installPhase = ''
    python setup.py install --home="$out"
    runHook postInstall
  '';

  postInstall = with python3Packages; ''
    wrapProgram $out/bin/pymol \
      --prefix PYTHONPATH : ${lib.makeSearchPathOutput "lib" python3.sitePackages [ Pmw tkinter ]}

    mkdir -p "$out/share/icons/"
    ln -s ../../lib/python/pymol/pymol_path/data/pymol/icons/icon2.svg "$out/share/icons/pymol.svg"
    cp -r "${desktopItem}/share/applications/" "$out/share/"
  '';

  meta = with lib; {
    description = description;
    homepage = https://www.pymol.org/;
    license = licenses.mit;
    maintainers = with maintainers; [ samlich ];
  };
}<|MERGE_RESOLUTION|>--- conflicted
+++ resolved
@@ -28,16 +28,11 @@
     sha256 = "175cqi6gfmvv49i3ws19254m7ljs53fy6y82fm1ywshq2h2c93jh";
   };
 
-<<<<<<< HEAD
-  buildInputs = [ python3Packages.numpy glew freeglut libpng libxml2 tk freetype msgpack ];
+  buildInputs = [ python3Packages.numpy glew glm freeglut libpng libxml2 tk freetype msgpack ];
   env.NIX_CFLAGS_COMPILE = "-I ${libxml2.dev}/include/libxml2";
-=======
-  buildInputs = [ python3Packages.numpy glew glm freeglut libpng libxml2 tk freetype msgpack ];
-  NIX_CFLAGS_COMPILE = "-I ${libxml2.dev}/include/libxml2";
   hardeningDisable = [ "format" ];
 
   setupPyBuildFlags = [ "--glut" ];
->>>>>>> 3aa6dcf2
 
   installPhase = ''
     python setup.py install --home="$out"
