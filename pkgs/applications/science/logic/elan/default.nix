--- conflicted
+++ resolved
@@ -20,14 +20,9 @@
 
   nativeBuildInputs = [ pkg-config makeWrapper ];
 
-<<<<<<< HEAD
   env.OPENSSL_NO_VENDOR = 1;
-  buildInputs = [ curl zlib openssl ];
-=======
-  OPENSSL_NO_VENDOR = 1;
   buildInputs = [ curl zlib openssl ]
     ++ lib.optional stdenv.isDarwin libiconv;
->>>>>>> 2b5910ac
 
   cargoBuildFlags = [ "--features" "no-self-update" ];
 
