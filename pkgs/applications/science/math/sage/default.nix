# TODO
# - consider writing a script to convert spkgs to nix packages, similar to vim
#   or cabal2nix. This would allow a more efficient and "cleaner" build, greater
#   flexibility and the possibility to select which dependencies to add and which
#   to remove. It would also allow to use system packages for some dependencies
#   and recompile others (optimized for the system) without recompiling everything.
# - add optdeps:
#   - imagemagick
#   - texlive full for documentation
#   - ...
# - further seperate build outputs. Also maybe run `make doc`.
#   Configure flags like --bindir and --libdir oculd also be used for that, see
#   ./configure --help`.

# Other resources:
# - https://wiki.debian.org/DebianScience/Sage
# - https://github.com/cschwan/sage-on-gentoo
# - https://git.archlinux.org/svntogit/community.git/tree/trunk?h=packages/sagemath

{ stdenv
, bash
, fetchurl
, perl
, gfortran6
, python
, autoreconfHook
, gettext
, which
, texlive
, texinfo
, hevea
, buildDocs ? false
, optimize ? false # optimize sage to the current system (obviously impure)
}:

stdenv.mkDerivation rec {
  version = "8.1";
  name = "sage-${version}";

  # Modified version of patchShebangs that patches to the sage-internal version if possible
  # and falls back to the system version if not.
  patchSageShebangs = ./patchSageShebangs.sh;
  src = fetchurl {
    # Note that the source is *not* fetched from github, since that doesn't
    # the upstream folder with all the source tarballs of the spkgs.
    # If those are not present they are fetched at build time, which breaks
    # when building in a sandbox (and probably only works if you install the
    # latest sage version).
    urls = [
      "http://mirrors.mit.edu/sage/src/sage-${version}.tar.gz"
      "ftp://ftp.fu-berlin.de/unix/misc/sage/src/sage-${version}.tar.gz"
      "http://sagemath.polytechnic.edu.na/src/sage-${version}.tar.gz"
      "ftp://ftp.sun.ac.za/pub/mirrors/www.sagemath.org/src/sage-${version}.tar.gz"
      "http://sagemath.mirror.ac.za/src/sage-${version}.tar.gz"
      "http://ftp.leg.uct.ac.za/pub/packages/sage/src/sage-${version}.tar.gz"
      "http://mirror.ufs.ac.za/sagemath/src/sage-${version}.tar.gz"
      "http://mirrors-usa.go-parts.com/sage/sagemath/src/sage-${version}.tar.gz"
      "http://www.cecm.sfu.ca/sage/src/sage-${version}.tar.gz"
      "http://files.sagemath.org/src/sage-${version}.tar.gz"
      "http://mirrors.xmission.com/sage/src/sage-${version}.tar.gz"
      "http://sagemath.c3sl.ufpr.br/src/sage-${version}.tar.gz"
      "http://linorg.usp.br/sage/src/sage-${version}.tar.gz"
      "http://mirror.hust.edu.cn/sagemath/src/sage-${version}.tar.gz"
      "http://ftp.iitm.ac.in/sage/src/sage-${version}.tar.gz"
      "http://ftp.kaist.ac.kr/sage/src/sage-${version}.tar.gz"
      "http://ftp.riken.jp/sagemath/src/sage-${version}.tar.gz"
      "http://mirrors.tuna.tsinghua.edu.cn/sagemath/src/sage-${version}.tar.gz"
      "http://mirrors.ustc.edu.cn/sagemath/src/sage-${version}.tar.gz"
      "http://ftp.tsukuba.wide.ad.jp/software/sage/src/sage-${version}.tar.gz"
      "http://ftp.yz.yamagata-u.ac.jp/pub/math/sage/src/sage-${version}.tar.gz"
      "http://mirror.yandex.ru/mirrors/sage.math.washington.edu/src/sage-${version}.tar.gz"
      "http://mirror.aarnet.edu.au/pub/sage/src/sage-${version}.tar.gz"
      "http://sage.mirror.garr.it/mirrors/sage/src/sage-${version}.tar.gz"
      "http://www.mirrorservice.org/sites/www.sagemath.org/src/sage-${version}.tar.gz"
      "http://mirror.switch.ch/mirror/sagemath/src/sage-${version}.tar.gz"
      "https://mirrors.up.pt/pub/sage/src/sage-${version}.tar.gz"
      "http://www-ftp.lip6.fr/pub/math/sagemath/src/sage-${version}.tar.gz"
      "http://ftp.ntua.gr/pub/sagemath/src/sage-${version}.tar.gz"
    ];
    sha256 = "1cpcs1mr0yii64s152xmxyd450bfzjb22jjj0zh9y3n6g9alzpyq";
  };

  postPatch = ''
    substituteAllInPlace src/bin/sage-env
    bash=${bash} substituteAllInPlace build/bin/sage-spkg
  '';

  installPhase = ''
    # Sage installs during first `make`, `make install` is no-op and just takes time.
  '';

  outputs = [ "out" ] ++ stdenv.lib.optionals (buildDocs) [ "doc" ];

  buildInputs = [
    bash # needed for the build
    perl # needed for the build
    python # needed for the build
    gfortran6 # needed to build giac, openblas
    autoreconfHook # needed to configure sage with prefix
    gettext # needed to build the singular spkg
    which # needed in configure of mpir
    texinfo # needed to build maxima
  ] ++ stdenv.lib.optionals(buildDocs) [
    hevea # needed to build the docs of the giac spkg
    (texlive.combine { inherit (texlive)
      scheme-basic
      collection-pstricks # needed by giac
      times # font needed by giac
      stmaryrd # needed by giac
      babel-greek # optional for giac, otherwise throws a bunch of latex command not founds
      ;
    })
  ];

  nativeBuildInputs = [ gfortran6 perl which ];

  patches = [
    # fix usages of /bin/rm
    ./spkg-singular.patch
    # help python find the crypt library
    # patches python3 and indirectly python2, since those installation files are symlinked
    ./spkg-python.patch
    # fix usages of /usr/bin/perl
    ./spkg-git.patch
    # fix usages of /bin/cp and add necessary argument to function call
    ./spkg-giac.patch
    # environment
    ./env.patch
    # adjust wrapper shebang and patch shebangs after each spkg build
    ./shebangs.patch
  ];

  enableParallelBuilding = true;

  hardeningDisable = [
    "format" # needed to build palp, for lines like `printf(ctime(&_NFL->TIME))`
    # TODO could be patched with `sed s|printf(ctime(\(.*\)))|%s... or fixed upstream
  ];

  configureFlags = stdenv.lib.optionals(buildDocs) [ "--docdir=$(doc)" ];
  preConfigure = ''
    export SAGE_NUM_THREADS="$NIX_BUILD_CORES"

    export HOME=/tmp/sage-home
    export SAGE_ROOT="$PWD"
    export SAGE_SRC="$PWD"

    mkdir -p "$HOME"
    mkdir -p "$out"

    # we need to keep the source around
    dir="$PWD"
    cd ..
    mv "$dir" "$out/sage-root"

    export SAGE_SPKG_INSTALL_DOCS='no'
    cd "$out/sage-root" # build in target dir, since `make` is also `make install`
  ''
  + stdenv.lib.optionalString (buildDocs) ''
    mkdir -p "$doc"
    export SAGE_DOC="$doc"
    export SAGE_DOCBUILD_OPTS="--no-pdf-links -k"
<<<<<<< HEAD
=======
  ''
  + stdenv.lib.optionalString (!optimize) ''
    export SAGE_FAT_BINARY=yes
>>>>>>> da86dadb
  '';

  buildFlags = if (buildDocs) then "doc" else "build";

  # for reference: http://doc.sagemath.org/html/en/installation/source.html
  preBuild = ''
    # symlink python to make sure the shebangs are patched to the sage path
    # while still being able to use python before building it
    # (this is important because otherwise sage will try to install python
    # packages globally later on)
    ln -s "${python}/bin/python2" $out/bin/python2
    ln -s "$out/bin/python2" $out/bin/python
    touch $out/bin/python3
    bash $patchSageShebangs .
  '';

  postBuild = ''
    # Clean up
    rm -r "$out/sage-root/upstream" # don't keep the sources of all the spkgs
    rm -rf "$out/sage-root/src/build"
    rm -rf "$out/sage-root/src/autom4te.cache"
    rm -rf "$out/sage-root/src/config"
    rm -rf "$out/sage-root/src/m4"
    rm -rf "$out/sage-root/.git"
    rm -r "$out/sage-root/logs"
    rm -r "$out"/lib/python*/test
    # Fix dependency cycle between out and doc
    rm -f "$out/sage-root/config.log"
    rm -f "$out/sage-root/config.status"
    rm -f "$out/sage-root/build/make/Makefile-auto"
    rm -f "$out/sage-home/.sage/gap/libgap-workspace-"*
    # Make sure unnessessary packages don't end up in the build closure
    find "$out" \
        -iname 'config.log' \
        -delete \
        -or -iname 'Makefile' \
        -delete
    rm -f "$out/lib/R/etc/Renviron"
    # Make sure all shebangs are properly patched
    bash $patchSageShebangs $out
  '';

  # TODO there are some doctest failures, which seem harmless.
  # We should figure out a way to fix the failures or ignore only those tests.
  doCheck = false;

  checkTarget = "ptestalllong"; # all long tests in parallell
  preCheck = ''
    export SAGE_TIMEOUT=0 # no timeout
    export SAGE_TIMEOUT_LONG=0 # no timeout
  '';

  meta = {
    homepage = http://www.sagemath.org;
    description = "A free open source mathematics software system";
    # taken from the homepage
    longDescription = ''
      SageMath is a free open-source mathematics software system licensed under the GPL. It builds on top of many existing open-source packages: NumPy, SciPy, matplotlib, Sympy, Maxima, GAP, FLINT, R and many more. Access their combined power through a common, Python-based language or directly via interfaces or wrappers.
      Mission: Creating a viable free open source alternative to Magma, Maple, Mathematica and Matlab.
    '';
    license = stdenv.lib.licenses.gpl2Plus;
    platforms = ["x86_64-linux" "i686-linux"];
    maintainers = with stdenv.lib.maintainers; [ timokau ];
  };
}<|MERGE_RESOLUTION|>--- conflicted
+++ resolved
@@ -160,12 +160,9 @@
     mkdir -p "$doc"
     export SAGE_DOC="$doc"
     export SAGE_DOCBUILD_OPTS="--no-pdf-links -k"
-<<<<<<< HEAD
-=======
   ''
   + stdenv.lib.optionalString (!optimize) ''
     export SAGE_FAT_BINARY=yes
->>>>>>> da86dadb
   '';
 
   buildFlags = if (buildDocs) then "doc" else "build";
