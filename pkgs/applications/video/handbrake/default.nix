# Upstream distributes HandBrake with bundle of according versions of libraries
# and patches to them. This derivation patches HandBrake to use Nix closure
# dependencies.
#
# NOTE: 2019-07-19: This derivation does not currently support the native macOS
# GUI--it produces the "HandbrakeCLI" CLI version only. In the future it would
# be nice to add the native GUI (and/or the GTK GUI) as an option too, but that
# requires invoking the Xcode build system, which is non-trivial for now.

{ stdenv, lib, fetchFromGitHub,
  # Main build tools
  pkg-config, autoconf, automake, libtool, m4, lzma, python3,
  numactl,
  # Processing, video codecs, containers
  ffmpeg-full, nv-codec-headers, libogg, x264, x265, libvpx, libtheora, dav1d,
  # Codecs, audio
  libopus, lame, libvorbis, a52dec, speex, libsamplerate,
  # Text processing
  libiconv, fribidi, fontconfig, freetype, libass, jansson, libxml2, harfbuzz,
  # Optical media
  libdvdread, libdvdnav, libdvdcss, libbluray,
  # Darwin-specific
  AudioToolbox ? null,
  Foundation ? null,
  libobjc ? null,
  VideoToolbox ? null,
  # GTK
  # NOTE: 2019-07-19: The gtk3 package has a transitive dependency on dbus,
  # which in turn depends on systemd. systemd is not supported on Darwin, so
  # for now we disable GTK GUI support on Darwin. (It may be possible to remove
  # this restriction later.)
  useGtk ? !stdenv.isDarwin, wrapGAppsHook ? null,
  intltool ? null,
  glib ? null,
  gtk3 ? null,
  libappindicator-gtk3 ? null,
  libnotify ? null,
  gst_all_1 ? null,
  dbus-glib ? null,
  udev ? null,
  libgudev ? null,
  hicolor-icon-theme ? null,
  # FDK
  useFdk ? false, fdk_aac ? null
}:

stdenv.mkDerivation rec {
  pname = "handbrake";
  version = "1.3.3";

  src = fetchFromGitHub {
    owner = "HandBrake";
    repo = "HandBrake";
    rev = version;
    sha256 = "0bsmk37543zv3p32a7wxnh2w483am23ha2amj339q3nnb4142krn";
    extraPostFetch = ''
      echo "DATE=$(date +"%F %T %z" -r $out/NEWS.markdown)" > $out/version.txt
    '';
  };

  # we put as little as possible in src.extraPostFetch as it's much easier to
  # add to it here without having to fiddle with src.sha256
  # only DATE and HASH are absolutely necessary
  postPatch = ''
    cat >> version.txt <<_EOF
HASH=${src.rev}
SHORTHASH=${src.rev}
TAG=${version}
URL=${src.meta.homepage}
_EOF

    patchShebangs scripts

    # Force using nixpkgs dependencies
    sed -i '/MODULES += contrib/d' make/include/main.defs
    sed -e 's/^[[:space:]]*\(meson\|ninja\|nasm\)[[:space:]]*= ToolProbe.*$//g' \
        -e '/    ## Additional library and tool checks/,/    ## MinGW specific library and tool checks/d' \
        -i make/configure.py
  '' + (lib.optionalString stdenv.isDarwin ''
    # Use the Nix-provided libxml2 instead of the patched version available on
    # the Handbrake website.
    substituteInPlace libhb/module.defs \
      --replace '$(CONTRIB.build/)include/libxml2' ${libxml2.dev}/include/libxml2

    # Prevent the configure script from failing if xcodebuild isn't available,
    # which it isn't in the Nix context. (The actual build goes fine without
    # xcodebuild.)
    sed -e '/xcodebuild = ToolProbe/s/abort=.\+)/abort=False)/' -i make/configure.py
  '') + (lib.optionalString stdenv.isLinux ''
    # Use the Nix-provided libxml2 instead of the system-provided one.
    substituteInPlace libhb/module.defs \
      --replace /usr/include/libxml2 ${libxml2.dev}/include/libxml2
  '');

  nativeBuildInputs = [
    pkg-config autoconf automake libtool m4 python3
  ] ++ lib.optionals useGtk [ intltool wrapGAppsHook ];

  buildInputs = [
    ffmpeg-full libogg libtheora x264 x265 libvpx dav1d
    libopus lame libvorbis a52dec speex libsamplerate
    libiconv fribidi fontconfig freetype libass jansson libxml2 harfbuzz
    libdvdread libdvdnav libdvdcss libbluray lzma
  ] ++ lib.optional (!stdenv.isDarwin) numactl
  ++ lib.optionals useGtk [
    glib gtk3 libappindicator-gtk3 libnotify
    gst_all_1.gstreamer gst_all_1.gst-plugins-base dbus-glib udev
    libgudev hicolor-icon-theme
  ] ++ lib.optional useFdk fdk_aac
  ++ lib.optionals stdenv.isDarwin [ AudioToolbox Foundation libobjc VideoToolbox ]
  # NOTE: 2018-12-27: Handbrake supports nv-codec-headers for Linux only,
  # look at ./make/configure.py search "enable_nvenc"
  ++ lib.optional stdenv.isLinux nv-codec-headers;

  enableParallelBuilding = true;

  configureFlags = [
    "--disable-df-fetch"
    "--disable-df-verify"
    (if useGtk          then "--disable-gtk-update-checks" else "--disable-gtk")
    (if useFdk          then "--enable-fdk-aac"            else "")
    (if stdenv.isDarwin then "--disable-xcode"             else "")
  ] ++ lib.optional (stdenv.isx86_32 || stdenv.isx86_64) "--harden";

  # NOTE: 2018-12-27: Check NixOS HandBrake test if changing
<<<<<<< HEAD
  env.NIX_LDFLAGS = toString [
=======
  NIX_LDFLAGS = [
>>>>>>> 211be6af
    "-lx265"
  ];

  preBuild = ''
    cd build
  '';

  meta = with lib; {
    homepage = "http://handbrake.fr/";
    description = "A tool for converting video files and ripping DVDs";
    longDescription = ''
      Tool for converting and remuxing video files
      into selection of modern and widely supported codecs
      and containers. Very versatile and customizable.
      Package provides:
      CLI - `HandbrakeCLI`
      GTK GUI - `ghb`
    '';
    license = licenses.gpl2;
    maintainers = with maintainers; [ Anton-Latukha wmertens ];
    platforms = with platforms; unix;
  };
}<|MERGE_RESOLUTION|>--- conflicted
+++ resolved
@@ -123,13 +123,7 @@
   ] ++ lib.optional (stdenv.isx86_32 || stdenv.isx86_64) "--harden";
 
   # NOTE: 2018-12-27: Check NixOS HandBrake test if changing
-<<<<<<< HEAD
-  env.NIX_LDFLAGS = toString [
-=======
-  NIX_LDFLAGS = [
->>>>>>> 211be6af
-    "-lx265"
-  ];
+  env.NIX_LDFLAGS = "-lx265";
 
   preBuild = ''
     cd build
