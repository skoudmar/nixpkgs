--- conflicted
+++ resolved
@@ -50,11 +50,7 @@
     (enableFeature withGUI "qt")
   ];
 
-<<<<<<< HEAD
-  env.CXXFLAGS = optionalString stdenv.cc.isClang "-std=c++14";
-=======
-  CXXFLAGS = optional stdenv.cc.isClang "-std=c++17";
->>>>>>> 211be6af
+  env.CXXFLAGS = optionalString stdenv.cc.isClang "-std=c++17";
 
   dontWrapQtApps = true;
   postFixup = optionalString withGUI ''
