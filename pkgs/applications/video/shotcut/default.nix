--- conflicted
+++ resolved
@@ -6,13 +6,8 @@
 assert stdenv.lib.versionAtLeast mlt.version "6.8.0";
 
 mkDerivation rec {
-<<<<<<< HEAD
   pname = "shotcut";
-  version = "19.07.15";
-=======
-  name = "shotcut-${version}";
   version = "19.08.16";
->>>>>>> 8943fb5f
 
   src = fetchFromGitHub {
     owner = "mltframework";
