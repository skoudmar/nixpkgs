{ lib
, fetchFromGitHub
, fetchpatch
, mkDerivation
, SDL2
, frei0r
, ladspaPlugins
, gettext
, mlt
, jack1
, pkg-config
, qtbase
, qtmultimedia
, qtx11extras
, qtwebsockets
, qtquickcontrols2
, qtgraphicaleffects
, qmake
, qttools
, genericUpdater
, common-updater-scripts
}:

assert lib.versionAtLeast mlt.version "6.24.0";

mkDerivation rec {
  pname = "shotcut";
  version = "21.01.29";

  src = fetchFromGitHub {
    owner = "mltframework";
    repo = "shotcut";
    rev = "v${version}";
    sha256 = "0Q+63IRY4UbiYS+IMnn7hlr6w3IYtWynjBfTBvtWBMo=";
  };

  enableParallelBuilding = true;
  nativeBuildInputs = [ pkg-config qmake ];
  buildInputs = [
    SDL2
    frei0r
    ladspaPlugins
    gettext
    mlt
    qtbase
    qtmultimedia
    qtx11extras
    qtwebsockets
    qtquickcontrols2
    qtgraphicaleffects
  ];

<<<<<<< HEAD
  env.NIX_CFLAGS_COMPILE = "-I${libmlt}/include/mlt++ -I${libmlt}/include/mlt";
  qmakeFlags = [ "QMAKE_LRELEASE=${stdenv.lib.getDev qttools}/bin/lrelease" "SHOTCUT_VERSION=${version}" ];
=======
  NIX_CFLAGS_COMPILE = "-I${mlt.dev}/include/mlt++ -I${mlt.dev}/include/mlt";
  qmakeFlags = [
    "QMAKE_LRELEASE=${lib.getDev qttools}/bin/lrelease"
    "SHOTCUT_VERSION=${version}"
    "DEFINES+=SHOTCUT_NOUPGRADE"
  ];
>>>>>>> 211be6af

  prePatch = ''
    sed 's_shotcutPath, "melt"_"${mlt}/bin/melt"_' -i src/jobs/meltjob.cpp
    sed 's_shotcutPath, "ffmpeg"_"${mlt.ffmpeg}/bin/ffmpeg"_' -i src/jobs/ffmpegjob.cpp
    sed 's_qApp->applicationDirPath(), "ffmpeg"_"${mlt.ffmpeg}/bin/ffmpeg"_' -i src/docks/encodedock.cpp
    NICE=$(type -P nice)
    sed "s_/usr/bin/nice_''${NICE}_" -i src/jobs/meltjob.cpp src/jobs/ffmpegjob.cpp
  '';

  qtWrapperArgs = [
<<<<<<< HEAD
    "--prefix" "FREI0R_PATH" ":" "${frei0r}/lib/frei0r-1"
    "--prefix" "LD_LIBRARY_PATH" ":" (stdenv.lib.makeLibraryPath [jack1 SDL2])
    "--prefix" "PATH" ":" "${mlt}/bin"
=======
    "--prefix FREI0R_PATH : ${frei0r}/lib/frei0r-1"
    "--prefix LADSPA_PATH : ${ladspaPlugins}/lib/ladspa"
    "--prefix LD_LIBRARY_PATH : ${lib.makeLibraryPath [ jack1 SDL2 ]}"
    "--prefix PATH : ${mlt}/bin"
>>>>>>> 211be6af
  ];

  postInstall = ''
    mkdir -p $out/share/shotcut
    cp -r src/qml $out/share/shotcut/
  '';

  passthru.updateScript = genericUpdater {
    inherit pname version;
    versionLister = "${common-updater-scripts}/bin/list-git-tags ${src.meta.homepage}";
    rev-prefix = "v";
  };

  meta = with lib; {
    description = "A free, open source, cross-platform video editor";
    longDescription = ''
      An official binary for Shotcut, which includes all the
      dependencies pinned to specific versions, is provided on
      http://shotcut.org.

      If you encounter problems with this version, please contact the
      nixpkgs maintainer(s). If you wish to report any bugs upstream,
      please use the official build from shotcut.org instead.
    '';
    homepage = "https://shotcut.org";
    license = licenses.gpl3;
    maintainers = with maintainers; [ goibhniu woffs peti ];
    platforms = platforms.linux;
  };
}<|MERGE_RESOLUTION|>--- conflicted
+++ resolved
@@ -50,17 +50,12 @@
     qtgraphicaleffects
   ];
 
-<<<<<<< HEAD
-  env.NIX_CFLAGS_COMPILE = "-I${libmlt}/include/mlt++ -I${libmlt}/include/mlt";
-  qmakeFlags = [ "QMAKE_LRELEASE=${stdenv.lib.getDev qttools}/bin/lrelease" "SHOTCUT_VERSION=${version}" ];
-=======
-  NIX_CFLAGS_COMPILE = "-I${mlt.dev}/include/mlt++ -I${mlt.dev}/include/mlt";
+  env.NIX_CFLAGS_COMPILE = "-I${mlt.dev}/include/mlt++ -I${mlt.dev}/include/mlt";
   qmakeFlags = [
     "QMAKE_LRELEASE=${lib.getDev qttools}/bin/lrelease"
     "SHOTCUT_VERSION=${version}"
     "DEFINES+=SHOTCUT_NOUPGRADE"
   ];
->>>>>>> 211be6af
 
   prePatch = ''
     sed 's_shotcutPath, "melt"_"${mlt}/bin/melt"_' -i src/jobs/meltjob.cpp
@@ -71,16 +66,10 @@
   '';
 
   qtWrapperArgs = [
-<<<<<<< HEAD
     "--prefix" "FREI0R_PATH" ":" "${frei0r}/lib/frei0r-1"
-    "--prefix" "LD_LIBRARY_PATH" ":" (stdenv.lib.makeLibraryPath [jack1 SDL2])
+    "--prefix" "LADSPA_PATH" ":" "${ladspaPlugins}/lib/ladspa"
+    "--prefix" "LD_LIBRARY_PATH" ":" (lib.makeLibraryPath [ jack1 SDL2 ])
     "--prefix" "PATH" ":" "${mlt}/bin"
-=======
-    "--prefix FREI0R_PATH : ${frei0r}/lib/frei0r-1"
-    "--prefix LADSPA_PATH : ${ladspaPlugins}/lib/ladspa"
-    "--prefix LD_LIBRARY_PATH : ${lib.makeLibraryPath [ jack1 SDL2 ]}"
-    "--prefix PATH : ${mlt}/bin"
->>>>>>> 211be6af
   ];
 
   postInstall = ''
