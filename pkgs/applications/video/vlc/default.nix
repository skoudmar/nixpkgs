{ stdenv, fetchurl, autoreconfHook
, libarchive, perl, xorg, libdvdnav, libbluray
, zlib, a52dec, libmad, faad2, ffmpeg, alsaLib
, pkgconfig, dbus, fribidi, freefont_ttf, libebml, libmatroska
, libvorbis, libtheora, speex, lua5, libgcrypt, libgpgerror, libupnp
, libcaca, libpulseaudio, flac, schroedinger, libxml2, librsvg
, mpeg2dec, systemd, gnutls, avahi, libcddb, libjack2, SDL, SDL_image
, libmtp, unzip, taglib, libkate, libtiger, libv4l, samba, liboggz
, libass, libva, libdvbpsi, libdc1394, libraw1394, libopus
, libvdpau, libsamplerate, live555, fluidsynth, wayland, wayland-protocols
, onlyLibVLC ? false
, withQt5 ? true, qtbase ? null, qtsvg ? null, qtx11extras ? null, wrapQtAppsHook ? null
, jackSupport ? false
, removeReferencesTo
, chromecastSupport ? true, protobuf, libmicrodns
}:

# chromecastSupport requires TCP port 8010 to be open for it to work.
# If your firewall is enabled, make sure to have something like:
#   networking.firewall.allowedTCPPorts = [ 8010 ];

with stdenv.lib;

assert (withQt5 -> qtbase != null && qtsvg != null && qtx11extras != null && wrapQtAppsHook != null);

stdenv.mkDerivation rec {
<<<<<<< HEAD
  pname = "vlc";
  version = "3.0.7.1";

  src = fetchurl {
    url = "http://get.videolan.org/vlc/${version}/${pname}-${version}.tar.xz";
    sha256 = "1xb4c8n0hkwijzfdlbwadhxnx9z8rlhmrdq4c7q74rq9f51q0m86";
=======
  name = "vlc-${version}";
  version = "3.0.8";

  src = fetchurl {
    url = "http://get.videolan.org/vlc/${version}/${name}.tar.xz";
    sha256 = "e0149ef4a20a19b9ecd87309c2d27787ee3f47dfd47c6639644bc1f6fd95bdf6";
>>>>>>> 8943fb5f
  };

  # VLC uses a *ton* of libraries for various pieces of functionality, many of
  # which are not included here for no other reason that nobody has mentioned
  # needing them
  buildInputs = [
    zlib a52dec libmad faad2 ffmpeg alsaLib libdvdnav libdvdnav.libdvdread
    libbluray dbus fribidi libvorbis libtheora speex lua5 libgcrypt libgpgerror
    libupnp libcaca libpulseaudio flac schroedinger libxml2 librsvg mpeg2dec
    systemd gnutls avahi libcddb SDL SDL_image libmtp unzip taglib libarchive
    libkate libtiger libv4l samba liboggz libass libdvbpsi libva
    xorg.xlibsWrapper xorg.libXv xorg.libXvMC xorg.libXpm xorg.xcbutilkeysyms
    libdc1394 libraw1394 libopus libebml libmatroska libvdpau libsamplerate
    fluidsynth wayland wayland-protocols
  ] ++ optional (!stdenv.hostPlatform.isAarch64) live555
    ++ optionals withQt5    [ qtbase qtsvg qtx11extras ]
    ++ optional jackSupport libjack2
    ++ optionals chromecastSupport [ protobuf libmicrodns ];

  nativeBuildInputs = [ autoreconfHook perl pkgconfig removeReferencesTo ]
    ++ optionals withQt5 [ wrapQtAppsHook ];

  enableParallelBuilding = true;

  LIVE555_PREFIX = if (!stdenv.hostPlatform.isAarch64) then live555 else null;

  # vlc depends on a c11-gcc wrapper script which we don't have so we need to
  # set the path to the compiler
  BUILDCC = "${stdenv.cc}/bin/gcc";

  postPatch = ''
    substituteInPlace configure \
      --replace /bin/echo echo

    substituteInPlace modules/text_renderer/freetype/platform_fonts.h --replace \
      /usr/share/fonts/truetype/freefont ${freefont_ttf}/share/fonts/truetype
  '';

  # - Touch plugins (plugins cache keyed off mtime and file size:
  #     https://github.com/NixOS/nixpkgs/pull/35124#issuecomment-370552830
  # - Remove references to the Qt development headers (used in error messages)
  postFixup = ''
    find $out/lib/vlc/plugins -exec touch -d @1 '{}' ';'
    $out/lib/vlc/vlc-cache-gen $out/vlc/plugins
  '' + optionalString withQt5 ''
    remove-references-to -t "${qtbase.dev}" $out/lib/vlc/plugins/gui/libqt_plugin.so
  '';

  # Most of the libraries are auto-detected so we don't need to set a bunch of
  # "--enable-foo" flags here
  configureFlags = [
    "--with-kde-solid=$out/share/apps/solid/actions"
  ] ++ optional onlyLibVLC "--disable-vlc"
    ++ optionals chromecastSupport [
    "--enable-sout"
    "--enable-chromecast"
    "--enable-microdns"
  ];

  # Remove runtime dependencies on libraries
  postConfigure = ''
    sed -i 's|^#define CONFIGURE_LINE.*$|#define CONFIGURE_LINE "<removed>"|g' config.h
  '';

  meta = with stdenv.lib; {
    description = "Cross-platform media player and streaming server";
    homepage = http://www.videolan.org/vlc/;
    license = licenses.lgpl21Plus;
    platforms = platforms.linux;
  };
}<|MERGE_RESOLUTION|>--- conflicted
+++ resolved
@@ -24,21 +24,12 @@
 assert (withQt5 -> qtbase != null && qtsvg != null && qtx11extras != null && wrapQtAppsHook != null);
 
 stdenv.mkDerivation rec {
-<<<<<<< HEAD
   pname = "vlc";
-  version = "3.0.7.1";
+  version = "3.0.8";
 
   src = fetchurl {
     url = "http://get.videolan.org/vlc/${version}/${pname}-${version}.tar.xz";
-    sha256 = "1xb4c8n0hkwijzfdlbwadhxnx9z8rlhmrdq4c7q74rq9f51q0m86";
-=======
-  name = "vlc-${version}";
-  version = "3.0.8";
-
-  src = fetchurl {
-    url = "http://get.videolan.org/vlc/${version}/${name}.tar.xz";
     sha256 = "e0149ef4a20a19b9ecd87309c2d27787ee3f47dfd47c6639644bc1f6fd95bdf6";
->>>>>>> 8943fb5f
   };
 
   # VLC uses a *ton* of libraries for various pieces of functionality, many of
