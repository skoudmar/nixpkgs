<<<<<<< HEAD
{ stdenv, lib, fetchFromGitHub, buildPythonPackage, python27Packages, pkgs }:
=======
{ stdenv, fetchFromGitHub, buildPythonApplication, python27Packages, pkgs }:
>>>>>>> 0ee75214

let cairocffi-xcffib = python27Packages.cairocffi.override {
    pythonPath = [ python27Packages.xcffib ];
  };
in

buildPythonApplication rec {
  name = "qtile-${version}";
  version = "0.10.4";

  src = fetchFromGitHub {
    owner = "qtile";
    repo = "qtile";
    rev = "v${version}";
    sha256 = "0rwklzgkp3x242xql6qmfpfnhr788hd3jc1l80pc5ybxlwyfx59i";
  };

  patches = [
    ./0001-Substitution-vars-for-absolute-paths.patch
    ./0002-Restore-PATH-and-PYTHONPATH.patch
    ./0003-Restart-executable.patch
  ];

  postPatch = ''
    substituteInPlace libqtile/manager.py --subst-var-by out $out
    substituteInPlace libqtile/pangocffi.py --subst-var-by glib ${pkgs.glib.out}
    substituteInPlace libqtile/pangocffi.py --subst-var-by pango ${pkgs.pango.out}
    substituteInPlace libqtile/xcursors.py --subst-var-by xcb-cursor ${pkgs.xorg.xcbutilcursor.out}
  '';

  buildInputs = [ pkgs.pkgconfig pkgs.glib pkgs.xorg.libxcb pkgs.cairo pkgs.pango python27Packages.xcffib ];

  pythonPath = with python27Packages; [ xcffib cairocffi-xcffib trollius readline];

  postInstall = ''
    wrapProgram $out/bin/qtile \
      --set QTILE_WRAPPER '"$0"' \
      --set QTILE_SAVED_PYTHONPATH '"$PYTHONPATH"' \
      --set QTILE_SAVED_PATH '"$PATH"'
  '';

  meta = with stdenv.lib; {
    homepage = http://www.qtile.org/;
    license = licenses.mit;
    description = "A small, flexible, scriptable tiling window manager written in Python";
    platforms = platforms.linux;
    maintainers = with maintainers; [ kamilchm ];
  };
}
<|MERGE_RESOLUTION|>--- conflicted
+++ resolved
@@ -1,8 +1,4 @@
-<<<<<<< HEAD
-{ stdenv, lib, fetchFromGitHub, buildPythonPackage, python27Packages, pkgs }:
-=======
 { stdenv, fetchFromGitHub, buildPythonApplication, python27Packages, pkgs }:
->>>>>>> 0ee75214
 
 let cairocffi-xcffib = python27Packages.cairocffi.override {
     pythonPath = [ python27Packages.xcffib ];
