--- conflicted
+++ resolved
@@ -17,14 +17,9 @@
 echo "kernel version is $version"
 
 # Determine the dependencies of each root module.
-<<<<<<< HEAD
-closure=
-for module in "${rootModules[@]}"; do
-=======
 mkdir -p $out/lib/modules/"$version"
 touch closure
-for module in $rootModules; do
->>>>>>> 211be6af
+for module in "${rootModules[@]}"; do
     echo "root module: $module"
     modprobe --config no-config -d $kernel --set-version "$version" --show-depends "$module" \
     | while read cmd module args; do
