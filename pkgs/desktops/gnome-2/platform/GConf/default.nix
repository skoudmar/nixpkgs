--- conflicted
+++ resolved
@@ -1,9 +1,6 @@
 { stdenv, fetchurl, pkgconfig, dbus-glib, glib, ORBit2, libxml2
-<<<<<<< HEAD
-, polkit, intltool }:
-=======
 , polkit, intltool, dbus, gtk2 ? null, withGtk ? false }:
->>>>>>> e7e5aaa0
+
 
 stdenv.mkDerivation rec {
   name = "gconf-${version}";
@@ -16,11 +13,8 @@
 
   outputs = [ "out" "dev" "man" ];
 
-<<<<<<< HEAD
-  buildInputs = [ ORBit2 libxml2 ]
-=======
   buildInputs = [ ORBit2 dbus dbus-glib libxml2 ]
->>>>>>> e7e5aaa0
+
     # polkit requires pam, which requires shadow.h, which is not available on
     # darwin
     ++ stdenv.lib.optional (!stdenv.isDarwin) polkit;
