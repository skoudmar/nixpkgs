--- conflicted
+++ resolved
@@ -16,12 +16,8 @@
 
   env.LIBRARY_PATH = "${stdenv.cc.libc}/lib";
 
-<<<<<<< HEAD
-  buildInputs = [ gnat zlib ] ++ lib.optional (backend == "llvm") llvm;
-=======
-  buildInputs = [ gnat zlib ] ++ lib.optional (backend == "llvm") [ llvm ];
+  buildInputs = [ gnat zlib ] ++ lib.optionals (backend == "llvm") [ llvm ];
   propagatedBuildInputs = lib.optionals (backend == "llvm") [ zlib ];
->>>>>>> c51f3696
 
   preConfigure = ''
     # If llvm 7.0 works, 7.x releases should work too.
