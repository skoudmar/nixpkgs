{ stdenv
, fetch
, cmake
, python3
, libffi
, libbfd
, libpfm
, libxml2
, ncurses
, version
, release_version
, zlib
, buildPackages
, debugVersion ? false
, enableManpages ? false
, enableSharedLibraries ? true
, enablePFM ? !(stdenv.isDarwin
  || stdenv.isAarch64 # broken for Ampere eMAG 8180 (c2.large.arm on Packet) #56245
)
, enablePolly ? true
}:

let
  inherit (stdenv.lib) optional optionals optionalString;

  # Used when creating a version-suffixed symlink of libLLVM.dylib
  shortVersion = with stdenv.lib;
    concatStringsSep "." (take 1 (splitString "." release_version));

in stdenv.mkDerivation (rec {
  pname = "llvm";
  inherit version;

  src = fetch pname "1pwgm6cr0xr5a0hrbqs1zvsvvjvy0yq1y47c96804wcs795s90yz";
  polly_src = fetch "polly" "15sd3dq0w60jsb76pis09lkagj5iy43h9hg4kd9gx5l8cbnsdyrm";

  unpackPhase = ''
    unpackFile $src
    mv llvm-${version}* llvm
    sourceRoot=$PWD/llvm
  '' + optionalString enablePolly ''
    unpackFile $polly_src
    mv polly-* $sourceRoot/tools/polly
  '';

  outputs = [ "out" "python" ]
    ++ optional enableSharedLibraries "lib";

  nativeBuildInputs = [ cmake python3 ]
    ++ optionals enableManpages [ python3.pkgs.sphinx python3.pkgs.recommonmark ];

  buildInputs = [ libxml2 libffi ]
    ++ optional enablePFM libpfm; # exegesis

  propagatedBuildInputs = [ ncurses zlib ];

  patches = [
    # 10.0.0rc3-only
    ./llvm-extension-handling.patch
  ];

  postPatch = optionalString stdenv.isDarwin ''
    substituteInPlace cmake/modules/AddLLVM.cmake \
      --replace 'set(_install_name_dir INSTALL_NAME_DIR "@rpath")' "set(_install_name_dir)" \
      --replace 'set(_install_rpath "@loader_path/../lib''${LLVM_LIBDIR_SUFFIX}" ''${extra_libdir})' ""
  ''
  # Patch llvm-config to return correct library path based on --link-{shared,static}.
  + optionalString (enableSharedLibraries) ''
    substitute '${./llvm-outputs.patch}' ./llvm-outputs.patch --subst-var lib
    patch -p1 < ./llvm-outputs.patch
  '' + ''
    # FileSystem permissions tests fail with various special bits
    substituteInPlace unittests/Support/CMakeLists.txt \
      --replace "Path.cpp" ""
    rm unittests/Support/Path.cpp
  '' + optionalString stdenv.hostPlatform.isMusl ''
    patch -p1 -i ${../TLI-musl.patch}
    substituteInPlace unittests/Support/CMakeLists.txt \
      --replace "add_subdirectory(DynamicLibrary)" ""
    rm unittests/Support/DynamicLibrary/DynamicLibraryTest.cpp
    # valgrind unhappy with musl or glibc, but fails w/musl only
    rm test/CodeGen/AArch64/wineh4.mir
  '' + optionalString stdenv.hostPlatform.isAarch32 ''
    # skip failing X86 test cases on 32-bit ARM
    rm test/DebugInfo/X86/convert-debugloc.ll
    rm test/DebugInfo/X86/convert-inlined.ll
    rm test/DebugInfo/X86/convert-linked.ll
    rm test/tools/dsymutil/X86/op-convert.test
  '' + optionalString (stdenv.hostPlatform.system == "armv6l-linux") ''
    # Seems to require certain floating point hardware (NEON?)
    rm test/ExecutionEngine/frem.ll
  '' + ''
    patchShebangs test/BugPoint/compile-custom.ll.py
  '';

  # hacky fix: created binaries need to be run before installation
  preBuild = ''
    mkdir -p $out/
    ln -sv $PWD/lib $out
  '';

  cmakeFlags = with stdenv; [
    "-DCMAKE_BUILD_TYPE=${if debugVersion then "Debug" else "Release"}"
    "-DLLVM_INSTALL_UTILS=ON"  # Needed by rustc
    "-DLLVM_BUILD_TESTS=ON"
    "-DLLVM_ENABLE_FFI=ON"
    "-DLLVM_ENABLE_RTTI=ON"
    "-DLLVM_HOST_TRIPLE=${stdenv.hostPlatform.config}"
    "-DLLVM_DEFAULT_TARGET_TRIPLE=${stdenv.hostPlatform.config}"
    "-DLLVM_ENABLE_DUMP=ON"
  ] ++ optionals enableSharedLibraries [
    "-DLLVM_LINK_LLVM_DYLIB=ON"
  ] ++ optionals enableManpages [
    "-DLLVM_BUILD_DOCS=ON"
    "-DLLVM_ENABLE_SPHINX=ON"
    "-DSPHINX_OUTPUT_MAN=ON"
    "-DSPHINX_OUTPUT_HTML=OFF"
    "-DSPHINX_WARNINGS_AS_ERRORS=OFF"
  ] ++ optionals (!isDarwin) [
    "-DLLVM_BINUTILS_INCDIR=${libbfd.dev}/include"
  ] ++ optionals isDarwin [
    "-DLLVM_ENABLE_LIBCXX=ON"
    "-DCAN_TARGET_i386=false"
  ] ++ optionals (stdenv.hostPlatform != stdenv.buildPlatform) [
    "-DCMAKE_CROSSCOMPILING=True"
    "-DLLVM_TABLEGEN=${buildPackages.llvm_10}/bin/llvm-tblgen"
  ];

  postBuild = ''
    rm -fR $out
  '';

  preCheck = ''
    export LD_LIBRARY_PATH=$LD_LIBRARY_PATH''${LD_LIBRARY_PATH:+:}$PWD/lib
  '';

  postInstall = ''
    mkdir -p $python/share
    mv $out/share/opt-viewer $python/share/opt-viewer
  ''
  + optionalString enableSharedLibraries ''
    moveToOutput "lib/libLLVM-*" "$lib"
    moveToOutput "lib/libLLVM${stdenv.hostPlatform.extensions.sharedLibrary}" "$lib"
  ''
  + optionalString (enableSharedLibraries && (!stdenv.isDarwin)) ''
    substituteInPlace "$out/lib/cmake/llvm/LLVMExports-${if debugVersion then "debug" else "release"}.cmake" \
      --replace "\''${_IMPORT_PREFIX}/lib/libLLVM-" "$lib/lib/libLLVM-"
  ''
  + optionalString (stdenv.isDarwin && enableSharedLibraries) ''
    substituteInPlace "$out/lib/cmake/llvm/LLVMExports-${if debugVersion then "debug" else "release"}.cmake" \
      --replace "\''${_IMPORT_PREFIX}/lib/libLLVM.dylib" "$lib/lib/libLLVM.dylib"
    ln -s $lib/lib/libLLVM.dylib $lib/lib/libLLVM-${shortVersion}.dylib
    ln -s $lib/lib/libLLVM.dylib $lib/lib/libLLVM-${release_version}.dylib
  '';

  doCheck = stdenv.isLinux && (!stdenv.isx86_32);

  checkTarget = "check-all";

  enableParallelBuilding = true;

  meta = {
    description = "Collection of modular and reusable compiler and toolchain technologies";
<<<<<<< HEAD
    homepage    = https://llvm.org/;
=======
    homepage    = "http://llvm.org/";
>>>>>>> 6f6d2124
    license     = stdenv.lib.licenses.ncsa;
    maintainers = with stdenv.lib.maintainers; [ lovek323 raskin dtzWill ];
    platforms   = stdenv.lib.platforms.all;
  };
} // stdenv.lib.optionalAttrs enableManpages {
  pname = "llvm-manpages";

  buildPhase = ''
    make docs-llvm-man
  '';

  propagatedBuildInputs = [];

  installPhase = ''
    make -C docs install
  '';

  postPatch = null;
  postInstall = null;

  outputs = [ "out" ];

  doCheck = false;

  meta.description = "man pages for LLVM ${version}";
})<|MERGE_RESOLUTION|>--- conflicted
+++ resolved
@@ -161,11 +161,7 @@
 
   meta = {
     description = "Collection of modular and reusable compiler and toolchain technologies";
-<<<<<<< HEAD
-    homepage    = https://llvm.org/;
-=======
-    homepage    = "http://llvm.org/";
->>>>>>> 6f6d2124
+    homepage    = "https://llvm.org/";
     license     = stdenv.lib.licenses.ncsa;
     maintainers = with stdenv.lib.maintainers; [ lovek323 raskin dtzWill ];
     platforms   = stdenv.lib.platforms.all;
