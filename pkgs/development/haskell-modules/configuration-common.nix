{ pkgs }:

with import ./lib.nix { inherit pkgs; };

self: super: {

  # Some packages need a non-core version of Cabal.
  Cabal_1_18_1_6 = dontCheck super.Cabal_1_18_1_6;
  Cabal_1_20_0_3 = dontCheck super.Cabal_1_20_0_3;
  Cabal_1_22_4_0 = dontCheck super.Cabal_1_22_4_0;
  cabal-install = (dontCheck super.cabal-install).overrideScope (self: super: { Cabal = self.Cabal_1_22_4_0; });
  cabal-install_1_18_1_0 = (dontCheck super.cabal-install_1_18_1_0).overrideScope (self: super: { Cabal = self.Cabal_1_18_1_6; });

  # Link statically to avoid runtime dependency on GHC.
  jailbreak-cabal = (disableSharedExecutables super.jailbreak-cabal).override { Cabal = dontJailbreak self.Cabal_1_20_0_3; };

  # Apply NixOS-specific patches.
  ghc-paths = appendPatch super.ghc-paths ./patches/ghc-paths-nix.patch;

  # Break infinite recursions.
  clock = dontCheck super.clock;
  Dust-crypto = dontCheck super.Dust-crypto;
  hasql-postgres = dontCheck super.hasql-postgres;
  hspec_2_1_10 = super.hspec_2_1_10.override { stringbuilder = dontCheck super.stringbuilder; };
  hspec_2_1_2 = super.hspec_2_1_2.override { stringbuilder = dontCheck super.stringbuilder; };
  hspec_2_1_3 = super.hspec_2_1_3.override { stringbuilder = dontCheck super.stringbuilder; };
  hspec_2_1_4 = super.hspec_2_1_4.override { stringbuilder = dontCheck super.stringbuilder; };
  hspec_2_1_5 = super.hspec_2_1_5.override { stringbuilder = dontCheck super.stringbuilder; };
  hspec_2_1_6 = super.hspec_2_1_6.override { stringbuilder = dontCheck super.stringbuilder; };
  hspec_2_1_7 = super.hspec_2_1_7.override { stringbuilder = dontCheck super.stringbuilder; };
  hspec-expectations_0_6_1_1 = dontCheck super.hspec-expectations_0_6_1_1;
  hspec-expectations_0_6_1 = dontCheck super.hspec-expectations_0_6_1;
  hspec-expectations_0_7_1 = dontCheck super.hspec-expectations_0_7_1;
  hspec-expectations = dontCheck super.hspec-expectations;
  hspec = super.hspec.override { stringbuilder = dontCheck super.stringbuilder; };
  HTTP = dontCheck super.HTTP;
  mwc-random_0_13_2_2 = dontCheck super.mwc-random_0_13_2_2;
  mwc-random_0_13_3_0 = dontCheck super.mwc-random_0_13_3_0;
  mwc-random = dontCheck super.mwc-random;
  nanospec_0_2_0 = dontCheck super.nanospec_0_2_0;
  nanospec = dontCheck super.nanospec;
  options_1_2_1 = dontCheck super.options_1_2_1;
  options_1_2 = dontCheck super.options_1_2;
  options = dontCheck super.options;
  statistics = dontCheck super.statistics;
  text_1_1_1_3 = dontCheck super.text_1_1_1_3;
  text_1_2_0_3 = dontCheck super.text_1_2_0_3;
  text_1_2_0_4 = dontCheck super.text_1_2_0_4;
  text_1_2_0_6 = dontCheck super.text_1_2_0_6;
  text = dontCheck super.text;
  c2hs = if pkgs.stdenv.isDarwin then dontCheck super.c2hs else super.c2hs;

  # The package doesn't compile with ruby 1.9, which is our default at the moment.
  hruby = super.hruby.override { ruby = pkgs.ruby_2_1; };

  # Use the default version of mysql to build this package (which is actually mariadb).
  mysql = super.mysql.override { mysql = pkgs.mysql.lib; };

  # Link the proper version.
  zeromq4-haskell = super.zeromq4-haskell.override { zeromq = pkgs.zeromq4; };

  # This package needs a little help compiling properly on Darwin. Furthermore,
  # Stackage compiles git-annex without the Assistant, supposedly because not
  # all required dependencies are part of Stackage. To comply with Stackage, we
  # make 'git-annex-without-assistant' our default version, but offer another
  # build which has the assistant to be used in the top-level.
  git-annex_5_20150727 = (disableCabalFlag super.git-annex_5_20150727 "assistant").override {
    dbus = if pkgs.stdenv.isLinux then self.dbus else null;
    fdo-notify = if pkgs.stdenv.isLinux then self.fdo-notify else null;
    hinotify = if pkgs.stdenv.isLinux then self.hinotify else self.fsnotify;
  };
  git-annex = (disableCabalFlag super.git-annex "assistant").override {
    dbus = if pkgs.stdenv.isLinux then self.dbus else null;
    fdo-notify = if pkgs.stdenv.isLinux then self.fdo-notify else null;
    hinotify = if pkgs.stdenv.isLinux then self.hinotify else self.fsnotify;
  };
  git-annex-with-assistant = super.git-annex.override {
    dbus = if pkgs.stdenv.isLinux then self.dbus else null;
    fdo-notify = if pkgs.stdenv.isLinux then self.fdo-notify else null;
    hinotify = if pkgs.stdenv.isLinux then self.hinotify else self.fsnotify;
  };

  # CUDA needs help finding the SDK headers and libraries.
  cuda = overrideCabal super.cuda (drv: {
    extraLibraries = (drv.extraLibraries or []) ++ [pkgs.linuxPackages.nvidia_x11];
    configureFlags = (drv.configureFlags or []) ++
      pkgs.lib.optional pkgs.stdenv.is64bit "--extra-lib-dirs=${pkgs.cudatoolkit}/lib64" ++ [
      "--extra-lib-dirs=${pkgs.cudatoolkit}/lib"
      "--extra-include-dirs=${pkgs.cudatoolkit}/include"
    ];
    preConfigure = ''
      unset CC          # unconfuse the haskell-cuda configure script
      sed -i -e 's|/usr/local/cuda|${pkgs.cudatoolkit}|g' configure
    '';
  });

  # The package doesn't know about the AL include hierarchy.
  # https://github.com/phaazon/al/issues/1
  al = appendConfigureFlag super.al "--extra-include-dirs=${pkgs.openal}/include/AL";

  # https://github.com/froozen/kademlia/issues/2
  kademlia = dontCheck super.kademlia;

  # Won't find it's header files without help.
  sfml-audio = appendConfigureFlag super.sfml-audio "--extra-include-dirs=${pkgs.openal}/include/AL";

  hzk = overrideCabal super.hzk (drv: {
    preConfigure = "sed -i -e /include-dirs/d hzk.cabal";
    configureFlags =  "--extra-include-dirs=${pkgs.zookeeper_mt}/include/zookeeper";
    doCheck = false;
  });

  haskakafka = overrideCabal super.haskakafka (drv: {
    preConfigure = "sed -i -e /extra-lib-dirs/d -e /include-dirs/d haskakafka.cabal";
    configureFlags =  "--extra-include-dirs=${pkgs.rdkafka}/include/librdkafka";
    doCheck = false;
   });

  # Foreign dependency name clashes with another Haskell package.
  libarchive-conduit = super.libarchive-conduit.override { archive = pkgs.libarchive; };

  # https://github.com/haskell/time/issues/23
  time_1_5_0_1 = dontCheck super.time_1_5_0_1;

  # Switch levmar build to openblas.
  bindings-levmar = overrideCabal super.bindings-levmar (drv: {
    preConfigure = ''
      sed -i bindings-levmar.cabal \
          -e 's,extra-libraries: lapack blas,extra-libraries: openblas,'
    '';
    extraLibraries = [ pkgs.openblasCompat ];
  });

  # The Haddock phase fails for one reason or another.
  acme-one = dontHaddock super.acme-one;
  attoparsec-conduit = dontHaddock super.attoparsec-conduit;
  base-noprelude = dontHaddock super.base-noprelude;
  blaze-builder-conduit = dontHaddock super.blaze-builder-conduit;
  BNFC-meta = dontHaddock super.BNFC-meta;
  bytestring-progress = dontHaddock super.bytestring-progress;
  comonads-fd = dontHaddock super.comonads-fd;
  comonad-transformers = dontHaddock super.comonad-transformers;
  deepseq-magic = dontHaddock super.deepseq-magic;
  diagrams = dontHaddock super.diagrams;
  either = dontHaddock super.either;
  feldspar-signal = dontHaddock super.feldspar-signal; # https://github.com/markus-git/feldspar-signal/issues/1
  gl = dontHaddock super.gl;
  groupoids = dontHaddock super.groupoids;
  hamlet = dontHaddock super.hamlet;
  haste-compiler = dontHaddock super.haste-compiler;
  HaXml = dontHaddock super.HaXml;
  HDBC-odbc = dontHaddock super.HDBC-odbc;
  hoodle-core = dontHaddock super.hoodle-core;
  hsc3-db = dontHaddock super.hsc3-db;
  hspec-discover_2_1_10 = dontHaddock super.hspec-discover_2_1_10;
  hspec-discover_2_1_2 = dontHaddock super.hspec-discover_2_1_2;
  hspec-discover_2_1_3 = dontHaddock super.hspec-discover_2_1_3;
  hspec-discover_2_1_4 = dontHaddock super.hspec-discover_2_1_4;
  hspec-discover_2_1_5 = dontHaddock super.hspec-discover_2_1_5;
  hspec-discover_2_1_6 = dontHaddock super.hspec-discover_2_1_6;
  hspec-discover_2_1_7 = dontHaddock super.hspec-discover_2_1_7;
  hspec-discover = dontHaddock super.hspec-discover;
  http-client-conduit = dontHaddock super.http-client-conduit;
  http-client-multipart = dontHaddock super.http-client-multipart;
  markdown-unlit = dontHaddock super.markdown-unlit;
  network-conduit = dontHaddock super.network-conduit;
  shakespeare-js = dontHaddock super.shakespeare-js;
  shakespeare-text = dontHaddock super.shakespeare-text;
  wai-test = dontHaddock super.wai-test;
  zlib-conduit = dontHaddock super.zlib-conduit;

  # Jailbreak doesn't get the job done because the Cabal file uses conditionals a lot.
  darcs = (overrideCabal super.darcs (drv: {
    doCheck = false;            # The test suite won't even start.
    postPatch = "sed -i -e 's|attoparsec .*,|attoparsec,|' -e 's|vector .*,|vector,|' darcs.cabal";
  }));

  # https://github.com/massysett/rainbox/issues/1
  rainbox = dontCheck super.rainbox;

  # https://github.com/techtangents/ablist/issues/1
  ABList = dontCheck super.ABList;

  # https://github.com/haskell/vector/issues/47
  vector = if pkgs.stdenv.isi686 then appendConfigureFlag super.vector "--ghc-options=-msse2" else super.vector;

  halive = if pkgs.stdenv.isDarwin
    then addBuildDepend super.halive pkgs.darwin.apple_sdk.frameworks.AppKit
    else super.halive;

  # cabal2nix likes to generate dependencies on hinotify when hfsevents is really required
  # on darwin: https://github.com/NixOS/cabal2nix/issues/146.
  hinotify = if pkgs.stdenv.isDarwin then self.hfsevents else super.hinotify;

  # hfsevents needs CoreServices in scope
  hfsevents = if pkgs.stdenv.isDarwin
    then with pkgs.darwin.apple_sdk.frameworks; addBuildTool (addBuildDepends super.hfsevents [Cocoa]) CoreServices
    else super.hfsevents;

  # FSEvents API is very buggy and tests are unreliable. See
  # http://openradar.appspot.com/10207999 and similar issues.
  # https://github.com/haskell-fswatch/hfsnotify/issues/62
  fsnotify = dontCheck super.fsnotify; # if pkgs.stdenv.isDarwin then dontCheck super.fsnotify else super.fsnotify;

  # the system-fileio tests use canonicalizePath, which fails in the sandbox
  system-fileio = if pkgs.stdenv.isDarwin then dontCheck super.system-fileio else super.system-fileio;

  # Prevents needing to add security_tool as a build tool to all of x509-system's
  # dependencies.
  x509-system = if pkgs.stdenv.isDarwin && !pkgs.stdenv.cc.nativeLibc
    then let inherit (pkgs.darwin) security_tool;
      in pkgs.lib.overrideDerivation (addBuildDepend super.x509-system security_tool) (drv: {
        postPatch = (drv.postPatch or "") + ''
          substituteInPlace System/X509/MacOS.hs --replace security ${security_tool}/bin/security
        '';
      })
    else super.x509-system;

  double-conversion = if !pkgs.stdenv.isDarwin
    then super.double-conversion
    else addBuildDepend (overrideCabal super.double-conversion (drv:
      {
        postPatch = ''
          substituteInPlace double-conversion.cabal --replace stdc++ c++
        '';
      })) pkgs.libcxx;

  # tests don't compile for some odd reason
  jwt = dontCheck super.jwt;

  # https://github.com/NixOS/cabal2nix/issues/136
  glib = addBuildDepends super.glib [pkgs.pkgconfig pkgs.glib];
  gtk3 = super.gtk3.override { inherit (pkgs) gtk3; };
  gtk = addBuildDepends super.gtk [pkgs.pkgconfig pkgs.gtk];
  gtksourceview3 = super.gtksourceview3.override { inherit (pkgs.gnome3) gtksourceview; };

  # Need WebkitGTK, not just webkit.
  webkit = super.webkit.override { webkit = pkgs.webkitgtk2; };
  webkitgtk3 = super.webkitgtk3.override { webkit = pkgs.webkitgtk24x; };
  webkitgtk3-javascriptcore = super.webkitgtk3-javascriptcore.override { webkit = pkgs.webkitgtk24x; };
  websnap = super.websnap.override { webkit = pkgs.webkitgtk24x; };

  # While waiting for https://github.com/jwiegley/gitlib/pull/53 to be merged
  hlibgit2 = addBuildTool super.hlibgit2 pkgs.git;

  # https://github.com/mvoidex/hsdev/issues/11
  hsdev = dontHaddock super.hsdev;

  hs-mesos = overrideCabal super.hs-mesos (drv: {
    # Pass _only_ mesos; the correct protobuf is propagated.
    extraLibraries = [ pkgs.mesos ];
    preConfigure = "sed -i -e /extra-lib-dirs/d -e 's|, /usr/include, /usr/local/include/mesos||' hs-mesos.cabal";
  });

  # Upstream notified by e-mail.
  permutation = dontCheck super.permutation;

  # https://github.com/vincenthz/hs-tls/issues/102
  tls = dontCheck super.tls;

  # https://github.com/jputcu/serialport/issues/25
  serialport = dontCheck super.serialport;

  # https://github.com/kazu-yamamoto/simple-sendfile/issues/17
  simple-sendfile = dontCheck super.simple-sendfile;

  # Fails no apparent reason. Upstream has been notified by e-mail.
  assertions = dontCheck super.assertions;

  # https://github.com/vincenthz/tasty-kat/issues/1
  tasty-kat = dontCheck super.tasty-kat;

  # These packages try to execute non-existent external programs.
  cmaes = dontCheck super.cmaes;                        # http://hydra.cryp.to/build/498725/log/raw
  dbmigrations = dontCheck super.dbmigrations;
  euler = dontCheck super.euler;                        # https://github.com/decomputed/euler/issues/1
  filestore = dontCheck super.filestore;
  getopt-generics = dontCheck super.getopt-generics;
  graceful = dontCheck super.graceful;
  hakyll = dontCheck super.hakyll;
  Hclip = dontCheck super.Hclip;
  HList = dontCheck super.HList;
  ide-backend = dontCheck super.ide-backend;
  marquise = dontCheck super.marquise;                  # https://github.com/anchor/marquise/issues/69
  memcached-binary = dontCheck super.memcached-binary;
  msgpack-rpc = dontCheck super.msgpack-rpc;
  persistent-zookeeper = dontCheck super.persistent-zookeeper;
  pocket-dns = dontCheck super.pocket-dns;
  postgresql-simple = dontCheck super.postgresql-simple;
  postgrest = dontCheck super.postgrest;
  setenv_0_1_1_1 = dontCheck super.setenv_0_1_1_1;
  snowball = dontCheck super.snowball;
  sophia = dontCheck super.sophia;
  test-sandbox = dontCheck super.test-sandbox;
  users-postgresql-simple = dontCheck super.users-postgresql-simple;
  wai-middleware-hmac = dontCheck super.wai-middleware-hmac;
  wai-middleware-throttle = dontCheck super.wai-middleware-throttle; # https://github.com/creichert/wai-middleware-throttle/issues/1
  xkbcommon = dontCheck super.xkbcommon;
  xmlgen = dontCheck super.xmlgen;
  hapistrano = dontCheck super.hapistrano;
  HerbiePlugin = dontCheck super.HerbiePlugin;

  # These packages try to access the network.
  amqp-conduit = dontCheck super.amqp-conduit;
  amqp = dontCheck super.amqp;
  bitcoin-api = dontCheck super.bitcoin-api;
  bitcoin-api-extra = dontCheck super.bitcoin-api-extra;
  bitx-bitcoin = dontCheck super.bitx-bitcoin;          # http://hydra.cryp.to/build/926187/log/raw
  concurrent-dns-cache = dontCheck super.concurrent-dns-cache;
  dbus = dontCheck super.dbus;                          # http://hydra.cryp.to/build/498404/log/raw
  digitalocean-kzs = dontCheck super.digitalocean-kzs;  # https://github.com/KazumaSATO/digitalocean-kzs/issues/1
  github-types = dontCheck super.github-types;          # http://hydra.cryp.to/build/1114046/nixlog/1/raw
  hadoop-rpc = dontCheck super.hadoop-rpc;              # http://hydra.cryp.to/build/527461/nixlog/2/raw
  hasql = dontCheck super.hasql;                        # http://hydra.cryp.to/build/502489/nixlog/4/raw
  hjsonschema = overrideCabal super.hjsonschema (drv: { testTarget = "local"; });
  hoogle = overrideCabal super.hoogle (drv: { testTarget = "--test-option=--no-net"; });
  marmalade-upload = dontCheck super.marmalade-upload;  # http://hydra.cryp.to/build/501904/nixlog/1/raw
  network-transport-tcp = dontCheck super.network-transport-tcp;
  network-transport-zeromq = dontCheck super.network-transport-zeromq; # https://github.com/tweag/network-transport-zeromq/issues/30
  pipes-mongodb = dontCheck super.pipes-mongodb;        # http://hydra.cryp.to/build/926195/log/raw
  raven-haskell = dontCheck super.raven-haskell;        # http://hydra.cryp.to/build/502053/log/raw
  riak = dontCheck super.riak;                          # http://hydra.cryp.to/build/498763/log/raw
  scotty-binding-play = dontCheck super.scotty-binding-play;
  serversession-backend-redis = dontCheck super.serversession-backend-redis;
  slack-api = dontCheck super.slack-api;                # https://github.com/mpickering/slack-api/issues/5
  socket = dontCheck super.socket;
  stackage = dontCheck super.stackage;                  # http://hydra.cryp.to/build/501867/nixlog/1/raw
  textocat-api = dontCheck super.textocat-api;          # http://hydra.cryp.to/build/887011/log/raw
  warp = dontCheck super.warp;                          # http://hydra.cryp.to/build/501073/nixlog/5/raw
  wreq = dontCheck super.wreq;                          # http://hydra.cryp.to/build/501895/nixlog/1/raw
  wreq-sb = dontCheck super.wreq-sb;                    # http://hydra.cryp.to/build/783948/log/raw
  wuss = dontCheck super.wuss;                          # http://hydra.cryp.to/build/875964/nixlog/2/raw

  # https://github.com/NICTA/digit/issues/3
  digit = dontCheck super.digit;

  # Fails for non-obvious reasons while attempting to use doctest.
  search = dontCheck super.search;

  # https://github.com/ekmett/structures/issues/3
  structures = dontCheck super.structures;

  # Tries to mess with extended POSIX attributes, but can't in our chroot environment.
  xattr = dontCheck super.xattr;

  # Disable test suites to fix the build.
  acme-year = dontCheck super.acme-year;                # http://hydra.cryp.to/build/497858/log/raw
  aeson-lens = dontCheck super.aeson-lens;              # http://hydra.cryp.to/build/496769/log/raw
  aeson-schema = dontCheck super.aeson-schema;          # https://github.com/timjb/aeson-schema/issues/9
  apache-md5 = dontCheck super.apache-md5;              # http://hydra.cryp.to/build/498709/nixlog/1/raw
  app-settings = dontCheck super.app-settings;          # http://hydra.cryp.to/build/497327/log/raw
  aws = dontCheck super.aws;                            # needs aws credentials
  aws-kinesis = dontCheck super.aws-kinesis;            # needs aws credentials for testing
  binary-protocol = dontCheck super.binary-protocol;    # http://hydra.cryp.to/build/499749/log/raw
  bindings-GLFW = dontCheck super.bindings-GLFW;        # requires an active X11 display
  bits = dontCheck super.bits;                          # http://hydra.cryp.to/build/500239/log/raw
  bloodhound = dontCheck super.bloodhound;
  buildwrapper = dontCheck super.buildwrapper;
  burst-detection = dontCheck super.burst-detection;    # http://hydra.cryp.to/build/496948/log/raw
  cabal-bounds = dontCheck super.cabal-bounds;          # http://hydra.cryp.to/build/496935/nixlog/1/raw
  cabal-meta = dontCheck super.cabal-meta;              # http://hydra.cryp.to/build/497892/log/raw
  cautious-file = dontCheck super.cautious-file;        # http://hydra.cryp.to/build/499730/log/raw
  CLI = dontCheck super.CLI;                            # Upstream has no issue tracker.
  cjk = dontCheck super.cjk;
  command-qq = dontCheck super.command-qq;              # http://hydra.cryp.to/build/499042/log/raw
  conduit-connection = dontCheck super.conduit-connection;
  craftwerk = dontCheck super.craftwerk;
  damnpacket = dontCheck super.damnpacket;              # http://hydra.cryp.to/build/496923/log
  data-hash = dontCheck super.data-hash;
  Deadpan-DDP = dontCheck super.Deadpan-DDP;            # http://hydra.cryp.to/build/496418/log/raw
  DigitalOcean = dontCheck super.DigitalOcean;
  directory-layout = dontCheck super.directory-layout;
  docopt = dontCheck super.docopt;                      # http://hydra.cryp.to/build/499172/log/raw
  dom-selector = dontCheck super.dom-selector;          # http://hydra.cryp.to/build/497670/log/raw
  dotfs = dontCheck super.dotfs;                        # http://hydra.cryp.to/build/498599/log/raw
  DRBG = dontCheck super.DRBG;                          # http://hydra.cryp.to/build/498245/nixlog/1/raw
  either-unwrap = dontCheck super.either-unwrap;        # http://hydra.cryp.to/build/498782/log/raw
  etcd = dontCheck super.etcd;
  fb = dontCheck super.fb;                              # needs credentials for Facebook
  fptest = dontCheck super.fptest;                      # http://hydra.cryp.to/build/499124/log/raw
  ghc-events = dontCheck super.ghc-events;              # http://hydra.cryp.to/build/498226/log/raw
  ghc-events-parallel = dontCheck super.ghc-events-parallel;    # http://hydra.cryp.to/build/496828/log/raw
  ghcid = dontCheck super.ghcid;
  ghc-imported-from = dontCheck super.ghc-imported-from;
  ghc-parmake = dontCheck super.ghc-parmake;
  gitlib-cmdline = dontCheck super.gitlib-cmdline;
  git-vogue = dontCheck super.git-vogue;
  GLFW-b = dontCheck super.GLFW-b;                      # https://github.com/bsl/GLFW-b/issues/50
  hackport = dontCheck super.hackport;
  hadoop-formats = dontCheck super.hadoop-formats;
  haeredes = dontCheck super.haeredes;
  hashed-storage = dontCheck super.hashed-storage;
  hashring = dontCheck super.hashring;
  hath = dontCheck super.hath;
  haxl-facebook = dontCheck super.haxl-facebook;        # needs facebook credentials for testing
  hdbi-postgresql = dontCheck super.hdbi-postgresql;
  hedis = dontCheck super.hedis;
  hedis-pile = dontCheck super.hedis-pile;
  hedis-tags = dontCheck super.hedis-tags;
  hedn = dontCheck super.hedn;
  hgdbmi = dontCheck super.hgdbmi;
  hi = dontCheck super.hi;
  hierarchical-clustering = dontCheck super.hierarchical-clustering;
  hmatrix-tests = dontCheck super.hmatrix-tests;
  hPDB-examples = dontCheck super.hPDB-examples;
  hquery = dontCheck super.hquery;
  hs2048 = dontCheck super.hs2048;
  hsbencher = dontCheck super.hsbencher;
  hsexif = dontCheck super.hsexif;
  hspec-server = dontCheck super.hspec-server;
  HTF = dontCheck super.HTF;
  HTF_0_12_2_3 = dontCheck super.HTF_0_12_2_3;
  HTF_0_12_2_4 = dontCheck super.HTF_0_12_2_4;
  HTF_0_13_0_0 = dontCheck super.HTF_0_13_0_0;
  htsn = dontCheck super.htsn;
  htsn-import = dontCheck super.htsn-import;
  http2 = dontCheck super.http2;
  http-client-openssl = dontCheck super.http-client-openssl;
  http-client-tls = dontCheck super.http-client-tls;
  ihaskell = dontCheck super.ihaskell;
  influxdb = dontCheck super.influxdb;
  itanium-abi = dontCheck super.itanium-abi;
  katt = dontCheck super.katt;
  language-slice = dontCheck super.language-slice;
  lensref = dontCheck super.lensref;
  liquidhaskell = dontCheck super.liquidhaskell;
  lucid = dontCheck super.lucid; #https://github.com/chrisdone/lucid/issues/25
  lvmrun = dontCheck super.lvmrun;
  memcache = dontCheck super.memcache;
  milena = dontCheck super.milena;
  nats-queue = dontCheck super.nats-queue;
  netpbm = dontCheck super.netpbm;
  network-dbus = dontCheck super.network-dbus;
  notcpp = dontCheck super.notcpp;
  ntp-control = dontCheck super.ntp-control;
  numerals = dontCheck super.numerals;
  opaleye = dontCheck super.opaleye;
  openpgp = dontCheck super.openpgp;
  optional = dontCheck super.optional;
  os-release = dontCheck super.os-release;
  persistent-redis = dontCheck super.persistent-redis;
  pipes-extra = dontCheck super.pipes-extra;
  pipes-websockets = dontCheck super.pipes-websockets;
  postgresql-binary = dontCheck super.postgresql-binary; # needs a running postgresql server
  postgresql-simple-migration = dontCheck super.postgresql-simple-migration;
  process-streaming = dontCheck super.process-streaming;
  punycode = dontCheck super.punycode;
  pwstore-cli = dontCheck super.pwstore-cli;
  quantities = dontCheck super.quantities;
  redis-io = dontCheck super.redis-io;
  rethinkdb = dontCheck super.rethinkdb;
  Rlang-QQ = dontCheck super.Rlang-QQ;
  sai-shape-syb = dontCheck super.sai-shape-syb;
  scp-streams = dontCheck super.scp-streams;
  sdl2-ttf = dontCheck super.sdl2-ttf; # as of version 0.2.1, the test suite requires user intervention
  separated = dontCheck super.separated;
  shadowsocks = dontCheck super.shadowsocks;
  shake-language-c = dontCheck super.shake-language-c;
  shake-language-c_0_6_3 = dontCheck super.shake-language-c_0_6_3;
  shake-language-c_0_6_4 = dontCheck super.shake-language-c_0_6_4;
  shake-language-c_0_8_0 = dontCheck super.shake-language-c_0_8_0;
  static-resources = dontCheck super.static-resources;
  strive = dontCheck super.strive;                      # fails its own hlint test with tons of warnings
  svndump = dontCheck super.svndump;
  tar = dontCheck super.tar; #http://hydra.nixos.org/build/25088435/nixlog/2 (fails only on 32-bit)
  thumbnail-plus = dontCheck super.thumbnail-plus;
  tickle = dontCheck super.tickle;
  tpdb = dontCheck super.tpdb;
  translatable-intset = dontCheck super.translatable-intset;
  ua-parser = dontCheck super.ua-parser;
  unagi-chan = dontCheck super.unagi-chan;
  wai-app-file-cgi = dontCheck super.wai-app-file-cgi;
  wai-logger = dontCheck super.wai-logger;
  WebBits = dontCheck super.WebBits;                    # http://hydra.cryp.to/build/499604/log/raw
  webdriver-angular = dontCheck super.webdriver-angular;
  webdriver = dontCheck super.webdriver;
  xsd = dontCheck super.xsd;

  # Needs access to locale data, but looks for it in the wrong place.
  scholdoc-citeproc = dontCheck super.scholdoc-citeproc;

  # These test suites run for ages, even on a fast machine. This is nuts.
  Random123 = dontCheck super.Random123;
  systemd = dontCheck super.systemd;

  # https://github.com/eli-frey/cmdtheline/issues/28
  cmdtheline = dontCheck super.cmdtheline;

  # https://github.com/bos/snappy/issues/1
  snappy = dontCheck super.snappy;

  # Expect to find sendmail(1) in $PATH.
  mime-mail = appendConfigureFlag super.mime-mail "--ghc-option=-DMIME_MAIL_SENDMAIL_PATH=\"sendmail\"";

  # Help the test suite find system timezone data.
  tz = overrideCabal super.tz (drv: { preConfigure = "export TZDIR=${pkgs.tzdata}/share/zoneinfo"; });

  # https://ghc.haskell.org/trac/ghc/ticket/9625
  vty = dontCheck super.vty;

  # https://github.com/vincenthz/hs-crypto-pubkey/issues/20
  crypto-pubkey = dontCheck super.crypto-pubkey;

  # https://github.com/Gabriel439/Haskell-Turtle-Library/issues/1
  turtle = dontCheck super.turtle;

  # https://github.com/Philonous/xml-picklers/issues/5
  xml-picklers = dontCheck super.xml-picklers;

  # https://github.com/joeyadams/haskell-stm-delay/issues/3
  stm-delay = dontCheck super.stm-delay;

  # https://github.com/cgaebel/stm-conduit/issues/33
  stm-conduit = dontCheck super.stm-conduit;

  # https://github.com/pixbi/duplo/issues/25
  duplo = dontCheck super.duplo;

  # Nix-specific workaround
  xmonad = appendPatch super.xmonad ./patches/xmonad-nix.patch;

  # https://github.com/evanrinehart/mikmod/issues/1
  mikmod = addExtraLibrary super.mikmod pkgs.libmikmod;

  # https://github.com/basvandijk/threads/issues/10
  threads = dontCheck super.threads;

  # https://github.com/ucsd-progsys/liquid-fixpoint/issues/44
  liquid-fixpoint = overrideCabal super.liquid-fixpoint (drv: { preConfigure = "patchShebangs ."; });

  # Missing module.
  rematch = dontCheck super.rematch;            # https://github.com/tcrayford/rematch/issues/5
  rematch-text = dontCheck super.rematch-text;  # https://github.com/tcrayford/rematch/issues/6

  # no haddock since this is an umbrella package.
  cloud-haskell = dontHaddock super.cloud-haskell;

  # This packages compiles 4+ hours on a fast machine. That's just unreasonable.
  CHXHtml = dontDistribute super.CHXHtml;

  # https://github.com/NixOS/nixpkgs/issues/6350
  paypal-adaptive-hoops = overrideCabal super.paypal-adaptive-hoops (drv: { testTarget = "local"; });

  # https://github.com/afcowie/http-streams/issues/80
  http-streams = dontCheck super.http-streams;

  # https://github.com/vincenthz/hs-asn1/issues/12
  asn1-encoding = dontCheck super.asn1-encoding;

  # wxc supports wxGTX >= 3.0, but our current default version points to 2.8.
  # http://hydra.cryp.to/build/1331287/log/raw
  wxc = (addBuildDepend super.wxc self.split).override { wxGTK = pkgs.wxGTK30; };
  wxcore = super.wxcore.override { wxGTK = pkgs.wxGTK30; };

  # Depends on QuickCheck 1.x.
  HaVSA = super.HaVSA.override { QuickCheck = self.QuickCheck_1_2_0_1; };
  test-framework-quickcheck = super.test-framework-quickcheck.override { QuickCheck = self.QuickCheck_1_2_0_1; };

  # Doesn't support "this system". Linux? Needs investigation.
  lhc = markBroken (super.lhc.override { QuickCheck = self.QuickCheck_1_2_0_1; });

  # Depends on broken test-framework-quickcheck.
  apiary = dontCheck super.apiary;
  apiary-authenticate = dontCheck super.apiary-authenticate;
  apiary-clientsession = dontCheck super.apiary-clientsession;
  apiary-cookie = dontCheck super.apiary-cookie;
  apiary-eventsource = dontCheck super.apiary-eventsource;
  apiary-logger = dontCheck super.apiary-logger;
  apiary-memcached = dontCheck super.apiary-memcached;
  apiary-mongoDB = dontCheck super.apiary-mongoDB;
  apiary-persistent = dontCheck super.apiary-persistent;
  apiary-purescript = dontCheck super.apiary-purescript;
  apiary-session = dontCheck super.apiary-session;
  apiary-websockets = dontCheck super.apiary-websockets;

  # https://github.com/alephcloud/hs-configuration-tools/issues/40
  configuration-tools = dontCheck super.configuration-tools;

  # Test suite wants to connect to $DISPLAY.
  hsqml = dontCheck (addExtraLibrary (super.hsqml.override { qt5 = pkgs.qt5Full; }) pkgs.mesa);

  # HsColour: Language/Unlambda.hs: hGetContents: invalid argument (invalid byte sequence)
  unlambda = dontHyperlinkSource super.unlambda;

  # https://github.com/PaulJohnson/geodetics/issues/1
  geodetics = dontCheck super.geodetics;

  # https://github.com/AndrewRademacher/aeson-casing/issues/1
  aeson-casing = dontCheck super.aeson-casing;

  # https://github.com/junjihashimoto/test-sandbox-compose/issues/2
  test-sandbox-compose = dontCheck super.test-sandbox-compose;

  # https://github.com/jgm/pandoc/issues/2190
  pandoc = overrideCabal super.pandoc (drv: {
    enableSharedExecutables = false;
    postInstall = ''            # install man pages
      mv man $out/
      find $out/man -type f ! -name "*.[0-9]" -exec rm {} +
    '';
  });

  # Tests attempt to use NPM to install from the network into
  # /homeless-shelter. Disabled.
  purescript = dontCheck super.purescript;

  # https://github.com/tych0/xcffib/issues/37
  xcffib = dontCheck super.xcffib;

  # https://github.com/afcowie/locators/issues/1
  locators = dontCheck super.locators;

  # https://github.com/haskell/haddock/issues/378
  haddock-library = dontCheck super.haddock-library;

  # Already fixed in upstream darcs repo.
  xmonad-contrib = overrideCabal super.xmonad-contrib (drv: {
    postPatch = ''
      sed -i -e '24iimport Control.Applicative' XMonad/Util/Invisible.hs
      sed -i -e '22iimport Control.Applicative' XMonad/Hooks/DebugEvents.hs
    '';
  });

  # https://github.com/anton-k/csound-expression-dynamic/issues/1
  csound-expression-dynamic = dontHaddock super.csound-expression-dynamic;

  # Hardcoded include path
  poppler = overrideCabal super.poppler (drv: {
    postPatch = ''
      sed -i -e 's,glib/poppler.h,poppler.h,' poppler.cabal
      sed -i -e 's,glib/poppler.h,poppler.h,' Graphics/UI/Gtk/Poppler/Structs.hsc
    '';
  });

  # Uses OpenGL in testing
  caramia = dontCheck super.caramia;

  # Supports only 3.5 for now, https://github.com/bscarlet/llvm-general/issues/142
  llvm-general = super.llvm-general.override { llvm-config = pkgs.llvm_35; };

  # Needs help finding LLVM.
  spaceprobe = addBuildTool super.spaceprobe self.llvmPackages.llvm;

  # Tries to run GUI in tests
  leksah = dontCheck super.leksah;

  # Patch to consider NIX_GHC just like xmonad does
  dyre = appendPatch super.dyre ./patches/dyre-nix.patch;

  # Test suite won't compile against tasty-hunit 0.9.x.
  zlib = dontCheck super.zlib;

  # Override the obsolete version from Hackage with our more up-to-date copy.
  cabal2nix = self.callPackage ../tools/haskell/cabal2nix/cabal2nix.nix {};
  hackage2nix = self.callPackage ../tools/haskell/cabal2nix/hackage2nix.nix {};
  distribution-nixpkgs = self.callPackage ../tools/haskell/cabal2nix/distribution-nixpkgs.nix {};

  # https://github.com/ndmitchell/shake/issues/206
  # https://github.com/ndmitchell/shake/issues/267
  shake = overrideCabal super.shake (drv: { doCheck = !pkgs.stdenv.isDarwin && false; });

  # https://github.com/nushio3/doctest-prop/issues/1
  doctest-prop = dontCheck super.doctest-prop;

  # https://github.com/bos/aeson/issues/253
  aeson = dontCheck super.aeson;

  # Won't compile with recent versions of QuickCheck.
  inilist = dontCheck super.inilist;
  MissingH = dontCheck super.MissingH;

  # https://github.com/yaccz/saturnin/issues/3
  Saturnin = dontCheck super.Saturnin;

  # https://github.com/kkardzis/curlhs/issues/6
  curlhs = dontCheck super.curlhs;

  # https://github.com/hvr/token-bucket/issues/3
  token-bucket = dontCheck super.token-bucket;

  # https://github.com/alphaHeavy/lzma-enumerator/issues/3
  lzma-enumerator = dontCheck super.lzma-enumerator;

  # https://github.com/BNFC/bnfc/issues/140
  BNFC = dontCheck super.BNFC;

  # FPCO's fork of Cabal won't succeed its test suite.
  Cabal-ide-backend = dontCheck super.Cabal-ide-backend;

  # https://github.com/jaspervdj/websockets/issues/104
  websockets = dontCheck super.websockets;

  # Avoid spurious test suite failures.
  fft = dontCheck super.fft;

  # This package can't be built on non-Windows systems.
  Win32 = overrideCabal super.Win32 (drv: { broken = !pkgs.stdenv.isCygwin; });
  inline-c-win32 = dontDistribute super.inline-c-win32;
  Southpaw = dontDistribute super.Southpaw;

  # https://github.com/yesodweb/serversession/issues/1
  serversession = dontCheck super.serversession;

  yesod-bin = if pkgs.stdenv.isDarwin
    then addBuildDepend super.yesod-bin pkgs.darwin.apple_sdk.frameworks.Cocoa
    else super.yesod-bin;

  hmatrix = if pkgs.stdenv.isDarwin
    then addBuildDepend super.hmatrix pkgs.darwin.apple_sdk.frameworks.Accelerate
    else super.hmatrix;

  # https://github.com/commercialhaskell/stack/issues/408
  # https://github.com/commercialhaskell/stack/issues/409
  stack = overrideCabal super.stack (drv: { preCheck = "export HOME=$TMPDIR"; doCheck = false; });

  # Hydra no longer allows building texlive packages.
  lhs2tex = dontDistribute super.lhs2tex;

  # https://ghc.haskell.org/trac/ghc/ticket/9825
  vimus = overrideCabal super.vimus (drv: { broken = pkgs.stdenv.isLinux && pkgs.stdenv.isi686; });

  # https://github.com/hspec/mockery/issues/6
  mockery = overrideCabal super.mockery (drv: { preCheck = "export TRAVIS=true"; });

  # https://github.com/alphaHeavy/lzma-conduit/issues/5
  lzma-conduit = dontCheck super.lzma-conduit;

  # https://github.com/kazu-yamamoto/logger/issues/42
  logger = dontCheck super.logger;

  # https://github.com/edwinb/EpiVM/issues/13
  # https://github.com/edwinb/EpiVM/issues/14
  epic = addExtraLibraries (addBuildTool super.epic self.happy) [pkgs.boehmgc pkgs.gmp];

  # https://github.com/ekmett/wl-pprint-terminfo/issues/7
  wl-pprint-terminfo = addExtraLibrary super.wl-pprint-terminfo pkgs.ncurses;

  # https://github.com/bos/pcap/issues/5
  pcap = addExtraLibrary super.pcap pkgs.libpcap;

  # https://github.com/qnikst/imagemagick/issues/34
  imagemagick = dontCheck super.imagemagick;

  # https://github.com/liyang/thyme/issues/36
  thyme = dontCheck super.thyme;

  # https://github.com/k0ral/hbro-contrib/issues/1
  hbro-contrib = dontDistribute super.hbro-contrib;

  # Elm is no longer actively maintained on Hackage: https://github.com/NixOS/nixpkgs/pull/9233.
  Elm = markBroken super.Elm;
  elm-build-lib = markBroken super.elm-build-lib;
  elm-compiler = markBroken super.elm-compiler;
  elm-get = markBroken super.elm-get;
  elm-make = markBroken super.elm-make;
  elm-package = markBroken super.elm-package;
  elm-reactor = markBroken super.elm-reactor;
  elm-repl = markBroken super.elm-repl;
  elm-server = markBroken super.elm-server;
  elm-yesod = markBroken super.elm-yesod;

  # https://github.com/GaloisInc/HaNS/pull/8
  hans = appendPatch super.hans ./patches/hans-disable-webserver.patch;

  # https://github.com/athanclark/sets/issues/2
  sets = dontCheck super.sets;

  # https://github.com/lens/lens-aeson/issues/18
  lens-aeson = dontCheck super.lens-aeson;

  # Byte-compile elisp code for Emacs.
  ghc-mod = overrideCabal super.ghc-mod (drv: {
    preCheck = "export HOME=$TMPDIR";
    testToolDepends = drv.testToolDepends or [] ++ [self.cabal-install];
    doCheck = false;            # https://github.com/kazu-yamamoto/ghc-mod/issues/335
    executableToolDepends = drv.executableToolDepends or [] ++ [pkgs.emacs];
    postInstall = ''
      local lispdir=( "$out/share/"*"-${self.ghc.name}/${drv.pname}-${drv.version}/elisp" )
      make -C $lispdir
      mkdir -p $out/share/emacs/site-lisp
      ln -s "$lispdir/"*.el{,c} $out/share/emacs/site-lisp/
    '';
  });

  # Byte-compile elisp code for Emacs.
  structured-haskell-mode = overrideCabal super.structured-haskell-mode (drv: {
    executableToolDepends = drv.executableToolDepends or [] ++ [pkgs.emacs];
    postInstall = ''
      local lispdir=( "$out/share/"*"-${self.ghc.name}/${drv.pname}-${drv.version}/elisp" )
      pushd >/dev/null $lispdir
      for i in *.el; do
        emacs -Q -L . -L ${pkgs.emacs24Packages.haskellMode}/share/emacs/site-lisp \
          --batch --eval "(byte-compile-disable-warning 'cl-functions)" \
          -f batch-byte-compile $i
      done
      popd >/dev/null
      mkdir -p $out/share/emacs
      ln -s $lispdir $out/share/emacs/site-lisp
    '';
  });

  # Byte-compile elisp code for Emacs.
  hindent = overrideCabal super.hindent (drv: {
    executableToolDepends = drv.executableToolDepends or [] ++ [pkgs.emacs];
    postInstall = ''
      local lispdir=( "$out/share/"*"-${self.ghc.name}/${drv.pname}-${drv.version}/elisp" )
      pushd >/dev/null $lispdir
      for i in *.el; do
        emacs -Q -L . -L ${pkgs.emacs24Packages.haskellMode}/share/emacs/site-lisp \
          --batch --eval "(byte-compile-disable-warning 'cl-functions)" \
          -f batch-byte-compile $i
      done
      popd >/dev/null
      mkdir -p $out/share/emacs
      ln -s $lispdir $out/share/emacs/site-lisp
    '';
  });

  # https://github.com/yesodweb/Shelly.hs/issues/106
  # https://github.com/yesodweb/Shelly.hs/issues/108
  shelly = dontCheck super.shelly;

  # https://github.com/bos/configurator/issues/22
  configurator = dontCheck super.configurator;

  # The cabal files for these libraries do not list the required system dependencies.
  SDL-image = overrideCabal super.SDL-image (drv: {
    librarySystemDepends = [ pkgs.SDL pkgs.SDL_image ] ++ drv.librarySystemDepends or [];
  });
  SDL-ttf = overrideCabal super.SDL-ttf (drv: {
    librarySystemDepends = [ pkgs.SDL pkgs.SDL_ttf ];
  });
  SDL-mixer = overrideCabal super.SDL-mixer (drv: {
    librarySystemDepends = [ pkgs.SDL pkgs.SDL_mixer ];
  });
  SDL-gfx = overrideCabal super.SDL-gfx (drv: {
    librarySystemDepends = [ pkgs.SDL pkgs.SDL_gfx ];
  });
  SDL-mpeg = overrideCabal super.SDL-mpeg (drv: {
    configureFlags = (drv.configureFlags or []) ++ [
      "--extra-lib-dirs=${pkgs.smpeg}/lib"
      "--extra-include-dirs=${pkgs.smpeg}/include/smpeg"
    ];
  });

  # https://github.com/ivanperez-keera/hcwiid/pull/4
  hcwiid = overrideCabal super.hcwiid (drv: {
    configureFlags = (drv.configureFlags or []) ++ [
      "--extra-lib-dirs=${pkgs.bluez}/lib"
      "--extra-lib-dirs=${pkgs.cwiid}/lib"
      "--extra-include-dirs=${pkgs.cwiid}/include"
      "--extra-include-dirs=${pkgs.bluez}/include"
    ];
    prePatch = '' sed -i -e "/Extra-Lib-Dirs/d" -e "/Include-Dirs/d" "hcwiid.cabal" '';
  });

  # https://github.com/basvandijk/concurrent-extra/issues/12
  concurrent-extra = dontCheck super.concurrent-extra;

  # https://github.com/bos/bloomfilter/issues/7
  bloomfilter = appendPatch super.bloomfilter ./patches/bloomfilter-fix-on-32bit.patch;

  # https://github.com/pxqr/base32-bytestring/issues/4
  base32-bytestring = dontCheck super.base32-bytestring;

  # https://github.com/JohnLato/listlike/pull/6#issuecomment-137986095
  ListLike = dontCheck super.ListLike;

  # https://github.com/goldfirere/singletons/issues/122
  singletons = dontCheck super.singletons;

  # cabal2nix doesn't pick up some of the dependencies.
  ginsu = let
    g = addBuildDepend super.ginsu pkgs.perl;
    g' = overrideCabal g (drv: {
      executableSystemDepends = (drv.executableSystemDepends or []) ++ [
        pkgs.ncurses
      ];
    });
  in g';

  # https://github.com/guillaume-nargeot/hpc-coveralls/issues/52
  hpc-coveralls = disableSharedExecutables super.hpc-coveralls;
  hpc-coveralls_0_9_0 = disableSharedExecutables super.hpc-coveralls_0_9_0;

  # Test suite won't compile.
  semigroupoids_5_0_0_3 = dontCheck super.semigroupoids_5_0_0_3;

  # This is fixed in newer versions.
  zip-archive_0_2_3_5 = addBuildTool super.zip-archive_0_2_3_5 pkgs.zip;

  # https://github.com/fpco/stackage/issues/838
  cryptonite = dontCheck super.cryptonite;
  cryptonite_0_6   = dontCheck super.cryptonite_0_6  ;

  # https://github.com/fpco/stackage/issues/843
  hmatrix-gsl-stats_0_4_1 = overrideCabal super.hmatrix-gsl-stats_0_4_1 (drv: {
    postUnpack = "rm */Setup.lhs";
  });

  # We cannot build this package w/o the C library from <http://www.phash.org/>.
  phash = markBroken super.phash;

  # https://github.com/yesodweb/serversession/issues/2
  # https://github.com/haskell/cabal/issues/2661
  serversession-backend-acid-state_1_0_1 = dontCheck super.serversession-backend-acid-state_1_0_1;

  # https://github.com/sol/hpack/issues/53
  hpack = dontCheck super.hpack;

  # https://github.com/deech/fltkhs/issues/16
  fltkhs = overrideCabal super.fltkhs (drv: {
    libraryToolDepends = (drv.libraryToolDepends or []) ++ [pkgs.autoconf];
    librarySystemDepends = (drv.librarySystemDepends or []) ++ [pkgs.fltk13 pkgs.mesa_noglu pkgs.libjpeg];
    broken = true;      # linking fails because the build doesn't pull in the mesa libraries
  });
  fltkhs-fluid-examples = dontDistribute super.fltkhs-fluid-examples;

  # https://github.com/skogsbaer/hscurses/pull/26
  hscurses = overrideCabal super.hscurses (drv: {
    librarySystemDepends = (drv.librarySystemDepends or []) ++ [ pkgs.ncurses ];
  });
<<<<<<< HEAD

  # https://github.com/Gabriel439/Haskell-Morte-Library/issues/32
  morte = super.morte.override { alex = self.alex_3_1_4; };

  # https://github.com/mainland/language-c-quote/issues/57
  language-c-quote = super.language-c-quote.override { alex = self.alex_3_1_4; };

=======
>>>>>>> c20b6846
}<|MERGE_RESOLUTION|>--- conflicted
+++ resolved
@@ -920,14 +920,10 @@
   hscurses = overrideCabal super.hscurses (drv: {
     librarySystemDepends = (drv.librarySystemDepends or []) ++ [ pkgs.ncurses ];
   });
-<<<<<<< HEAD
 
   # https://github.com/Gabriel439/Haskell-Morte-Library/issues/32
   morte = super.morte.override { alex = self.alex_3_1_4; };
 
   # https://github.com/mainland/language-c-quote/issues/57
   language-c-quote = super.language-c-quote.override { alex = self.alex_3_1_4; };
-
-=======
->>>>>>> c20b6846
 }