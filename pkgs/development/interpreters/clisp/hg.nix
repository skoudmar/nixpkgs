# there are the following linking sets:
# - boot (not installed): without modules, only used when building clisp
# - base (default): contains readline and i18n, regexp and syscalls modules
#   by default
# - full: contains base plus modules in withModules
{ lib, stdenv, fetchhg, libsigsegv, gettext, ncurses, readline, libX11
, libXau, libXt, pcre, zlib, libXpm, xorgproto, libXext
, libffi, libffcall, automake
, coreutils
# build options
, threadSupport ? (stdenv.isi686 || stdenv.isx86_64)
, x11Support ? (stdenv.isi686 || stdenv.isx86_64)
, dllSupport ? true
, withModules ? [
    "pcre"
    "rawsock"
  ]
  ++ lib.optionals stdenv.isLinux [ "bindings/glibc" "zlib" ]
  ++ lib.optional x11Support "clx/new-clx"
}:

assert x11Support -> (libX11 != null && libXau != null && libXt != null
  && libXpm != null && xorgproto != null && libXext != null);

stdenv.mkDerivation rec {
  v = "2.50pre20171114";
  name = "clisp-${v}";

  src = fetchhg {
    url = "http://hg.code.sf.net/p/clisp/clisp";
    rev = "36df6dc59b8f";
    sha256 = "1pidiv1m55lvc4ln8vx0ylnnhlj95y6hrfdq96nrj14f4v8fkvmr";
  };

  inherit libsigsegv gettext coreutils;

  ffcallAvailable = stdenv.isLinux && (libffcall != null);

  nativeBuildInputs = [ automake ]; # sometimes fails otherwise
  buildInputs = [libsigsegv]
  ++ lib.optional (gettext != null) gettext
  ++ lib.optional (ncurses != null) ncurses
  ++ lib.optional (pcre != null) pcre
  ++ lib.optional (zlib != null) zlib
  ++ lib.optional (readline != null) readline
  ++ lib.optional (ffcallAvailable && (libffi != null)) libffi
  ++ lib.optional ffcallAvailable libffcall
  ++ lib.optionals x11Support [
    libX11 libXau libXt libXpm xorgproto libXext
  ];

  # First, replace port 9090 (rather low, can be used)
  # with 64237 (much higher, IANA private area, not
  # anything rememberable).
  # Also remove reference to a type that disappeared from recent glibc
  # (seems the correct thing to do, found no reference to any solution)
  postPatch = ''
    sed -e 's@9090@64237@g' -i tests/socket.tst
    sed -i 's@/bin/pwd@${coreutils}&@' src/clisp-link.in
    find . -type f | xargs sed -e 's/-lICE/-lXau &/' -i

    substituteInPlace modules/bindings/glibc/linux.lisp --replace "(def-c-type __swblk_t)" ""
  '';

  configureFlags = [ "builddir" ]
  ++ lib.optional (!dllSupport) "--without-dynamic-modules"
  ++ lib.optional (readline != null) "--with-readline"
  # --with-dynamic-ffi can only exist with --with-ffcall - foreign.d does not compile otherwise
  ++ lib.optional (ffcallAvailable && (libffi != null)) "--with-dynamic-ffi"
  ++ lib.optional ffcallAvailable "--with-ffcall"
  ++ lib.optional (!ffcallAvailable) "--without-ffcall"
  ++ builtins.map (x: " --with-module=" + x) withModules
  ++ lib.optional threadSupport "--with-threads=POSIX_THREADS";

  preBuild = ''
    sed -e '/avcall.h/a\#include "config.h"' -i src/foreign.d
    sed -i -re '/ cfree /d' -i modules/bindings/glibc/linux.lisp
    cd builddir
  '';

  postInstall =
    lib.optionalString (withModules != [])
      (''./clisp-link add "$out"/lib/clisp*/base "$(dirname "$out"/lib/clisp*/base)"/full''
      + lib.concatMapStrings (x: " " + x) withModules);

<<<<<<< HEAD
  env.NIX_CFLAGS_COMPILE = "-O0 ${stdenv.lib.optionalString (!stdenv.is64bit) "-falign-functions=4"}";
=======
  NIX_CFLAGS_COMPILE = "-O0 ${lib.optionalString (!stdenv.is64bit) "-falign-functions=4"}";
>>>>>>> 211be6af

  # TODO : make mod-check fails
  doCheck = false;

  meta = {
    description = "ANSI Common Lisp Implementation";
    homepage = "http://clisp.cons.org";
    maintainers = with lib.maintainers; [raskin tohl];
    # problems on Darwin: https://github.com/NixOS/nixpkgs/issues/20062
    platforms = lib.platforms.linux;
  };
}<|MERGE_RESOLUTION|>--- conflicted
+++ resolved
@@ -83,11 +83,7 @@
       (''./clisp-link add "$out"/lib/clisp*/base "$(dirname "$out"/lib/clisp*/base)"/full''
       + lib.concatMapStrings (x: " " + x) withModules);
 
-<<<<<<< HEAD
-  env.NIX_CFLAGS_COMPILE = "-O0 ${stdenv.lib.optionalString (!stdenv.is64bit) "-falign-functions=4"}";
-=======
-  NIX_CFLAGS_COMPILE = "-O0 ${lib.optionalString (!stdenv.is64bit) "-falign-functions=4"}";
->>>>>>> 211be6af
+  env.NIX_CFLAGS_COMPILE = "-O0 ${lib.optionalString (!stdenv.is64bit) "-falign-functions=4"}";
 
   # TODO : make mod-check fails
   doCheck = false;
