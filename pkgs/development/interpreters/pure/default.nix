--- conflicted
+++ resolved
@@ -13,13 +13,8 @@
 
   nativeBuildInputs = [ makeWrapper ];
   buildInputs = [ bison flex ];
-<<<<<<< HEAD
-  propagatedBuildInputs = [ llvm gmp mpfr readline ];
+  propagatedBuildInputs = [ libllvm gmp mpfr readline ];
   env.NIX_LDFLAGS = "-lLLVMJIT";
-=======
-  propagatedBuildInputs = [ libllvm gmp mpfr readline ];
-  NIX_LDFLAGS = "-lLLVMJIT";
->>>>>>> 2b5910ac
 
   postPatch = ''
     for f in expr.cc matcher.cc printer.cc symtable.cc parserdefs.hh; do
