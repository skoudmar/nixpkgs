--- conflicted
+++ resolved
@@ -11,13 +11,7 @@
     sha256 = "1ak27dln0zqy2vj4llqsb99g03sk0sg25wlp09b58cymrh3gccvl";
   };
 
-<<<<<<< HEAD
-  buildInputs = [ cmake perl go ];
-  enableParallelBuilding = true;
-  env.NIX_CFLAGS_COMPILE = "-Wno-error";
-=======
   nativeBuildInputs = [ cmake perl go ];
->>>>>>> 211be6af
 
   makeFlags = [ "GOCACHE=$(TMPDIR)/go-cache" ];
 
