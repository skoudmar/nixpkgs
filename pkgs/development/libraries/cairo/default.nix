--- conflicted
+++ resolved
@@ -18,13 +18,9 @@
     sha1 = "c8da68aa66ca0855b5d0ff552766d3e8679e1d24";
   };
 
-<<<<<<< HEAD
   outputs = [ "dev" "out" "bin" "doc" ];
 
-  nativeBuildInputs = [ pkgconfig ] ++ libintlOrEmpty ++ libiconvOrEmpty;
-=======
   nativeBuildInputs = [ pkgconfig libiconv ] ++ libintlOrEmpty;
->>>>>>> 9de96694
 
   propagatedBuildInputs =
     with xlibs; [ xlibs.xlibs fontconfig expat freetype pixman zlib libpng ]
