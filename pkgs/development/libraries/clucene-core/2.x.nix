--- conflicted
+++ resolved
@@ -36,11 +36,7 @@
   # /build/clucene-core-2.3.3.4/build/bin/cl_test"
   doCheck = false;
 
-<<<<<<< HEAD
-  env.NIX_CFLAGS_COMPILE = stdenv.lib.optionalString stdenv.cc.isClang "-Wno-error=c++11-narrowing";
-=======
-  NIX_CFLAGS_COMPILE = lib.optionalString stdenv.cc.isClang "-Wno-error=c++11-narrowing";
->>>>>>> 211be6af
+  env.NIX_CFLAGS_COMPILE = lib.optionalString stdenv.cc.isClang "-Wno-error=c++11-narrowing";
 
   meta = with lib; {
     description = "Core library for full-featured text search engine";
