--- conflicted
+++ resolved
@@ -18,11 +18,7 @@
   nativeBuildInputs = lib.optional (stdenv.hostPlatform != stdenv.buildPlatform) buildPackages.cracklib;
   buildInputs = [ zlib gettext ];
 
-<<<<<<< HEAD
-  postPatch = stdenv.lib.optionalString (stdenv.hostPlatform == stdenv.buildPlatform) ''
-=======
   postPatch = lib.optionalString (stdenv.hostPlatform == stdenv.buildPlatform) ''
->>>>>>> 211be6af
     chmod +x util/cracklib-format
     patchShebangs util
 
