{ lib, stdenv
, fetchurl
, gmp
, mpir
, mpfr
, ntl
, openblas ? null, blas, lapack
, withBlas ? true
}:

assert withBlas -> openblas != null && blas.implementation == "openblas" && lapack.implementation == "openblas";

stdenv.mkDerivation rec {
  pname = "flint";
  version = "2.7.1";

  src = fetchurl {
    url = "http://www.flintlib.org/flint-${version}.tar.gz";
    sha256 = "07j8r96kdzp19cy3a5yvpjxf90mkd6103yr2n42qmpv7mgcjyvhq";
  };

  buildInputs = [
    gmp
    mpir
    mpfr
    ntl
  ] ++ lib.optionals withBlas [
    openblas
  ];
  propagatedBuildInputs = [
    mpfr # flint.h includes mpfr.h
  ];
  configureFlags = [
    "--with-gmp=${gmp}"
    "--with-mpir=${mpir}"
    "--with-mpfr=${mpfr}"
    "--with-ntl=${ntl}"
  ] ++ lib.optionals withBlas [
    "--with-blas=${openblas}"
  ];

<<<<<<< HEAD
  # issues with ntl -- https://github.com/wbhart/flint2/issues/487
  env.NIX_CXXSTDLIB_COMPILE = "-std=c++11";

=======
>>>>>>> 2b5910ac
  doCheck = true;
  meta = {
    inherit version;
    description = "Fast Library for Number Theory";
    license = lib.licenses.gpl2Plus;
    maintainers = lib.teams.sage.members;
    platforms = lib.platforms.unix;
    homepage = "http://www.flintlib.org/";
    downloadPage = "http://www.flintlib.org/downloads.html";
    updateWalker = true;
  };
}<|MERGE_RESOLUTION|>--- conflicted
+++ resolved
@@ -39,12 +39,6 @@
     "--with-blas=${openblas}"
   ];
 
-<<<<<<< HEAD
-  # issues with ntl -- https://github.com/wbhart/flint2/issues/487
-  env.NIX_CXXSTDLIB_COMPILE = "-std=c++11";
-
-=======
->>>>>>> 2b5910ac
   doCheck = true;
   meta = {
     inherit version;
