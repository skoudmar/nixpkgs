{stdenv, fetchurl}:

let
  pname = "icu4c";
  version = "51.1";
in
stdenv.mkDerivation {
  name = pname + "-" + version;

  src = fetchurl {
<<<<<<< HEAD
    url = "http://download.icu-project.org/files/${pname}/${version}/${pname}-"
      + (stdenv.lib.replaceChars ["."] ["_"] version) + "-src.tgz";
    sha256 = "0sv6hgkm92pm27zgjxgk284lcxxbsl0syi40ckw2b7yj7d8sxrc7";
  };

  postUnpack = "
    sourceRoot=\${sourceRoot}/source
    echo Source root reset to \${sourceRoot}
  ";
=======
    url = http://download.icu-project.org/files/icu4c/51.1/icu4c-51_1-src.tgz;
    sha256 = "0sv6hgkm92pm27zgjxgk284lcxxbsl0syi40ckw2b7yj7d8sxrc7";
  };

  postUnpack = ''
    sourceRoot=''${sourceRoot}/source
    echo Source root reset to ''${sourceRoot}
  '';
>>>>>>> b6c7c4a1

  configureFlags = "--disable-debug";

  enableParallelBuilding = true;

  meta = {
    description = "Unicode and globalization support library";
    homepage = http://site.icu-project.org/;
    maintainers = with stdenv.lib.maintainers; [raskin urkud];
    platforms = stdenv.lib.platforms.all;
  };
}<|MERGE_RESOLUTION|>--- conflicted
+++ resolved
@@ -8,18 +8,8 @@
   name = pname + "-" + version;
 
   src = fetchurl {
-<<<<<<< HEAD
     url = "http://download.icu-project.org/files/${pname}/${version}/${pname}-"
       + (stdenv.lib.replaceChars ["."] ["_"] version) + "-src.tgz";
-    sha256 = "0sv6hgkm92pm27zgjxgk284lcxxbsl0syi40ckw2b7yj7d8sxrc7";
-  };
-
-  postUnpack = "
-    sourceRoot=\${sourceRoot}/source
-    echo Source root reset to \${sourceRoot}
-  ";
-=======
-    url = http://download.icu-project.org/files/icu4c/51.1/icu4c-51_1-src.tgz;
     sha256 = "0sv6hgkm92pm27zgjxgk284lcxxbsl0syi40ckw2b7yj7d8sxrc7";
   };
 
@@ -27,7 +17,6 @@
     sourceRoot=''${sourceRoot}/source
     echo Source root reset to ''${sourceRoot}
   '';
->>>>>>> b6c7c4a1
 
   configureFlags = "--disable-debug";
 
