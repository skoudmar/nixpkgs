--- conflicted
+++ resolved
@@ -17,24 +17,6 @@
 
   nativeBuildInputs = [ cmake ];
   depsBuildBuild = [ buildPackages.stdenv.cc ];
-<<<<<<< HEAD
-  nativeBuildInputs = [ automake autoconf libtool which ];
-
-  env.NIX_CFLAGS_LINK = "-pthread";
-
-  patches = [
-    ./bootstrap.patch
-    ./cross.patch
-    (fetchpatch {
-      name = "CVE-2018-18443.patch";
-      url = "https://github.com/kdt3rd/openexr/commit/5fa930b82cff2db386c64ca512af19e60c14d32a.patch";
-      sha256 = "1j6xd0qkx99acc1szycxaj0wwp01yac67jz48hwc4fwwpz8blx4s";
-      stripLen = 1;
-      excludes = [ "CHANGES.md" ];
-    })
-  ];
-=======
->>>>>>> 211be6af
 
   # fails 1 out of 1 tests with
   # "lt-ImathTest: testBoxAlgo.cpp:892: void {anonymous}::boxMatrixTransform(): Assertion `b21 == b2' failed"
