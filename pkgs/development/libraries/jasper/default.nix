--- conflicted
+++ resolved
@@ -1,8 +1,4 @@
-<<<<<<< HEAD
-{ stdenv, fetchurl, autoreconfHook, unzip, xlibs, libjpeg }:
-=======
-{ stdenv, fetchurl, unzip, xorg, libjpeg }:
->>>>>>> 33373d93
+{ stdenv, fetchurl, unzip, libjpeg }:
 
 stdenv.mkDerivation rec {
   name = "jasper-1.900.1";
@@ -21,6 +17,7 @@
     ./jasper-CVE-2014-9029.diff
   ];
 
+  # outputs TODO: why reconf
   nativeBuildInputs = [ unzip autoreconfHook ];
   propagatedBuildInputs = [ libjpeg ];
 
