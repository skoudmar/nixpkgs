{ lib, stdenv, fetchzip, yasm, perl, cmake, pkg-config, python3 }:

stdenv.mkDerivation rec {
  pname = "libaom";
  version = "3.1.2";

  src = fetchzip {
    url = "https://aomedia.googlesource.com/aom/+archive/v${version}.tar.gz";
    sha256 = "1c7yrhb56qj5c3lz54n1f9cbrvdr32g2yrrdiiy72sib8ycq9hz2";
    stripRoot = false;
  };

  patches = [ ./outputs.patch ];

  nativeBuildInputs = [
    yasm perl cmake pkg-config python3
  ];

  preConfigure = ''
    # build uses `git describe` to set the build version
    cat > $NIX_BUILD_TOP/git << "EOF"
    #!${stdenv.shell}
    echo v${version}
    EOF
    chmod +x $NIX_BUILD_TOP/git
    export PATH=$NIX_BUILD_TOP:$PATH
  '';

  # Configuration options:
  # https://aomedia.googlesource.com/aom/+/refs/heads/master/build/cmake/aom_config_defaults.cmake

  cmakeFlags = [
    "-DBUILD_SHARED_LIBS=ON"
    "-DENABLE_TESTS=OFF"
  ] ++ lib.optionals (stdenv.isDarwin && stdenv.isAarch64) [
    # CPU detection isn't supported on Darwin and breaks the aarch64-darwin build:
    "-DCONFIG_RUNTIME_CPU_DETECT=0"
<<<<<<< HEAD
  ] ++ lib.optionals (stdenv.buildPlatform != stdenv.hostPlatform) [
    "-DAS_EXECUTABLE=${stdenv.cc.targetPrefix}as"
=======
  ] ++ lib.optionals stdenv.isAarch32 [
    # armv7l-hf-multiplatform does not support NEON
    # see lib/systems/platform.nix
    "-DENABLE_NEON=0"
>>>>>>> b72ad04a
  ];

  postFixup = ''
    moveToOutput lib/libaom.a "$static"
  '';

  outputs = [ "out" "bin" "dev" "static" ];

  meta = with lib; {
    description = "Alliance for Open Media AV1 codec library";
    longDescription = ''
      Libaom is the reference implementation of the AV1 codec from the Alliance
      for Open Media. It contains an AV1 library as well as applications like
      an encoder (aomenc) and a decoder (aomdec).
    '';
    homepage    = "https://aomedia.org/av1-features/get-started/";
    changelog   = "https://aomedia.googlesource.com/aom/+/refs/tags/v${version}/CHANGELOG";
    maintainers = with maintainers; [ primeos kiloreux ];
    platforms   = platforms.all;
    license = licenses.bsd2;
  };
}<|MERGE_RESOLUTION|>--- conflicted
+++ resolved
@@ -35,15 +35,12 @@
   ] ++ lib.optionals (stdenv.isDarwin && stdenv.isAarch64) [
     # CPU detection isn't supported on Darwin and breaks the aarch64-darwin build:
     "-DCONFIG_RUNTIME_CPU_DETECT=0"
-<<<<<<< HEAD
   ] ++ lib.optionals (stdenv.buildPlatform != stdenv.hostPlatform) [
     "-DAS_EXECUTABLE=${stdenv.cc.targetPrefix}as"
-=======
   ] ++ lib.optionals stdenv.isAarch32 [
     # armv7l-hf-multiplatform does not support NEON
     # see lib/systems/platform.nix
     "-DENABLE_NEON=0"
->>>>>>> b72ad04a
   ];
 
   postFixup = ''
