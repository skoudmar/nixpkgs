<<<<<<< HEAD
{ stdenv, fetchurl, libcxx, libunwind }:

let rev = "199626"; in

stdenv.mkDerivation {
  name = "libc++abi-${rev}";

  src = fetchurl {
    url = "http://tarballs.nixos.org/libcxxabi-${rev}.tar.bz2";
    sha256 = "09wr6qwgmdzbmgfkdzfhph9giy0zd6fp3s017fcfy4g0prjn5s4c";
=======
{ stdenv, coreutils, fetchsvn, libcxx, libunwind, gnused }:
let
  rev = "199626";
in stdenv.mkDerivation {
  name = "libcxxabi-pre-${rev}";

  src = fetchsvn {
    url = http://llvm.org/svn/llvm-project/libcxxabi/trunk;
    rev = "199626";
    sha256 = "0h1x1s40x5r65ar53rv34lmgcfil3zxaknqr64dka1mz29xhhrxy";
>>>>>>> 25b395bc
  };

  NIX_CFLAGS_LINK = "-L${libunwind}/lib -lunwind";

  buildInputs = [ coreutils ];

  postUnpack = ''
    unpackFile ${libcxx.src}
    export NIX_CFLAGS_COMPILE="-I${libunwind}/include -I$PWD/include -I$(readlink -f libcxx-*)/include"
  '' + stdenv.lib.optionalString stdenv.isDarwin ''
    export TRIPLE=x86_64-apple-darwin
  '';

  installPhase = if stdenv.isDarwin
    then ''
      install -d -m 755 $out/include $out/lib
      install -m 644 lib/libc++abi.dylib $out/lib
      install -m 644 include/cxxabi.h $out/include
    ''
    else ''
      install -d -m 755 $out/include $out/lib
      install -m 644 lib/libc++abi.so.1.0 $out/lib
      install -m 644 include/cxxabi.h $out/include
      ln -s libc++abi.so.1.0 $out/lib/libc++abi.so
      ln -s libc++abi.so.1.0 $out/lib/libc++abi.so.1
    '';

  patchPhase = "${gnused}/bin/sed -e s,-lstdc++,, -i lib/buildit";

  buildPhase = "(cd lib; ./buildit)";

  meta = {
    homepage = http://libcxxabi.llvm.org/;
    description = "A new implementation of low level support for a standard C++ library";
    license = "BSD";
<<<<<<< HEAD
    maintainers = [ stdenv.lib.maintainers.shlevy ];
    platforms = stdenv.lib.platforms.linux;
=======
    maintainers = stdenv.lib.maintainers.shlevy;
    platforms = stdenv.lib.platforms.unix;
>>>>>>> 25b395bc
  };
}<|MERGE_RESOLUTION|>--- conflicted
+++ resolved
@@ -1,5 +1,4 @@
-<<<<<<< HEAD
-{ stdenv, fetchurl, libcxx, libunwind }:
+{ stdenv, fetchurl, libcxx, libunwind, coreutils, gnused }:
 
 let rev = "199626"; in
 
@@ -9,18 +8,6 @@
   src = fetchurl {
     url = "http://tarballs.nixos.org/libcxxabi-${rev}.tar.bz2";
     sha256 = "09wr6qwgmdzbmgfkdzfhph9giy0zd6fp3s017fcfy4g0prjn5s4c";
-=======
-{ stdenv, coreutils, fetchsvn, libcxx, libunwind, gnused }:
-let
-  rev = "199626";
-in stdenv.mkDerivation {
-  name = "libcxxabi-pre-${rev}";
-
-  src = fetchsvn {
-    url = http://llvm.org/svn/llvm-project/libcxxabi/trunk;
-    rev = "199626";
-    sha256 = "0h1x1s40x5r65ar53rv34lmgcfil3zxaknqr64dka1mz29xhhrxy";
->>>>>>> 25b395bc
   };
 
   NIX_CFLAGS_LINK = "-L${libunwind}/lib -lunwind";
@@ -56,12 +43,7 @@
     homepage = http://libcxxabi.llvm.org/;
     description = "A new implementation of low level support for a standard C++ library";
     license = "BSD";
-<<<<<<< HEAD
     maintainers = [ stdenv.lib.maintainers.shlevy ];
-    platforms = stdenv.lib.platforms.linux;
-=======
-    maintainers = stdenv.lib.maintainers.shlevy;
     platforms = stdenv.lib.platforms.unix;
->>>>>>> 25b395bc
   };
 }