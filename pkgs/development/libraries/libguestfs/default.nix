--- conflicted
+++ resolved
@@ -46,13 +46,8 @@
   '';
   configureFlags = [ "--disable-appliance" "--disable-daemon" "--with-distro=NixOS" ]
     ++ lib.optionals (!javaSupport) [ "--disable-java" "--without-java" ];
-<<<<<<< HEAD
-  patches = [ ./libguestfs-syms.patch ];
+  patches = [ ./libguestfs-syms.patch ./ocaml-4.12.patch ];
   env.NIX_CFLAGS_COMPILE="-I${libxml2.dev}/include/libxml2/";
-=======
-  patches = [ ./libguestfs-syms.patch ./ocaml-4.12.patch ];
-  NIX_CFLAGS_COMPILE="-I${libxml2.dev}/include/libxml2/";
->>>>>>> 56d46af5
   installFlags = [ "REALLY_INSTALL=yes" ];
   enableParallelBuilding = true;
 
