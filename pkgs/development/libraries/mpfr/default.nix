--- conflicted
+++ resolved
@@ -8,17 +8,13 @@
     sha256 = "0sqvpfkzamxdr87anzakf9dhkfh15lfmm5bsqajk02h1mxh3zivr";
   };
 
-<<<<<<< HEAD
   outputs = [ "dev" "out" "doc" ];
 
-  buildInputs = [ gmp ];
-=======
   # mpfr.h requires gmp.h
   propagatedBuildInputs = [ gmp ];
 
   CFLAGS = "-I${gmp}/include";
   LDFLAGS = if stdenv.isDarwin then "-L${gmp}/lib" else null;
->>>>>>> 9de96694
 
   configureFlags =
     /* Work around a FreeBSD bug that otherwise leads to segfaults in the test suite:
