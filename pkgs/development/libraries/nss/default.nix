{ lib, stdenv, fetchurl, nspr, perl, zlib, sqlite, darwin, fixDarwinDylibNames, buildPackages, ninja
, # allow FIPS mode. Note that this makes the output non-reproducible.
  # https://developer.mozilla.org/en-US/docs/Mozilla/Projects/NSS/NSS_Tech_Notes/nss_tech_note6
  enableFIPS ? false
}:

let
  nssPEM = fetchurl {
    url = "http://dev.gentoo.org/~polynomial-c/mozilla/nss-3.15.4-pem-support-20140109.patch.xz";
    sha256 = "10ibz6y0hknac15zr6dw4gv9nb5r5z9ym6gq18j3xqx7v7n3vpdw";
  };

  # NOTE: Whenever you updated this version check if the `cacert` package also
  #       needs an update. You can run the regular updater script for cacerts.
  #       It will rebuild itself using the version of this package (NSS) and if
  #       an update is required do the required changes to the expression.
  #       Example: nix-shell ./maintainers/scripts/update.nix --argstr package cacert
  version = "3.60";
  underscoreVersion = builtins.replaceStrings ["."] ["_"] version;

in stdenv.mkDerivation rec {
  pname = "nss";
  inherit version;

  src = fetchurl {
    url = "mirror://mozilla/security/nss/releases/NSS_${underscoreVersion}_RTM/src/${pname}-${version}.tar.gz";
    sha256 = "0ggyj3ax3kal65sl1vl4nfhx2s08blg4dg8iwlxcax5qb9bxbaw4";
  };

  depsBuildBuild = [ buildPackages.stdenv.cc ];

  nativeBuildInputs = [ perl ninja (buildPackages.python3.withPackages (ps: with ps; [ gyp ])) ]
    ++ lib.optionals stdenv.hostPlatform.isDarwin [ darwin.cctools fixDarwinDylibNames ];

  buildInputs = [ zlib sqlite ];

  propagatedBuildInputs = [ nspr ];

  prePatch = ''
    # strip the trailing whitespace from the patch line and the renamed CKO_NETSCAPE_ enum to CKO_NSS_
    xz -d < ${nssPEM} | sed \
       -e 's/-DIRS = builtins $/-DIRS = . builtins/g' \
       -e 's/CKO_NETSCAPE_/CKO_NSS_/g' \
       -e 's/CKT_NETSCAPE_/CKT_NSS_/g' \
       | patch -p1

    patchShebangs nss

    for f in nss/coreconf/config.gypi nss/build.sh nss/coreconf/config.gypi; do
      substituteInPlace "$f" --replace "/usr/bin/env" "${buildPackages.coreutils}/bin/env"
    done

    substituteInPlace nss/coreconf/config.gypi --replace "/usr/bin/grep" "${buildPackages.coreutils}/bin/env grep"
  '';

  patches =
    [
      # Based on http://patch-tracker.debian.org/patch/series/dl/nss/2:3.15.4-1/85_security_load.patch
      ./85_security_load.patch
      ./ckpem.patch
      ./fix-cross-compilation.patch
    ];

  patchFlags = [ "-p0" ];

  postPatch = lib.optionalString stdenv.hostPlatform.isDarwin ''
     substituteInPlace nss/coreconf/Darwin.mk --replace '@executable_path/$(notdir $@)' "$out/lib/\$(notdir \$@)"
     substituteInPlace nss/coreconf/config.gypi --replace "'DYLIB_INSTALL_NAME_BASE': '@executable_path'" "'DYLIB_INSTALL_NAME_BASE': '$out/lib'"
   '';

  outputs = [ "out" "dev" "tools" ];

  preConfigure = "cd nss";

<<<<<<< HEAD
  makeFlags = let
    cpu = stdenv.hostPlatform.parsed.cpu.name;
  in [
    "NSPR_INCLUDE_DIR=${nspr.dev}/include"
    "NSPR_LIB_DIR=${nspr.out}/lib"
    "NSDISTMODE=copy"
    "BUILD_OPT=1"
    "SOURCE_PREFIX=\$(out)"
    "NSS_ENABLE_ECC=1"
    "USE_SYSTEM_ZLIB=1"
    "NSS_USE_SYSTEM_SQLITE=1"
    "NATIVE_CC=${buildPackages.stdenv.cc}/bin/cc"
  ] ++ stdenv.lib.optional (stdenv.hostPlatform != stdenv.buildPlatform) [
    "OS_TEST=${cpu}"
    "CPU_ARCH=${cpu}"
    "CROSS_COMPILE=1"
    "NSS_DISABLE_GTESTS=1" # don't want to build tests when cross-compiling
  ] ++ stdenv.lib.optional stdenv.is64bit "USE_64=1"
    ++ stdenv.lib.optional stdenv.isDarwin "CCC=clang++";

  env.NIX_CFLAGS_COMPILE = "-Wno-error";

  # TODO(@oxij): investigate this: `make -n check` works but `make
  # check` fails with "no rule", same for "installcheck".
  doCheck = false;
  doInstallCheck = false;

  postInstall = ''
=======
  buildPhase = let
    getArch = platform: if platform.isx86_64 then "x64"
          else if platform.isx86_32 then "ia32"
          else if platform.isAarch32 then "arm"
          else if platform.isAarch64 then "arm64"
          else if platform.isPower && platform.is64bit then (
            if platform.isLittleEndian then "ppc64le" else "ppc64"
          )
          else platform.parsed.cpu.name;
    # yes, this is correct. nixpkgs uses "host" for the platform the binary will run on whereas nss uses "host" for the platform that the build is running on
    target = getArch stdenv.hostPlatform;
    host = getArch stdenv.buildPlatform;
  in ''
    runHook preBuild

    sed -i 's|nss_dist_dir="$dist_dir"|nss_dist_dir="'$out'"|;s|nss_dist_obj_dir="$obj_dir"|nss_dist_obj_dir="'$out'"|' build.sh
    ./build.sh -v --opt \
      --with-nspr=${nspr.dev}/include:${nspr.out}/lib \
      --system-sqlite \
      --enable-legacy-db \
      --target ${target} \
      -Dhost_arch=${host} \
      -Duse_system_zlib=1 \
      --enable-libpkix \
      ${lib.optionalString enableFIPS "--enable-fips"} \
      ${lib.optionalString stdenv.isDarwin "--clang"} \
      ${lib.optionalString (stdenv.hostPlatform != stdenv.buildPlatform) "--disable-tests"}

    runHook postBuild
  '';

  NIX_CFLAGS_COMPILE = "-Wno-error -DNIX_NSS_LIBDIR=\"${placeholder "out"}/lib/\"";

  installPhase = ''
    runHook preInstall

>>>>>>> 211be6af
    rm -rf $out/private
    find $out -name "*.TOC" -delete
    mv $out/public $out/include

    ln -s lib $out/lib64

    # Upstream issue: https://bugzilla.mozilla.org/show_bug.cgi?id=530672
    # https://gitweb.gentoo.org/repo/gentoo.git/plain/dev-libs/nss/files/nss-3.32-gentoo-fixups.patch?id=af1acce6c6d2c3adb17689261dfe2c2b6771ab8a
    NSS_MAJOR_VERSION=`grep "NSS_VMAJOR" lib/nss/nss.h | awk '{print $3}'`
    NSS_MINOR_VERSION=`grep "NSS_VMINOR" lib/nss/nss.h | awk '{print $3}'`
    NSS_PATCH_VERSION=`grep "NSS_VPATCH" lib/nss/nss.h | awk '{print $3}'`
    PREFIX="$out"

    mkdir -p $out/lib/pkgconfig
    sed -e "s,%prefix%,$PREFIX," \
        -e "s,%exec_prefix%,$PREFIX," \
        -e "s,%libdir%,$PREFIX/lib64," \
        -e "s,%includedir%,$dev/include/nss," \
        -e "s,%NSS_VERSION%,$NSS_MAJOR_VERSION.$NSS_MINOR_VERSION.$NSS_PATCH_VERSION,g" \
        -e "s,%NSPR_VERSION%,4.16,g" \
        pkg/pkg-config/nss.pc.in > $out/lib/pkgconfig/nss.pc
    chmod 0644 $out/lib/pkgconfig/nss.pc

    sed -e "s,@prefix@,$PREFIX," \
        -e "s,@MOD_MAJOR_VERSION@,$NSS_MAJOR_VERSION," \
        -e "s,@MOD_MINOR_VERSION@,$NSS_MINOR_VERSION," \
        -e "s,@MOD_PATCH_VERSION@,$NSS_PATCH_VERSION," \
        pkg/pkg-config/nss-config.in > $out/bin/nss-config
    chmod 0755 $out/bin/nss-config
  '';

  postFixup = let
    isCross = stdenv.hostPlatform != stdenv.buildPlatform;
    nss = if isCross then buildPackages.nss.tools else "$out";
  in
  (lib.optionalString enableFIPS (''
    for libname in freebl3 nssdbm3 softokn3
    do '' +
    (if stdenv.isDarwin
     then ''
       libfile="$out/lib/lib$libname.dylib"
       DYLD_LIBRARY_PATH=$out/lib:${nspr.out}/lib \
     '' else ''
       libfile="$out/lib/lib$libname.so"
       LD_LIBRARY_PATH=$out/lib:${nspr.out}/lib \
     '') + ''
        ${nss}/bin/shlibsign -v -i "$libfile"
    done
  '')) +
  ''
    moveToOutput bin "$tools"
    moveToOutput bin/nss-config "$dev"
    moveToOutput lib/libcrmf.a "$dev" # needed by firefox, for example
    rm -f "$out"/lib/*.a

    runHook postInstall
  '';

  meta = with lib; {
    homepage = "https://developer.mozilla.org/en-US/docs/NSS";
    description = "A set of libraries for development of security-enabled client and server applications";
    license = licenses.mpl20;
    platforms = platforms.all;
  };
}<|MERGE_RESOLUTION|>--- conflicted
+++ resolved
@@ -72,36 +72,6 @@
 
   preConfigure = "cd nss";
 
-<<<<<<< HEAD
-  makeFlags = let
-    cpu = stdenv.hostPlatform.parsed.cpu.name;
-  in [
-    "NSPR_INCLUDE_DIR=${nspr.dev}/include"
-    "NSPR_LIB_DIR=${nspr.out}/lib"
-    "NSDISTMODE=copy"
-    "BUILD_OPT=1"
-    "SOURCE_PREFIX=\$(out)"
-    "NSS_ENABLE_ECC=1"
-    "USE_SYSTEM_ZLIB=1"
-    "NSS_USE_SYSTEM_SQLITE=1"
-    "NATIVE_CC=${buildPackages.stdenv.cc}/bin/cc"
-  ] ++ stdenv.lib.optional (stdenv.hostPlatform != stdenv.buildPlatform) [
-    "OS_TEST=${cpu}"
-    "CPU_ARCH=${cpu}"
-    "CROSS_COMPILE=1"
-    "NSS_DISABLE_GTESTS=1" # don't want to build tests when cross-compiling
-  ] ++ stdenv.lib.optional stdenv.is64bit "USE_64=1"
-    ++ stdenv.lib.optional stdenv.isDarwin "CCC=clang++";
-
-  env.NIX_CFLAGS_COMPILE = "-Wno-error";
-
-  # TODO(@oxij): investigate this: `make -n check` works but `make
-  # check` fails with "no rule", same for "installcheck".
-  doCheck = false;
-  doInstallCheck = false;
-
-  postInstall = ''
-=======
   buildPhase = let
     getArch = platform: if platform.isx86_64 then "x64"
           else if platform.isx86_32 then "ia32"
@@ -133,12 +103,11 @@
     runHook postBuild
   '';
 
-  NIX_CFLAGS_COMPILE = "-Wno-error -DNIX_NSS_LIBDIR=\"${placeholder "out"}/lib/\"";
+  env.NIX_CFLAGS_COMPILE = "-Wno-error -DNIX_NSS_LIBDIR=\"${placeholder "out"}/lib/\"";
 
   installPhase = ''
     runHook preInstall
 
->>>>>>> 211be6af
     rm -rf $out/private
     find $out -name "*.TOC" -delete
     mv $out/public $out/include
