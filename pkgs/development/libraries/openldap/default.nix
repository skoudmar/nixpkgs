--- conflicted
+++ resolved
@@ -44,14 +44,9 @@
     ++ lib.optional stdenv.isFreeBSD "--with-pic";
 
   postBuild = ''
-<<<<<<< HEAD
     make "''${makeFlags[@]}" CC=$CC -C contrib/slapd-modules/passwd/sha2
     make "''${makeFlags[@]}" CC=$CC -C contrib/slapd-modules/passwd/pbkdf2
-=======
-    make $makeFlags CC=$CC -C contrib/slapd-modules/passwd/sha2
-    make $makeFlags CC=$CC -C contrib/slapd-modules/passwd/pbkdf2
-    make $makeFlags CC=$CC -C contrib/slapd-modules/passwd/argon2
->>>>>>> 2b5910ac
+    make "''${makeFlags[@]}" CC=$CC -C contrib/slapd-modules/passwd/argon2
   '';
 
   doCheck = false; # needs a running LDAP server
@@ -83,14 +78,9 @@
   '';
 
   postInstall = ''
-<<<<<<< HEAD
     make "''${installFlags[@]}" install -C contrib/slapd-modules/passwd/sha2
     make "''${installFlags[@]}" install -C contrib/slapd-modules/passwd/pbkdf2
-=======
-    make $installFlags install -C contrib/slapd-modules/passwd/sha2
-    make $installFlags install -C contrib/slapd-modules/passwd/pbkdf2
-    make $installFlags install-lib -C contrib/slapd-modules/passwd/argon2
->>>>>>> 2b5910ac
+    make "''${installFlags[@]}" install -C contrib/slapd-modules/passwd/argon2
     chmod +x "$out"/lib/*.{so,dylib}
   '';
 
