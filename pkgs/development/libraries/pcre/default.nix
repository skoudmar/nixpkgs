--- conflicted
+++ resolved
@@ -12,16 +12,12 @@
     sha256 = "17bqykp604p7376wj3q2nmjdhrb6v1ny8q08zdwi7qvc02l9wrsi";
   };
 
-<<<<<<< HEAD
-  outputs = [ "dev" "out" "bin" "doc" "man" ];
-=======
   patches =
     [ ./cve-2015-3210.patch
       ./cve-2015-5073.patch
     ];
 
-  outputs = [ "out" "doc" "man" ];
->>>>>>> 33373d93
+  outputs = [ "dev" "out" "bin" "doc" "man" ];
 
   configureFlags = ''
     --enable-jit
