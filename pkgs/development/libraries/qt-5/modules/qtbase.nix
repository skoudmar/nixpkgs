--- conflicted
+++ resolved
@@ -289,18 +289,10 @@
       "-${if libmysqlclient != null then "plugin" else "no"}-sql-mysql"
       "-${if postgresql != null then "plugin" else "no"}-sql-psql"
 
-<<<<<<< HEAD
       "-make" "libs"
       "-make" "tools"
       "-${lib.optionalString (!buildExamples) "no"}make" "examples"
       "-${lib.optionalString (!buildTests) "no"}make" "tests"
-      "-v"
-=======
-      "-make libs"
-      "-make tools"
-      ''-${lib.optionalString (!buildExamples) "no"}make examples''
-      ''-${lib.optionalString (!buildTests) "no"}make tests''
->>>>>>> 211be6af
     ]
     ++ lib.optional (compareVersion "5.15.0" < 0) "-v"
 
