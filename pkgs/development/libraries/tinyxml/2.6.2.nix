{ lib, stdenv, fetchurl, unzip }:

let
  version = "2.6.2";
  SHLIB_EXT = stdenv.hostPlatform.extensions.sharedLibrary;
in stdenv.mkDerivation {
  pname = "tinyxml";
  inherit version;

  src = fetchurl {
    url = "mirror://sourceforge/project/tinyxml/tinyxml/${version}/tinyxml_2_6_2.zip";
    sha256 = "04nmw6im2d1xp12yir8va93xns5iz816pwi25n9cql3g3i8bjsxc";
  };

  patches = [
    # add pkg-config file
    ./2.6.2-add-pkgconfig.patch

    # https://sourceforge.net/tracker/index.php?func=detail&aid=3031828&group_id=13559&atid=313559
    ./2.6.2-entity.patch

    # Use CC, CXX, and LD from environment
    ./2.6.2-cxx.patch
  ];

  preConfigure = "export LD=${stdenv.cc.targetPrefix}c++";

  hardeningDisable = [ "format" ];

<<<<<<< HEAD
  env.NIX_CFLAGS_COMPILE =
    stdenv.lib.optionalString stdenv.isDarwin "-mmacosx-version-min=10.9";
=======
  NIX_CFLAGS_COMPILE =
    lib.optionalString stdenv.isDarwin "-mmacosx-version-min=10.9";
>>>>>>> 211be6af

  nativeBuildInputs = [ unzip ];
  buildPhase = ''
    # use STL (xbmc requires it)
    sed '1i#define TIXML_USE_STL 1' -i tinyxml.h
    sed '1i#define TIXML_USE_STL 1' -i xmltest.cpp

    # build xmltest
    make

    # build the lib as a shared library
    ''${CXX} -Wall -O2 -shared -fpic tinyxml.cpp \
    tinyxmlerror.cpp tinyxmlparser.cpp      \
    tinystr.cpp -o libtinyxml${SHLIB_EXT}
  '';

  doCheck = true;
  checkPhase = ''
    ./xmltest
    result=$?
    if [[ $result != 0 ]] ; then
      exit $result
    fi
  '';

  installPhase = ''
    mkdir -pv $out/include/
    mkdir -pv $out/lib/pkgconfig/
    mkdir -pv $out/share/doc/tinyxml/

    cp -v libtinyxml${SHLIB_EXT} $out/lib/
    cp -v *.h $out/include/

    substituteInPlace tinyxml.pc --replace "@out@" "$out"
    substituteInPlace tinyxml.pc --replace "@version@" "${version}"
    cp -v tinyxml.pc $out/lib/pkgconfig/

    cp -v docs/* $out/share/doc/tinyxml/
  '' + lib.optionalString stdenv.isDarwin ''
    install_name_tool -id $out/lib/libtinyxml.dylib $out/lib/libtinyxml.dylib
  '';

  meta = {
    description = "Simple, small, C++ XML parser that can be easily integrating into other programs";
    homepage = "http://www.grinninglizard.com/tinyxml/index.html";
    license = lib.licenses.free;
    platforms = lib.platforms.unix;
  };
}<|MERGE_RESOLUTION|>--- conflicted
+++ resolved
@@ -27,13 +27,8 @@
 
   hardeningDisable = [ "format" ];
 
-<<<<<<< HEAD
   env.NIX_CFLAGS_COMPILE =
-    stdenv.lib.optionalString stdenv.isDarwin "-mmacosx-version-min=10.9";
-=======
-  NIX_CFLAGS_COMPILE =
     lib.optionalString stdenv.isDarwin "-mmacosx-version-min=10.9";
->>>>>>> 211be6af
 
   nativeBuildInputs = [ unzip ];
   buildPhase = ''
