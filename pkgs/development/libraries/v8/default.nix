{ stdenv, lib, fetchgit, fetchFromGitHub
, gn, ninja, python, glib, pkg-config, icu
, xcbuild, darwin
, fetchpatch
}:

let
  git_url = "https://chromium.googlesource.com";

  # This data is from the DEPS file in the root of a V8 checkout
  deps = {
    "base/trace_event/common" = fetchgit {
      url    = "${git_url}/chromium/src/base/trace_event/common.git";
      rev    = "dab187b372fc17e51f5b9fad8201813d0aed5129";
      sha256 = "0dmpj9hj4xv3xb0fl1kb9hm4bhpbs2s5csx3z8cgjd5vwvhdzig4";
    };
    build = fetchgit {
      url    = "${git_url}/chromium/src/build.git";
      rev    = "26e9d485d01d6e0eb9dadd21df767a63494c8fea";
      sha256 = "1jjvsgj0cs97d26i3ba531ic1f9gqan8x7z4aya8yl8jx02l342q";
    };
    "third_party/googletest/src" = fetchgit {
      url    = "${git_url}/external/github.com/google/googletest.git";
      rev    = "e3f0319d89f4cbf32993de595d984183b1a9fc57";
      sha256 = "18xz71l2xjrqsc0q317whgw4xi1i5db24zcj7v04f5g6r1hyf1a5";
    };
    "third_party/icu" = fetchgit {
      url    = "${git_url}/chromium/deps/icu.git";
      rev    = "f2223961702f00a8833874b0560d615a2cc42738";
      sha256 = "0z5p53kbrjfkjn0i12dpk55cp8976j2zk7a4wk88423s2c5w87zl";
    };
    "third_party/jinja2" = fetchgit {
      url    = "${git_url}/chromium/src/third_party/jinja2.git";
      rev    = "b41863e42637544c2941b574c7877d3e1f663e25";
      sha256 = "1qgilclkav67m6cl2xq2kmzkswrkrb2axc2z8mw58fnch4j1jf1r";
    };
    "third_party/markupsafe" = fetchgit {
      url    = "${git_url}/chromium/src/third_party/markupsafe.git";
      rev    = "8f45f5cfa0009d2a70589bcda0349b8cb2b72783";
      sha256 = "168ppjmicfdh4i1l0l25s86mdbrz9fgxmiq1rx33x79mph41scfz";
    };
    "third_party/zlib" = fetchgit {
      url    = "${git_url}/chromium/src/third_party/zlib.git";
      rev    = "156be8c52f80cde343088b4a69a80579101b6e67";
      sha256 = "0hxbkkzmlv714fjq2jlp5dd2jc339xyh6gkjx1sz3srwv33mlk92";
    };
  };

in

stdenv.mkDerivation rec {
  pname = "v8";
  version = "8.4.255";

  doCheck = true;

  patches = [
    ./darwin.patch
    ./gcc_arm.patch  # Fix building zlib with gcc on aarch64, from https://gist.github.com/Adenilson/d973b6fd96c7709d33ddf08cf1dcb149
  ];

  src = fetchFromGitHub {
    owner = "v8";
    repo = "v8";
    rev = version;
    sha256 = "07ymw4kqbz7kv311gpk5bs5q90wj73n2q7jkyfhqk4hvhs1q5bw7";
  };

  postUnpack = ''
    ${lib.concatStringsSep "\n" (
      lib.mapAttrsToList (n: v: ''
        mkdir -p $sourceRoot/${n}
        cp -r ${v}/* $sourceRoot/${n}
      '') deps)}
    chmod u+w -R $sourceRoot/
  '';

  postPatch = lib.optionalString stdenv.isAarch64 ''
    substituteInPlace build/toolchain/linux/BUILD.gn \
      --replace 'toolprefix = "aarch64-linux-gnu-"' 'toolprefix = ""'
  '';

  gnFlags = builtins.toString ([
    "use_custom_libcxx=false"
    "is_clang=${lib.boolToString stdenv.cc.isClang}"
    "use_sysroot=false"
    # "use_system_icu=true"
    "is_component_build=false"
    "v8_use_external_startup_data=false"
    "v8_monolithic=true"
    "is_debug=true"
    "is_official_build=false"
    "treat_warnings_as_errors=false"
    "v8_enable_i18n_support=true"
    "use_gold=false"
    "use_system_xcode=true"
    # ''custom_toolchain="//build/toolchain/linux/unbundle:default"''
    ''host_toolchain="//build/toolchain/linux/unbundle:default"''
    ''v8_snapshot_toolchain="//build/toolchain/linux/unbundle:default"''
  ] ++ lib.optional stdenv.cc.isClang ''clang_base_path="${stdenv.cc}"'');

<<<<<<< HEAD
  # with gcc8, -Wclass-memaccess became part of -Wall and causes logging limit
  # to be exceeded
  env.NIX_CFLAGS_COMPILE = lib.optionalString stdenv.cc.isGNU "-Wno-class-memaccess";
=======
  NIX_CFLAGS_COMPILE = "-O2";
>>>>>>> c51f3696

  nativeBuildInputs = [ gn ninja pkg-config python ]
    ++ lib.optionals stdenv.isDarwin [ xcbuild darwin.DarwinTools ];
  buildInputs = [ glib icu ];

  ninjaFlags = [ ":d8" "v8_monolith" ];

  enableParallelBuilding = true;

  installPhase = ''
    install -D d8 $out/bin/d8
    install -D obj/libv8_monolith.a $out/lib/libv8.a
    cp -r ../../include $out

    mkdir -p $out/lib/pkgconfig
    cat > $out/lib/pkgconfig/v8.pc << EOF
    Name: v8
    Description: V8 JavaScript Engine
    Version: ${version}
    Libs: -L$out/lib -lv8 -pthread
    Cflags: -I$out/include
    EOF
  '';

  meta = with lib; {
    description = "Google's open source JavaScript engine";
    maintainers = with maintainers; [ cstrahan proglodyte matthewbauer ];
    platforms = platforms.unix;
    license = licenses.bsd3;
  };
}<|MERGE_RESOLUTION|>--- conflicted
+++ resolved
@@ -99,13 +99,7 @@
     ''v8_snapshot_toolchain="//build/toolchain/linux/unbundle:default"''
   ] ++ lib.optional stdenv.cc.isClang ''clang_base_path="${stdenv.cc}"'');
 
-<<<<<<< HEAD
-  # with gcc8, -Wclass-memaccess became part of -Wall and causes logging limit
-  # to be exceeded
-  env.NIX_CFLAGS_COMPILE = lib.optionalString stdenv.cc.isGNU "-Wno-class-memaccess";
-=======
-  NIX_CFLAGS_COMPILE = "-O2";
->>>>>>> c51f3696
+  env.NIX_CFLAGS_COMPILE = "-O2";
 
   nativeBuildInputs = [ gn ninja pkg-config python ]
     ++ lib.optionals stdenv.isDarwin [ xcbuild darwin.DarwinTools ];
