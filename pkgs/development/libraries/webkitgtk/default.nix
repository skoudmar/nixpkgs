--- conflicted
+++ resolved
@@ -177,12 +177,7 @@
     description = "Web content rendering engine, GTK port";
     homepage = "https://webkitgtk.org/";
     license = licenses.bsd2;
-<<<<<<< HEAD
-    platforms = platforms.linux;
-    hydraPlatforms = [];
-=======
     platforms = platforms.linux ++ platforms.darwin;
->>>>>>> 211be6af
     maintainers = teams.gnome.members;
   };
 }