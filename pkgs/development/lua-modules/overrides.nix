--- conflicted
+++ resolved
@@ -40,14 +40,6 @@
       { name = "CRYPTO"; dep = pkgs.openssl; }
       { name = "OPENSSL"; dep = pkgs.openssl; }
     ];
-<<<<<<< HEAD
-
-    # https://github.com/wahern/cqueues/issues/227
-    env.NIX_CFLAGS_COMPILE = with pkgs.stdenv; lib.optionalString hostPlatform.isDarwin
-      "-DCLOCK_MONOTONIC -DCLOCK_REALTIME";
-
-=======
->>>>>>> 211be6af
     disabled = luaOlder "5.1" || luaAtLeast "5.4";
     # Upstream rockspec is pointlessly broken into separate rockspecs, per Lua
     # version, which doesn't work well for us, so modify it
