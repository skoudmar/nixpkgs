{ lib
, buildPythonPackage
, fetchFromGitHub
, click
, pyscard
, pycountry
, terminaltables
, pytestCheckHook
, pythonOlder
}:

buildPythonPackage rec {
  pname = "emv";
  version = "1.0.14";
  format = "setuptools";

  disabled = pythonOlder "3.4";

  src = fetchFromGitHub {
    owner = "russss";
    repo = "python-emv";
    rev = "v${version}";
    hash = "sha256-MnaeQZ0rA3i0CoUA6HgJQpwk5yo4rm9e+pc5XzRd1eg=";
  };

<<<<<<< HEAD
  postPatch = ''
    # argparse is part of the standard libary since python 2.7/3.2
    sed -i '/argparse==1.4.0/d' setup.py

    substituteInPlace setup.py \
      --replace "click==7.1.2" "click" \
      --replace "terminaltables==3.1.0" "terminaltables~=3.1" \
      --replace "pyscard==2.0.0" "pyscard"
  '';

=======
>>>>>>> 03f32c34
  propagatedBuildInputs = [
    click
    pyscard
    pycountry
    terminaltables
  ];

  checkInputs = [
    pytestCheckHook
  ];

  postPatch = ''
    substituteInPlace setup.py \
      --replace '"enum-compat==0.0.3",' "" \
      --replace '"argparse==1.4.0",' "" \
      --replace "click==7.1.2" "click" \
      --replace "pyscard==2.0.0" "pyscard"
  '';

  pythonImportsCheck = [
    "emv"
  ];

  meta = with lib; {
    description = "Implementation of the EMV chip-and-pin smartcard protocol";
    homepage = "https://github.com/russss/python-emv";
    license = licenses.mit;
    maintainers = with maintainers; [ lukegb ];
  };
}<|MERGE_RESOLUTION|>--- conflicted
+++ resolved
@@ -23,19 +23,6 @@
     hash = "sha256-MnaeQZ0rA3i0CoUA6HgJQpwk5yo4rm9e+pc5XzRd1eg=";
   };
 
-<<<<<<< HEAD
-  postPatch = ''
-    # argparse is part of the standard libary since python 2.7/3.2
-    sed -i '/argparse==1.4.0/d' setup.py
-
-    substituteInPlace setup.py \
-      --replace "click==7.1.2" "click" \
-      --replace "terminaltables==3.1.0" "terminaltables~=3.1" \
-      --replace "pyscard==2.0.0" "pyscard"
-  '';
-
-=======
->>>>>>> 03f32c34
   propagatedBuildInputs = [
     click
     pyscard
