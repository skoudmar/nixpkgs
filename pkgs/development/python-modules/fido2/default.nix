{ lib
, buildPythonPackage
, fetchPypi
, six
, cryptography
, mock
, pyfakefs
}:

buildPythonPackage rec {
  pname = "fido2";
  version = "0.9.1";

  src = fetchPypi {
    inherit pname version;
<<<<<<< HEAD
    sha256 = "8680ee25238e2307596eb3900a0f8c0d9cc91189146ed8039544f1a3a69dfe6e";
=======
    hash = "sha256-hoDuJSOOIwdZbrOQCg+MDZzJEYkUbtgDlUTxo6ad/m4=";
>>>>>>> bf6abede
  };

  propagatedBuildInputs = [ six cryptography ];

  checkInputs = [ mock pyfakefs ];

  # Testing with `python setup.py test` doesn't work:
  # https://github.com/Yubico/python-fido2/issues/108#issuecomment-763513576
  checkPhase = ''
    runHook preCheck

    python -m unittest discover -v

    runHook postCheck
  '';

  pythonImportsCheck = [ "fido2" ];

  meta = with lib; {
    description = "Provides library functionality for FIDO 2.0, including communication with a device over USB.";
    homepage = "https://github.com/Yubico/python-fido2";
    license = licenses.bsd2;
    maintainers = with maintainers; [ prusnak ];
  };
}<|MERGE_RESOLUTION|>--- conflicted
+++ resolved
@@ -13,11 +13,7 @@
 
   src = fetchPypi {
     inherit pname version;
-<<<<<<< HEAD
     sha256 = "8680ee25238e2307596eb3900a0f8c0d9cc91189146ed8039544f1a3a69dfe6e";
-=======
-    hash = "sha256-hoDuJSOOIwdZbrOQCg+MDZzJEYkUbtgDlUTxo6ad/m4=";
->>>>>>> bf6abede
   };
 
   propagatedBuildInputs = [ six cryptography ];
