--- conflicted
+++ resolved
@@ -13,11 +13,7 @@
 
   src = fetchPypi {
     inherit pname version;
-<<<<<<< HEAD
-    sha256 = "af26f6f839b954bf072b3e47f6d954517d6b6d6956d26097331b571545d1747c";
-=======
     sha256 = "0z3ls52iamqv6fbn1ljnd5nnnzaiakczciry5c3vym5r77wgc9mg";
->>>>>>> 85a05878
   };
 
   buildInputs = [
