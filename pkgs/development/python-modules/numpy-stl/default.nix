--- conflicted
+++ resolved
@@ -6,11 +6,7 @@
 
   src = fetchPypi {
     inherit pname version;
-<<<<<<< HEAD
-    sha256 = "192556df794b9ef0c1333fd5f034e4a3905d63f52345a0cc1e359045670e34b6";
-=======
     sha256 = "1dil1rklb41m3v6a0i93ymimv453whsg1m9z6g0z17jbg7gmc98r";
->>>>>>> 85a05878
   };
 
   checkInputs = [ pytest pytestrunner ];
