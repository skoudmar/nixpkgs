--- conflicted
+++ resolved
@@ -7,21 +7,13 @@
 
 buildPythonPackage rec {
   pname = "opensimplex";
-<<<<<<< HEAD
-  version = "0.4";
-=======
   version = "0.4.2";
->>>>>>> d818fd7e
 
   src = fetchFromGitHub {
     owner = "lmas";
     repo = pname;
     rev = "v${version}";
-<<<<<<< HEAD
-    sha256 = "0djc50v3hcay04a3i2g9qpviniyx98rkxsc6gmmrz2fyxsa5z5ya";
-=======
     sha256 = "zljS0yu3cHF2Vz3rFkwLXiHnKjo970MDIrC/56FoHa4=";
->>>>>>> d818fd7e
   };
 
   propagatedBuildInputs = [ numpy ];
