{ lib
, buildPythonPackage
, fetchPypi
, bokeh
, param
, pyviz-comms
, markdown
, pyct
, testpath
, tqdm
, callPackage
}:

let
  node = callPackage ./node {};
in buildPythonPackage rec {
  pname = "panel";
  version = "0.11.1";
<<<<<<< HEAD
  # Version 10 attempts to download models from the web during build-time
  # https://github.com/holoviz/panel/issues/1819
=======
>>>>>>> c99b6f53

  # Don't forget to also update the node packages
  # 1. retrieve the package.json file
  # 2. nix shell nixpkgs#nodePackages.node2nix
  # 3. node2nix
  src = fetchPypi {
    inherit pname version;
    sha256 = "ce531e5c0c8a8ae74d523762aeb1666650caebbe1867aba16129d29791e921f9";
  };

  # Since 0.10.0 panel attempts to fetch from the web.
  # We avoid this:
  # - we use node2nix to fetch assets
  # - we disable bundling (which also tries to fetch assets)
  # Downside of disabling bundling is that in an airgapped environment
  # one may miss assets.
  # https://github.com/holoviz/panel/issues/1819
  preBuild = ''
    substituteInPlace setup.py --replace "bundle_resources()" ""
    pushd panel
    ln -s ${node.nodeDependencies}/lib/node_modules
    export PATH="${node.nodeDependencies}/bin:$PATH"
    popd
  '';

  propagatedBuildInputs = [
    bokeh
    param
    pyviz-comms
    markdown
    pyct
    testpath
    tqdm
  ];

  # infinite recursion in test dependencies (hvplot)
  doCheck = false;

  passthru = {
    inherit node; # For convenience
  };

  meta = with lib; {
    description = "A high level dashboarding library for python visualization libraries";
    homepage = "https://pyviz.org";
    license = licenses.bsd3;
    maintainers = [ maintainers.costrouc ];
  };
}<|MERGE_RESOLUTION|>--- conflicted
+++ resolved
@@ -16,11 +16,6 @@
 in buildPythonPackage rec {
   pname = "panel";
   version = "0.11.1";
-<<<<<<< HEAD
-  # Version 10 attempts to download models from the web during build-time
-  # https://github.com/holoviz/panel/issues/1819
-=======
->>>>>>> c99b6f53
 
   # Don't forget to also update the node packages
   # 1. retrieve the package.json file
