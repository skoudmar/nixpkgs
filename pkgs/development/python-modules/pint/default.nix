{ lib
, buildPythonPackage
, fetchPypi
, isPy27
, funcsigs
}:

buildPythonPackage rec {
  pname = "pint";
  version = "0.9";

  src = fetchPypi {
<<<<<<< HEAD
    inherit pname version;
=======
    inherit version;
    pname = "Pint";
>>>>>>> 0dbfd0e7
    sha256 = "32d8a9a9d63f4f81194c0014b3b742679dce81a26d45127d9810a68a561fe4e2";
  };

  propagatedBuildInputs = lib.optional isPy27 funcsigs;

  meta = with lib; {
    description = "Physical quantities module";
    license = licenses.bsd3;
    homepage = "https://github.com/hgrecco/pint/";
    maintainers = [ maintainers.costrouc ];
  };

}<|MERGE_RESOLUTION|>--- conflicted
+++ resolved
@@ -10,12 +10,8 @@
   version = "0.9";
 
   src = fetchPypi {
-<<<<<<< HEAD
-    inherit pname version;
-=======
     inherit version;
     pname = "Pint";
->>>>>>> 0dbfd0e7
     sha256 = "32d8a9a9d63f4f81194c0014b3b742679dce81a26d45127d9810a68a561fe4e2";
   };
 
