{ stdenv, fetchFromGitHub
, buildPythonPackage, python-jose, pyjwt, requests, deprecated, httpretty }:

buildPythonPackage rec {
  pname = "PyGithub";
<<<<<<< HEAD
  version = "1.36";
=======
  version = "1.43.8";
>>>>>>> ffbb4d26

  src = fetchFromGitHub {
    owner = "PyGithub";
    repo = "PyGithub";
    rev = "v${version}";
    sha256 = "1625v558xga5mwhl9jqmibywy5qafmg1vqrirqz6zfq1la1d22mw";
  };

  propagatedBuildInputs = [ python-jose pyjwt requests deprecated httpretty ];
  doCheck = false;

  meta = with stdenv.lib; {
    homepage = https://github.com/PyGithub/PyGithub;
    description = "A Python (2 and 3) library to access the GitHub API v3";
    platforms = platforms.all;
    license = licenses.gpl3;
    maintainers = with maintainers; [ jhhuh ];
  };
}<|MERGE_RESOLUTION|>--- conflicted
+++ resolved
@@ -3,11 +3,7 @@
 
 buildPythonPackage rec {
   pname = "PyGithub";
-<<<<<<< HEAD
-  version = "1.36";
-=======
   version = "1.43.8";
->>>>>>> ffbb4d26
 
   src = fetchFromGitHub {
     owner = "PyGithub";
