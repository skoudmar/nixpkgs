--- conflicted
+++ resolved
@@ -35,11 +35,7 @@
 
   buildPhase = "buildPhase";
 
-<<<<<<< HEAD
-  env.NIX_CFLAGS_COMPILE = stdenv.lib.optionalString stdenv.isDarwin "-ObjC";
-=======
-  NIX_CFLAGS_COMPILE = lib.optionalString stdenv.isDarwin "-ObjC";
->>>>>>> 211be6af
+  env.NIX_CFLAGS_COMPILE = lib.optionalString stdenv.isDarwin "-ObjC";
 
   installPhase = "installPhase";
 
