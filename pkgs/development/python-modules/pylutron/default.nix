{ lib
, buildPythonPackage
, fetchPypi
}:

buildPythonPackage rec {
  pname = "pylutron";
  version = "0.2.7";

  src = fetchPypi {
    inherit pname version;
<<<<<<< HEAD
    sha256 = "c305530e9a114ff4c8261a116a9d13d356bc82662dfaf7ca73e01346cea9841e";
=======
    sha256 = "sha256-wwVTDpoRT/TIJhoRap0T01a8gmYt+vfKc+ATRs6phB4=";
>>>>>>> ac1c2075
  };

  # Project has no tests
  doCheck = false;
  pythonImportsCheck = [ "pylutron" ];

  meta = with lib; {
    description = "Python library for controlling a Lutron RadioRA 2 system";
    homepage = "https://github.com/thecynic/pylutron";
    license = with licenses; [ mit ];
    maintainers = with maintainers; [ fab ];
  };
}<|MERGE_RESOLUTION|>--- conflicted
+++ resolved
@@ -9,11 +9,7 @@
 
   src = fetchPypi {
     inherit pname version;
-<<<<<<< HEAD
-    sha256 = "c305530e9a114ff4c8261a116a9d13d356bc82662dfaf7ca73e01346cea9841e";
-=======
     sha256 = "sha256-wwVTDpoRT/TIJhoRap0T01a8gmYt+vfKc+ATRs6phB4=";
->>>>>>> ac1c2075
   };
 
   # Project has no tests
