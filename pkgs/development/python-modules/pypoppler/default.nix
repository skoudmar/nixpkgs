--- conflicted
+++ resolved
@@ -16,13 +16,8 @@
     sha256 = "47e6ac99e5b114b9abf2d1dd1bca06f22c028d025432512989f659142470810f";
   };
 
-<<<<<<< HEAD
   env.NIX_CFLAGS_COMPILE="-I${pkgs.poppler.dev}/include/poppler/";
-  nativeBuildInputs = [ pkgs.pkgconfig ];
-=======
-  NIX_CFLAGS_COMPILE="-I${pkgs.poppler.dev}/include/poppler/";
   nativeBuildInputs = [ pkgs.pkg-config ];
->>>>>>> c51f3696
   buildInputs = [ pkgs.poppler.dev ];
   propagatedBuildInputs = [ pycairo pygobject2 ];
 
