{ stdenv, lib, fetchFromGitHub, fetchpatch, buildPythonPackage, python,
  cudaSupport ? false, cudatoolkit ? null, cudnn ? null, nccl ? null, magma ? null,
  mklDnnSupport ? true, useSystemNccl ? true,
  MPISupport ? false, mpi,
  buildDocs ? false,
  cudaArchList ? null,

  # Native build inputs
  cmake, util-linux, linkFarm, symlinkJoin, which,

  # Build inputs
  numactl,

  # Propagated build inputs
  dataclasses, numpy, pyyaml, cffi, click, typing-extensions,

  # Unit tests
  hypothesis, psutil,

  # virtual pkg that consistently instantiates blas across nixpkgs
  # See https://github.com/NixOS/nixpkgs/pull/83888
  blas,

  # ninja (https://ninja-build.org) must be available to run C++ extensions tests,
  ninja,

  # dependencies for torch.utils.tensorboard
  pillow, six, future, tensorflow-tensorboard, protobuf,

  isPy3k, pythonOlder }:

# assert that everything needed for cuda is present and that the correct cuda versions are used
assert !cudaSupport || cudatoolkit != null;
assert cudnn == null || cudatoolkit != null;
assert !cudaSupport || (let majorIs = lib.versions.major cudatoolkit.version;
                        in majorIs == "9" || majorIs == "10" || majorIs == "11");

# confirm that cudatoolkits are sync'd across dependencies
assert !(MPISupport && cudaSupport) || mpi.cudatoolkit == cudatoolkit;
assert !cudaSupport || magma.cudatoolkit == cudatoolkit;

let
  cudatoolkit_joined = symlinkJoin {
    name = "${cudatoolkit.name}-unsplit";
    # nccl is here purely for semantic grouping it could be moved to nativeBuildInputs
    paths = [ cudatoolkit.out cudatoolkit.lib nccl.dev nccl.out ];
  };

  # Give an explicit list of supported architectures for the build, See:
  # - pytorch bug report: https://github.com/pytorch/pytorch/issues/23573
  # - pytorch-1.2.0 build on nixpks: https://github.com/NixOS/nixpkgs/pull/65041
  #
  # This list was selected by omitting the TORCH_CUDA_ARCH_LIST parameter,
  # observing the fallback option (which selected all architectures known
  # from cudatoolkit_10_0, pytorch-1.2, and python-3.6), and doing a binary
  # searching to find offending architectures.
  #
  # NOTE: Because of sandboxing, this derivation can't auto-detect the hardware's
  # cuda architecture, so there is also now a problem around new architectures
  # not being supported until explicitly added to this derivation.
  #
  # FIXME: CMake is throwing the following warning on python-1.2:
  #
  # ```
  # CMake Warning at cmake/public/utils.cmake:172 (message):
  #   In the future we will require one to explicitly pass TORCH_CUDA_ARCH_LIST
  #   to cmake instead of implicitly setting it as an env variable.  This will
  #   become a FATAL_ERROR in future version of pytorch.
  # ```
  # If this is causing problems for your build, this derivation may have to strip
  # away the standard `buildPythonPackage` and use the
  # [*Adjust Build Options*](https://github.com/pytorch/pytorch/tree/v1.2.0#adjust-build-options-optional)
  # instructions. This will also add more flexibility around configurations
  # (allowing FBGEMM to be built in pytorch-1.1), and may future proof this
  # derivation.
  brokenArchs = [ "3.0" ]; # this variable is only used as documentation.
  cuda9ArchList = [
    "3.5"
    "5.0"
    "5.2"
    "6.0"
    "6.1"
    "7.0"
    "7.0+PTX"  # I am getting a "undefined architecture compute_75" on cuda 9
               # which leads me to believe this is the final cuda-9-compatible architecture.
  ];
  cuda10ArchList = cuda9ArchList ++ [
    "7.5"
    "7.5+PTX"  # < most recent architecture as of cudatoolkit_10_0 and pytorch-1.2.0
  ];
  final_cudaArchList =
    if !cudaSupport || cudaArchList != null
    then cudaArchList
    else
      if lib.versions.major cudatoolkit.version == "9"
      then cuda9ArchList
      else cuda10ArchList; # the assert above removes any ambiguity here.

  # Normally libcuda.so.1 is provided at runtime by nvidia-x11 via
  # LD_LIBRARY_PATH=/run/opengl-driver/lib.  We only use the stub
  # libcuda.so from cudatoolkit for running tests, so that we don’t have
  # to recompile pytorch on every update to nvidia-x11 or the kernel.
  cudaStub = linkFarm "cuda-stub" [{
    name = "libcuda.so.1";
    path = "${cudatoolkit}/lib/stubs/libcuda.so";
  }];
  cudaStubEnv = lib.optionalString cudaSupport
    "LD_LIBRARY_PATH=${cudaStub}\${LD_LIBRARY_PATH:+:}$LD_LIBRARY_PATH ";

in buildPythonPackage rec {
  pname = "pytorch";
  # Don't forget to update pytorch-bin to the same version.
  version = "1.7.1";

  disabled = !isPy3k;

  outputs = [
    "out"   # output standard python package
    "dev"   # output libtorch headers
    "lib"   # output libtorch libraries
  ];

  src = fetchFromGitHub {
    owner  = "pytorch";
    repo   = "pytorch";
    rev    = "v${version}";
    fetchSubmodules = true;
    sha256 = "sha256-udpbSL8xnzf20A1pYYNlYjdp8ME8AVaAkMMiw53K6CU=";
  };

  patches = lib.optionals stdenv.isDarwin [
    # pthreadpool added support for Grand Central Dispatch in April
    # 2020. However, this relies on functionality (DISPATCH_APPLY_AUTO)
    # that is available starting with macOS 10.13. However, our current
    # base is 10.12. Until we upgrade, we can fall back on the older
    # pthread support.
    ./pthreadpool-disable-gcd.diff
  ];

  # The dataclasses module is included with Python >= 3.7. This should
  # be fixed with the next PyTorch release.
  postPatch = ''
    substituteInPlace setup.py \
      --replace "'dataclasses'" "'dataclasses; python_version < \"3.7\"'"
  '';

  preConfigure = lib.optionalString cudaSupport ''
    export TORCH_CUDA_ARCH_LIST="${lib.strings.concatStringsSep ";" final_cudaArchList}"
    export CC=${cudatoolkit.cc}/bin/gcc CXX=${cudatoolkit.cc}/bin/g++
  '' + lib.optionalString (cudaSupport && cudnn != null) ''
    export CUDNN_INCLUDE_DIR=${cudnn}/include
  '';

  # Use pytorch's custom configurations
  dontUseCmakeConfigure = true;

  BUILD_NAMEDTENSOR = true;
  BUILD_DOCS = buildDocs;

  USE_MKL = blas.implementation == "mkl";

  # Unlike MKL, oneDNN (née MKLDNN) is FOSS, so we enable support for
  # it by default. PyTorch currently uses its own vendored version
  # of oneDNN through Intel iDeep.
  USE_MKLDNN = mklDnnSupport;
  USE_MKLDNN_CBLAS = mklDnnSupport;

  preBuild = ''
    export MAX_JOBS=$NIX_BUILD_CORES
    ${python.interpreter} setup.py build --cmake-only
    ${cmake}/bin/cmake build
  '';

  preFixup = ''
    function join_by { local IFS="$1"; shift; echo "$*"; }
    function strip2 {
      IFS=':'
      read -ra RP <<< $(patchelf --print-rpath $1)
      IFS=' '
      RP_NEW=$(join_by : ''${RP[@]:2})
      patchelf --set-rpath \$ORIGIN:''${RP_NEW} "$1"
    }
    for f in $(find ''${out} -name 'libcaffe2*.so')
    do
      strip2 $f
    done
  '';

  # Override the (weirdly) wrong version set by default. See
  # https://github.com/NixOS/nixpkgs/pull/52437#issuecomment-449718038
  # https://github.com/pytorch/pytorch/blob/v1.0.0/setup.py#L267
  PYTORCH_BUILD_VERSION = version;
  PYTORCH_BUILD_NUMBER = 0;

  USE_SYSTEM_NCCL=useSystemNccl;                  # don't build pytorch's third_party NCCL

  # Suppress a weird warning in mkl-dnn, part of ideep in pytorch
  # (upstream seems to have fixed this in the wrong place?)
  # https://github.com/intel/mkl-dnn/commit/8134d346cdb7fe1695a2aa55771071d455fae0bc
  # https://github.com/pytorch/pytorch/issues/22346
  #
  # Also of interest: pytorch ignores CXXFLAGS uses CFLAGS for both C and C++:
  # https://github.com/pytorch/pytorch/blob/v1.2.0/setup.py#L17
<<<<<<< HEAD
  env.NIX_CFLAGS_COMPILE = lib.optionals (numpy.blas == mkl) [ "-Wno-error=array-bounds" ];
=======
  NIX_CFLAGS_COMPILE = lib.optionals (blas.implementation == "mkl") [ "-Wno-error=array-bounds" ];
>>>>>>> 211be6af

  nativeBuildInputs = [
    cmake
    util-linux
    which
    ninja
  ] ++ lib.optionals cudaSupport [ cudatoolkit_joined ];

  buildInputs = [ blas blas.provider ]
    ++ lib.optionals cudaSupport [ cudnn magma nccl ]
    ++ lib.optionals stdenv.isLinux [ numactl ];

  propagatedBuildInputs = [
    cffi
    click
    numpy
    pyyaml
    typing-extensions
    # the following are required for tensorboard support
    pillow six future tensorflow-tensorboard protobuf
  ] ++ lib.optionals MPISupport [ mpi ]
    ++ lib.optionals (pythonOlder "3.7") [ dataclasses ];

  checkInputs = [ hypothesis ninja psutil ];

  # Tests take a long time and may be flaky, so just sanity-check imports
  doCheck = false;
  pythonImportsCheck = [
    "torch"
  ];

  checkPhase = with lib.versions; with lib.strings; concatStringsSep " " [
    cudaStubEnv
    "${python.interpreter} test/run_test.py"
    "--exclude"
    (concatStringsSep " " [
      "utils" # utils requires git, which is not allowed in the check phase

      # "dataloader" # psutils correctly finds and triggers multiprocessing, but is too sandboxed to run -- resulting in numerous errors
      # ^^^^^^^^^^^^ NOTE: while test_dataloader does return errors, these are acceptable errors and do not interfere with the build

      # tensorboard has acceptable failures for pytorch 1.3.x due to dependencies on tensorboard-plugins
      (optionalString (majorMinor version == "1.3" ) "tensorboard")
    ])
  ];
  postInstall = ''
    mkdir $dev
    cp -r $out/${python.sitePackages}/torch/include $dev/include
    cp -r $out/${python.sitePackages}/torch/share   $dev/share

    # Fix up library paths for split outputs
    substituteInPlace \
      $dev/share/cmake/Torch/TorchConfig.cmake \
      --replace \''${TORCH_INSTALL_PREFIX}/lib "$lib/lib"

    substituteInPlace \
      $dev/share/cmake/Caffe2/Caffe2Targets-release.cmake \
      --replace \''${_IMPORT_PREFIX}/lib "$lib/lib"

    mkdir $lib
    cp -r $out/${python.sitePackages}/torch/lib     $lib/lib
  '';

  postFixup = lib.optionalString stdenv.isDarwin ''
    for f in $(ls $lib/lib/*.dylib); do
        install_name_tool -id $lib/lib/$(basename $f) $f || true
    done

    install_name_tool -change @rpath/libshm.dylib $lib/lib/libshm.dylib $lib/lib/libtorch_python.dylib
    install_name_tool -change @rpath/libtorch.dylib $lib/lib/libtorch.dylib $lib/lib/libtorch_python.dylib
    install_name_tool -change @rpath/libc10.dylib $lib/lib/libc10.dylib $lib/lib/libtorch_python.dylib

    install_name_tool -change @rpath/libc10.dylib $lib/lib/libc10.dylib $lib/lib/libtorch.dylib

    install_name_tool -change @rpath/libtorch.dylib $lib/lib/libtorch.dylib $lib/lib/libcaffe2_observers.dylib
    install_name_tool -change @rpath/libc10.dylib $lib/lib/libc10.dylib $lib/lib/libcaffe2_observers.dylib

    install_name_tool -change @rpath/libtorch.dylib $lib/lib/libtorch.dylib $lib/lib/libcaffe2_module_test_dynamic.dylib
    install_name_tool -change @rpath/libc10.dylib $lib/lib/libc10.dylib $lib/lib/libcaffe2_module_test_dynamic.dylib

    install_name_tool -change @rpath/libtorch.dylib $lib/lib/libtorch.dylib $lib/lib/libcaffe2_detectron_ops.dylib
    install_name_tool -change @rpath/libc10.dylib $lib/lib/libc10.dylib $lib/lib/libcaffe2_detectron_ops.dylib

    install_name_tool -change @rpath/libtorch.dylib $lib/lib/libtorch.dylib $lib/lib/libshm.dylib
    install_name_tool -change @rpath/libc10.dylib $lib/lib/libc10.dylib $lib/lib/libshm.dylib
  '';


  meta = {
    description = "Open source, prototype-to-production deep learning platform";
    homepage    = "https://pytorch.org/";
    license     = lib.licenses.bsd3;
    platforms   = with lib.platforms; linux ++ lib.optionals (!cudaSupport) darwin;
    maintainers = with lib.maintainers; [ danieldk teh thoughtpolice tscholak ]; # tscholak esp. for darwin-related builds
  };
}<|MERGE_RESOLUTION|>--- conflicted
+++ resolved
@@ -201,11 +201,7 @@
   #
   # Also of interest: pytorch ignores CXXFLAGS uses CFLAGS for both C and C++:
   # https://github.com/pytorch/pytorch/blob/v1.2.0/setup.py#L17
-<<<<<<< HEAD
-  env.NIX_CFLAGS_COMPILE = lib.optionals (numpy.blas == mkl) [ "-Wno-error=array-bounds" ];
-=======
-  NIX_CFLAGS_COMPILE = lib.optionals (blas.implementation == "mkl") [ "-Wno-error=array-bounds" ];
->>>>>>> 211be6af
+  env.NIX_CFLAGS_COMPILE = lib.optionalString (blas.implementation == "mkl") "-Wno-error=array-bounds";
 
   nativeBuildInputs = [
     cmake
