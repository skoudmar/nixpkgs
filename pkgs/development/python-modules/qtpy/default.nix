--- conflicted
+++ resolved
@@ -21,11 +21,7 @@
 
   src = fetchPypi {
     inherit pname version;
-<<<<<<< HEAD
-    sha256 = "sha256-rf0HP/vS3oHceqoLmDSZ71xZyWrc/cyd6mDULKiF648=";
-=======
     sha256 = "13zbhnl2rm30xafwrzfwdb4mjp7gk4s9h2xagbf83pnjzczhgzdd";
->>>>>>> c65d0615
   };
 
   propagatedBuildInputs = [
