{ lib, buildPythonPackage, fetchPypi, isPy3k, sqlalchemy }:

buildPythonPackage rec {
  pname = "telethon-session-sqlalchemy";
<<<<<<< HEAD
  version = "0.2.8";
=======
  version = "0.2.9.post1";
>>>>>>> 0dbfd0e7

  disabled = !isPy3k;

  src = fetchPypi {
    inherit pname version;
<<<<<<< HEAD
    sha256 = "5097b4fe103e377b719f1840e121d14dbae38c4b7c72634c7ba1f0ec05b20533";
=======
    sha256 = "bbe6a8ca32dd42aa1830b91f08f0458d728dc9eedca0ca27814a34c0b566100e";
>>>>>>> 0dbfd0e7
  };

  propagatedBuildInputs = [
    sqlalchemy
  ];

  # No tests available
  doCheck = false;

  meta = with lib; {
    homepage = https://github.com/tulir/telethon-session-sqlalchemy;
    description = "SQLAlchemy backend for Telethon session storage";
    license = licenses.mit;
    maintainers = with maintainers; [ nyanloutre ];
  };
}<|MERGE_RESOLUTION|>--- conflicted
+++ resolved
@@ -2,21 +2,13 @@
 
 buildPythonPackage rec {
   pname = "telethon-session-sqlalchemy";
-<<<<<<< HEAD
-  version = "0.2.8";
-=======
   version = "0.2.9.post1";
->>>>>>> 0dbfd0e7
 
   disabled = !isPy3k;
 
   src = fetchPypi {
     inherit pname version;
-<<<<<<< HEAD
-    sha256 = "5097b4fe103e377b719f1840e121d14dbae38c4b7c72634c7ba1f0ec05b20533";
-=======
     sha256 = "bbe6a8ca32dd42aa1830b91f08f0458d728dc9eedca0ca27814a34c0b566100e";
->>>>>>> 0dbfd0e7
   };
 
   propagatedBuildInputs = [
