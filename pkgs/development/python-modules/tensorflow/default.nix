<<<<<<< HEAD
{ stdenv, pkgs, bazel_1, buildBazelPackage, lib, fetchFromGitHub, fetchpatch, symlinkJoin
=======
{ stdenv, pkgs, bazel_0, buildBazelPackage, lib, fetchFromGitHub, fetchpatch, symlinkJoin
>>>>>>> ca6ccd4f
, addOpenGLRunpath
# Python deps
, buildPythonPackage, isPy3k, isPy27, pythonOlder, pythonAtLeast, python
# Python libraries
, numpy, tensorflow-tensorboard, backports_weakref, mock, enum34, absl-py
, future, setuptools, wheel, keras-preprocessing, keras-applications, google-pasta
, functools32
, opt-einsum
, termcolor, grpcio, six, wrapt, protobuf, tensorflow-estimator
# Common deps
, git, swig, which, binutils, glibcLocales, cython
# Common libraries
, jemalloc, openmpi, astor, gast, grpc, sqlite, openssl, jsoncpp, re2
, curl, snappy, flatbuffers, icu, double-conversion, libpng, libjpeg, giflib
# Upsteam by default includes cuda support since tensorflow 1.15. We could do
# that in nix as well. It would make some things easier and less confusing, but
# it would also make the default tensorflow package unfree. See
# https://groups.google.com/a/tensorflow.org/forum/#!topic/developers/iRCt5m4qUz0
, cudaSupport ? false, nvidia_x11 ? null, cudatoolkit ? null, cudnn ? null, nccl ? null
# XLA without CUDA is broken
, xlaSupport ? cudaSupport
# Default from ./configure script
, cudaCapabilities ? [ "3.5" "5.2" ]
, sse42Support ? builtins.elem (stdenv.hostPlatform.platform.gcc.arch or "default") ["westmere" "sandybridge" "ivybridge" "haswell" "broadwell" "skylake" "skylake-avx512"]
, avx2Support  ? builtins.elem (stdenv.hostPlatform.platform.gcc.arch or "default") [                                     "haswell" "broadwell" "skylake" "skylake-avx512"]
, fmaSupport   ? builtins.elem (stdenv.hostPlatform.platform.gcc.arch or "default") [                                     "haswell" "broadwell" "skylake" "skylake-avx512"]
# Darwin deps
, Foundation, Security
}:

assert cudaSupport -> nvidia_x11 != null
                   && cudatoolkit != null
                   && cudnn != null;

# unsupported combination
assert ! (stdenv.isDarwin && cudaSupport);

let
  withTensorboard = pythonOlder "3.6";

  cudatoolkit_joined = symlinkJoin {
    name = "${cudatoolkit.name}-merged";
    paths = [
      cudatoolkit.lib
      cudatoolkit.out
      # for some reason some of the required libs are in the targets/x86_64-linux
      # directory; not sure why but this works around it
      "${cudatoolkit}/targets/${stdenv.system}"
    ];
  };

  cudatoolkit_cc_joined = symlinkJoin {
    name = "${cudatoolkit.cc.name}-merged";
    paths = [
      cudatoolkit.cc
      binutils.bintools # for ar, dwp, nm, objcopy, objdump, strip
    ];
  };

  # Needed for _some_ system libraries, grep INCLUDEDIR.
  includes_joined = symlinkJoin {
    name = "tensorflow-deps-merged";
    paths = [
      pkgs.protobuf
      jsoncpp
    ];
  };

  tfFeature = x: if x then "1" else "0";

  version = "1.15.2";
  variant = if cudaSupport then "-gpu" else "";
  pname = "tensorflow${variant}";

  pythonEnv = python.withPackages (_:
    [ # python deps needed during wheel build time (not runtime, see the buildPythonPackage part for that)
      numpy
      keras-preprocessing
      protobuf
      wrapt
      gast
      astor
      absl-py
      termcolor
      keras-applications
      setuptools
      wheel
  ] ++ lib.optionals (!isPy3k)
  [ future
    functools32
    mock
  ]);

  bazel-build = buildBazelPackage {
    name = "${pname}-${version}";
<<<<<<< HEAD
    bazel = bazel_1;
=======
    bazel = bazel_0;
>>>>>>> ca6ccd4f

    src = fetchFromGitHub {
      owner = "tensorflow";
      repo = "tensorflow";
      rev = "v${version}";
      sha256 = "1q0848drjvnaaa38dgns8knmpmkj5plzsc98j20m5ybv68s55w78";
    };

    patches = [
      # Work around https://github.com/tensorflow/tensorflow/issues/24752
      ./no-saved-proto.patch
      # Fixes for NixOS jsoncpp
      ./system-jsoncpp.patch

      # https://github.com/tensorflow/tensorflow/pull/29673
      (fetchpatch {
        name = "fix-compile-with-cuda-and-mpi.patch";
        url = "https://github.com/tensorflow/tensorflow/pull/29673/commits/498e35a3bfe38dd75cf1416a1a23c07c3b59e6af.patch";
        sha256 = "1m2qmwv1ysqa61z6255xggwbq6mnxbig749bdvrhnch4zydxb4di";
      })
      (fetchpatch {
        name = "backport-pr-18950.patch";
        url = "https://github.com/tensorflow/tensorflow/commit/73640aaec2ab0234d9fff138e3c9833695570c0a.patch";
        sha256 = "1n9ypbrx36fc1kc9cz5b3p9qhg15xxhq4nz6ap3hwqba535nakfz";
      })


      (fetchpatch {
        # be compatible with gast >0.2 instead of only gast 0.2.2
        name = "gast-update.patch";
        url = "https://github.com/tensorflow/tensorflow/commit/85751ad6c7f5fd12c6c79545d96896cba92fa8b4.patch";
        sha256 = "077cpj0kzyqxzdya1dwh8df17zfzhqn7c685hx6iskvw2979zg2n";
      })
      ./lift-gast-restriction.patch

      # cuda 10.2 does not have "-bin2c-path" option anymore
      # https://github.com/tensorflow/tensorflow/issues/34429
      ./cuda-10.2-no-bin2c-path.patch
    ];

    # On update, it can be useful to steal the changes from gentoo
    # https://gitweb.gentoo.org/repo/gentoo.git/tree/sci-libs/tensorflow

    nativeBuildInputs = [
      swig which pythonEnv
    ] ++ lib.optional cudaSupport addOpenGLRunpath;

    buildInputs = [
      jemalloc
      openmpi
      glibcLocales
      git

      # libs taken from system through the TF_SYS_LIBS mechanism
      # grpc
      sqlite
      openssl
      jsoncpp
      pkgs.protobuf
      curl
      snappy
      flatbuffers
      icu
      double-conversion
      libpng
      libjpeg
      giflib
      re2
      pkgs.lmdb
    ] ++ lib.optionals cudaSupport [
      cudatoolkit
      cudnn
      nvidia_x11
    ] ++ lib.optionals stdenv.isDarwin [
      Foundation
      Security
    ];

    # arbitrarily set to the current latest bazel version, overly careful
    TF_IGNORE_MAX_BAZEL_VERSION = true;

    # Take as many libraries from the system as possible. Keep in sync with
    # list of valid syslibs in
    # https://github.com/tensorflow/tensorflow/blob/master/third_party/systemlibs/syslibs_configure.bzl
    TF_SYSTEM_LIBS = lib.concatStringsSep "," [
      "absl_py"
      "astor_archive"
      "boringssl"
      # Not packaged in nixpkgs
      # "com_github_googleapis_googleapis"
      # "com_github_googlecloudplatform_google_cloud_cpp"
      "com_google_protobuf"
      "com_googlesource_code_re2"
      "curl"
      "cython"
      "double_conversion"
      "flatbuffers"
      "gast_archive"
      "gif_archive"
      # Lots of errors, requires an older version
      # "grpc"
      "hwloc"
      "icu"
      "jpeg"
      "jsoncpp_git"
      "keras_applications_archive"
      "lmdb"
      "nasm"
      # "nsync" # not packaged in nixpkgs
      "opt_einsum_archive"
      "org_sqlite"
      "pasta"
      "pcre"
      "png_archive"
      "six_archive"
      "snappy"
      "swig"
      "termcolor_archive"
      "wrapt"
      "zlib_archive"
    ];

    INCLUDEDIR = "${includes_joined}/include";

    PYTHON_BIN_PATH = pythonEnv.interpreter;

    TF_NEED_GCP = true;
    TF_NEED_HDFS = true;
    TF_ENABLE_XLA = tfFeature xlaSupport;

    CC_OPT_FLAGS = " ";

    # https://github.com/tensorflow/tensorflow/issues/14454
    TF_NEED_MPI = tfFeature cudaSupport;

    TF_NEED_CUDA = tfFeature cudaSupport;
    TF_CUDA_PATHS = lib.optionalString cudaSupport "${cudatoolkit_joined},${cudnn},${nccl}";
    GCC_HOST_COMPILER_PREFIX = lib.optionalString cudaSupport "${cudatoolkit_cc_joined}/bin";
    GCC_HOST_COMPILER_PATH = lib.optionalString cudaSupport "${cudatoolkit_cc_joined}/bin/gcc";
    TF_CUDA_COMPUTE_CAPABILITIES = lib.concatStringsSep "," cudaCapabilities;

    postPatch = ''
      # https://github.com/tensorflow/tensorflow/issues/20919
      sed -i '/androidndk/d' tensorflow/lite/kernels/internal/BUILD

      # Tensorboard pulls in a bunch of dependencies, some of which may
      # include security vulnerabilities. So we make it optional.
      # https://github.com/tensorflow/tensorflow/issues/20280#issuecomment-400230560
      sed -i '/tensorboard >=/d' tensorflow/tools/pip_package/setup.py
    '';

    preConfigure = let
      opt_flags = []
        ++ lib.optionals sse42Support ["-msse4.2"]
        ++ lib.optionals avx2Support ["-mavx2"]
        ++ lib.optionals fmaSupport ["-mfma"];
    in ''
      patchShebangs configure

      # dummy ldconfig
      mkdir dummy-ldconfig
      echo "#!${stdenv.shell}" > dummy-ldconfig/ldconfig
      chmod +x dummy-ldconfig/ldconfig
      export PATH="$PWD/dummy-ldconfig:$PATH"

      export PYTHON_LIB_PATH="$NIX_BUILD_TOP/site-packages"
      export CC_OPT_FLAGS="${lib.concatStringsSep " " opt_flags}"
      mkdir -p "$PYTHON_LIB_PATH"

      # To avoid mixing Python 2 and Python 3
      unset PYTHONPATH
    '';

    configurePhase = ''
      runHook preConfigure
      ./configure
      runHook postConfigure
    '';

    # FIXME: Tensorflow uses dlopen() for CUDA libraries.
    NIX_LDFLAGS = lib.optionalString cudaSupport "-lcudart -lcublas -lcufft -lcurand -lcusolver -lcusparse -lcudnn";

    hardeningDisable = [ "format" ];

    bazelFlags = [
      # temporary fixes to make the build work with bazel 0.27
      "--incompatible_no_support_tools_in_action_inputs=false"
    ];
    bazelBuildFlags = [
      "--config=opt" # optimize using the flags set in the configure phase
    ];

    bazelTarget = "//tensorflow/tools/pip_package:build_pip_package //tensorflow/tools/lib_package:libtensorflow";

    fetchAttrs = {
      # So that checksums don't depend on these.
      TF_SYSTEM_LIBS = null;

      # cudaSupport causes fetch of ncclArchive, resulting in different hashes
      sha256 = if cudaSupport then
<<<<<<< HEAD
        "05fx3jwgdh1nlr1kfy6w3mlbl5m8165lggcqgk5mpxx4kzicvr1y"
      else
        "0q0rwsb2yginqm6vv11zmbs7z2rdk7blyg5fk2jjkmkjrwzpazzg";
=======
        "1qygfcvvn9vysap9nk6xccxi9mgmzyxiywz6k456f811l1v70p2c"
      else
        "0kfjanw0mfbh30vi1ms2xlg8yp429cbyfriik6yxd5cla2pncg2j";
>>>>>>> ca6ccd4f
    };

    buildAttrs = {
      outputs = [ "out" "python" ];

      preBuild = ''
        patchShebangs .
      '';

      installPhase = ''
        mkdir -p "$out"
        tar -xf bazel-bin/tensorflow/tools/lib_package/libtensorflow.tar.gz -C "$out"
        # Write pkgconfig file.
        mkdir "$out/lib/pkgconfig"
        cat > "$out/lib/pkgconfig/tensorflow.pc" << EOF
        Name: TensorFlow
        Version: ${version}
        Description: Library for computation using data flow graphs for scalable machine learning
        Requires:
        Libs: -L$out/lib -ltensorflow
        Cflags: -I$out/include/tensorflow
        EOF

        # build the source code, then copy it to $python (build_pip_package
        # actually builds a symlink farm so we must dereference them).
        bazel-bin/tensorflow/tools/pip_package/build_pip_package --src "$PWD/dist"
        cp -Lr "$PWD/dist" "$python"
      '';

      postFixup = lib.optionalString cudaSupport ''
        find $out -type f \( -name '*.so' -or -name '*.so.*' \) | while read lib; do
          addOpenGLRunpath "$lib"
        done
      '';
    };

    meta = with stdenv.lib; {
      description = "Computation using data flow graphs for scalable machine learning";
      homepage = http://tensorflow.org;
      license = licenses.asl20;
      maintainers = with maintainers; [ jyp abbradar ];
      platforms = with platforms; linux ++ darwin;
      # The py2 build fails due to some issue importing protobuf. Possibly related to the fix in
      # https://github.com/akesandgren/easybuild-easyblocks/commit/1f2e517ddfd1b00a342c6abb55aef3fd93671a2b
      broken = !(xlaSupport -> cudaSupport) || !isPy3k;
    };
  };

in buildPythonPackage {
  inherit version pname;
  disabled = isPy27 || (pythonAtLeast "3.8");

  src = bazel-build.python;

  # Upstream has a pip hack that results in bin/tensorboard being in both tensorflow
  # and the propagated input tensorflow-tensorboard, which causes environment collisions.
  # Another possibility would be to have tensorboard only in the buildInputs
  # https://github.com/tensorflow/tensorflow/blob/v1.7.1/tensorflow/tools/pip_package/setup.py#L79
  postInstall = ''
    rm $out/bin/tensorboard
  '';

  setupPyGlobalFlags = [ "--project_name ${pname}" ];

  # tensorflow/tools/pip_package/setup.py
  propagatedBuildInputs = [
    absl-py
    astor
    gast
    google-pasta
    keras-applications
    keras-preprocessing
    numpy
    six
    protobuf
    tensorflow-estimator
    termcolor
    wrapt
    grpcio
    opt-einsum
  ] ++ lib.optionals (!isPy3k) [
    mock
    future
    functools32
  ] ++ lib.optionals (pythonOlder "3.4") [
    backports_weakref enum34
  ] ++ lib.optionals withTensorboard [
    tensorflow-tensorboard
  ];

  nativeBuildInputs = lib.optional cudaSupport addOpenGLRunpath;

  postFixup = lib.optionalString cudaSupport ''
    find $out -type f \( -name '*.so' -or -name '*.so.*' \) | while read lib; do
      addOpenGLRunpath "$lib"
    done
  '';

  # Actual tests are slow and impure.
  # TODO try to run them anyway
  # TODO better test (files in tensorflow/tools/ci_build/builds/*test)
  checkPhase = ''
    ${python.interpreter} <<EOF
    # A simple "Hello world"
    import tensorflow as tf
    hello = tf.constant("Hello, world!")
    sess = tf.Session()
    sess.run(hello)

    # Fit a simple model to random data
    import numpy as np
    np.random.seed(0)
    tf.random.set_random_seed(0)
    model = tf.keras.models.Sequential([
        tf.keras.layers.Dense(1, activation="linear")
    ])
    model.compile(optimizer="sgd", loss="mse")

    x = np.random.uniform(size=(1,1))
    y = np.random.uniform(size=(1,))
    model.fit(x, y, epochs=1)

    # regression test for #77626
    from tensorflow.contrib import tensor_forest
    EOF
  '';

  passthru.libtensorflow = bazel-build.out;

  inherit (bazel-build) meta;
}<|MERGE_RESOLUTION|>--- conflicted
+++ resolved
@@ -1,8 +1,4 @@
-<<<<<<< HEAD
-{ stdenv, pkgs, bazel_1, buildBazelPackage, lib, fetchFromGitHub, fetchpatch, symlinkJoin
-=======
 { stdenv, pkgs, bazel_0, buildBazelPackage, lib, fetchFromGitHub, fetchpatch, symlinkJoin
->>>>>>> ca6ccd4f
 , addOpenGLRunpath
 # Python deps
 , buildPythonPackage, isPy3k, isPy27, pythonOlder, pythonAtLeast, python
@@ -98,11 +94,7 @@
 
   bazel-build = buildBazelPackage {
     name = "${pname}-${version}";
-<<<<<<< HEAD
-    bazel = bazel_1;
-=======
     bazel = bazel_0;
->>>>>>> ca6ccd4f
 
     src = fetchFromGitHub {
       owner = "tensorflow";
@@ -303,15 +295,9 @@
 
       # cudaSupport causes fetch of ncclArchive, resulting in different hashes
       sha256 = if cudaSupport then
-<<<<<<< HEAD
-        "05fx3jwgdh1nlr1kfy6w3mlbl5m8165lggcqgk5mpxx4kzicvr1y"
-      else
-        "0q0rwsb2yginqm6vv11zmbs7z2rdk7blyg5fk2jjkmkjrwzpazzg";
-=======
         "1qygfcvvn9vysap9nk6xccxi9mgmzyxiywz6k456f811l1v70p2c"
       else
         "0kfjanw0mfbh30vi1ms2xlg8yp429cbyfriik6yxd5cla2pncg2j";
->>>>>>> ca6ccd4f
     };
 
     buildAttrs = {
