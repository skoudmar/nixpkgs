{ stdenv, lib, R, libcxx, xvfb-run, util-linux, Cocoa, Foundation, gettext, gfortran }:

{ name, buildInputs ? [], requireX ? false, ... } @ attrs:

stdenv.mkDerivation ({
  buildInputs = buildInputs ++ [R gettext] ++
                lib.optionals requireX [util-linux xvfb-run] ++
                lib.optionals stdenv.isDarwin [Cocoa Foundation gfortran];

<<<<<<< HEAD
  env.NIX_CFLAGS_COMPILE =
    lib.optionalString stdenv.isDarwin "-I${libcxx}/include/c++/v1";
=======
  NIX_CFLAGS_COMPILE =
    lib.optionalString stdenv.isDarwin "-I${lib.getDev libcxx}/include/c++/v1";
>>>>>>> 2b5910ac

  configurePhase = ''
    runHook preConfigure
    export R_LIBS_SITE="$R_LIBS_SITE''${R_LIBS_SITE:+:}$out/library"
    runHook postConfigure
  '';

  buildPhase = ''
    runHook preBuild
    runHook postBuild
  '';

  installFlags = if attrs.doCheck or true then
    []
  else
    [ "--no-test-load" ];

  rCommand = if requireX then
    # Unfortunately, xvfb-run has a race condition even with -a option, so that
    # we acquire a lock explicitly.
    "flock ${xvfb-run} xvfb-run -a -e xvfb-error R"
  else
    "R";

  installPhase = ''
    runHook preInstall
    mkdir -p $out/library
    $rCommand CMD INSTALL $installFlags --configure-args="$configureFlags" -l $out/library .
    runHook postInstall
  '';

  postFixup = ''
    if test -e $out/nix-support/propagated-build-inputs; then
        ln -s $out/nix-support/propagated-build-inputs $out/nix-support/propagated-user-env-packages
    fi
  '';

  checkPhase = ''
    # noop since R CMD INSTALL tests packages
  '';
} // attrs // {
  name = "r-" + name;
})<|MERGE_RESOLUTION|>--- conflicted
+++ resolved
@@ -7,13 +7,8 @@
                 lib.optionals requireX [util-linux xvfb-run] ++
                 lib.optionals stdenv.isDarwin [Cocoa Foundation gfortran];
 
-<<<<<<< HEAD
   env.NIX_CFLAGS_COMPILE =
-    lib.optionalString stdenv.isDarwin "-I${libcxx}/include/c++/v1";
-=======
-  NIX_CFLAGS_COMPILE =
     lib.optionalString stdenv.isDarwin "-I${lib.getDev libcxx}/include/c++/v1";
->>>>>>> 2b5910ac
 
   configurePhase = ''
     runHook preConfigure
@@ -41,7 +36,7 @@
   installPhase = ''
     runHook preInstall
     mkdir -p $out/library
-    $rCommand CMD INSTALL $installFlags --configure-args="$configureFlags" -l $out/library .
+    $rCommand CMD INSTALL "''${installFlags[@]}" --configure-args="''${configureFlags[@]}" -l $out/library .
     runHook postInstall
   '';
 
