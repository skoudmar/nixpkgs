--- conflicted
+++ resolved
@@ -19,13 +19,8 @@
 
 { lib, fetchurl, writeScript, ruby, kerberos, libxml2, libxslt, python, stdenv, which
 , libiconv, postgresql, v8_3_16_14, clang, sqlite, zlib, imagemagick
-<<<<<<< HEAD
-, pkgconfig , ncurses, xapian, gpgme, utillinux, fetchpatch, tzdata, icu, libffi
+, pkgconfig , ncurses, xapian, gpgme, utillinux, tzdata, icu, libffi
 , cmake, libssh2, openssl, libmysqlclient, darwin, git, perl, pcre, gecode_3, curl
-=======
-, pkgconfig , ncurses, xapian, gpgme, utillinux, tzdata, icu, libffi
-, cmake, libssh2, openssl, mysql, darwin, git, perl, pcre, gecode_3, curl
->>>>>>> c860babf
 , msgpack, qt59, libsodium, snappy, libossp_uuid, lxc, libpcap, xorg, gtk2, buildRubyGem
 , cairo, re2, rake, gobject-introspection, gdk-pixbuf, zeromq, czmq, graphicsmagick, libcxx
 , file, libvirt, glib, vips, taglib, libopus, linux-pam, libidn, protobuf, fribidi, harfbuzz
