{ fetchurl, stdenv, replace, curl, expat, zlib, bzip2, libarchive
, useNcurses ? false, ncurses, useQt4 ? false, qt4
, darwinInstallNameToolUtility }:

with stdenv.lib;

let
  os = stdenv.lib.optionalString;
  majorVersion = "2.8";
<<<<<<< HEAD
  minorVersion = "6";
=======
  minorVersion = "7";
>>>>>>> 71c6de73
  version = "${majorVersion}.${minorVersion}";
in

stdenv.mkDerivation rec {
  name = "cmake-${os useNcurses "cursesUI-"}${os useQt4 "qt4UI-"}${version}";

  inherit majorVersion;

  src = fetchurl {
    url = "${meta.homepage}files/v${majorVersion}/cmake-${version}.tar.gz";
<<<<<<< HEAD
    sha256 = "13kjfpgsrsygz693bzaf2pf9avzr1r56r6znn3zqaz9nmj0rp6g6";
=======
    sha256 = "17zmxh0gyis6w05d2km0swlvy94h3w10jgra0fpa5qcg7l2j628k";
>>>>>>> 71c6de73
  };

  patches =
    # Don't search in non-Nix locations such as /usr, but do search in
    # Nixpkgs' Glibc.
    optional (stdenv ? glibc) ./search-path.patch;

  buildInputs = [ curl expat zlib bzip2 libarchive ]
    ++ optional stdenv.isDarwin darwinInstallNameToolUtility
    ++ optional useNcurses ncurses
    ++ optional useQt4 qt4;

  CMAKE_PREFIX_PATH = stdenv.lib.concatStringsSep ":" buildInputs;
  
  configureFlags =
    "--docdir=/share/doc/${name} --mandir=/share/man --system-libs"
    + stdenv.lib.optionalString useQt4 " --qt-gui";

  setupHook = ./setup-hook.sh;

  postUnpack =
    ''
      dontUseCmakeConfigure=1
      source $setupHook
      fixCmakeFiles $sourceRoot
    '';

  preConfigure = optionalString (stdenv ? glibc)
    ''
      substituteInPlace Modules/Platform/UnixPaths.cmake --subst-var-by glibc ${stdenv.glibc}
    '';

  meta = {
    homepage = http://www.cmake.org/;
    description = "Cross-Platform Makefile Generator";
    platforms = if useQt4 then qt4.meta.platforms else stdenv.lib.platforms.unix;
    maintainers = [ stdenv.lib.maintainers.urkud ];
  };
}<|MERGE_RESOLUTION|>--- conflicted
+++ resolved
@@ -7,11 +7,7 @@
 let
   os = stdenv.lib.optionalString;
   majorVersion = "2.8";
-<<<<<<< HEAD
-  minorVersion = "6";
-=======
   minorVersion = "7";
->>>>>>> 71c6de73
   version = "${majorVersion}.${minorVersion}";
 in
 
@@ -22,11 +18,7 @@
 
   src = fetchurl {
     url = "${meta.homepage}files/v${majorVersion}/cmake-${version}.tar.gz";
-<<<<<<< HEAD
-    sha256 = "13kjfpgsrsygz693bzaf2pf9avzr1r56r6znn3zqaz9nmj0rp6g6";
-=======
     sha256 = "17zmxh0gyis6w05d2km0swlvy94h3w10jgra0fpa5qcg7l2j628k";
->>>>>>> 71c6de73
   };
 
   patches =
