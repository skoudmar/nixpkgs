<<<<<<< HEAD
{ stdenv, fetchurl, pkgconfig
, bzip2, curl, expat, jsoncpp, libarchive, xz, zlib
=======
{ stdenv, fetchurl
, bzip2, curl, expat, libarchive, xz, zlib
>>>>>>> 33373d93
, useNcurses ? false, ncurses, useQt4 ? false, qt4
, wantPS ? false, ps ? null
}:

with stdenv.lib;

assert wantPS -> (ps != null);

let
  os = stdenv.lib.optionalString;
  majorVersion = "3.3";
  minorVersion = "2";
  version = "${majorVersion}.${minorVersion}";
in

stdenv.mkDerivation rec {
  name = "cmake-${os useNcurses "cursesUI-"}${os useQt4 "qt4UI-"}${version}";

  inherit majorVersion;

  src = fetchurl {
    url = "${meta.homepage}files/v${majorVersion}/cmake-${version}.tar.gz";
    sha256 = "08pwy9ip9cgwgynhn5vrjw8drw29gijy1rmziq22n65zds6ifnp7";
  };

  patches =
    # Don't search in non-Nix locations such as /usr, but do search in
    # Nixpkgs' Glibc.
    optional (stdenv ? glibc) ./search-path-3.2.patch ++
    optional (stdenv ? cross) (fetchurl {
      name = "fix-darwin-cross-compile.patch";
      url = "http://public.kitware.com/Bug/file_download.php?"
          + "file_id=4981&type=bug";
      sha256 = "16acmdr27adma7gs9rs0dxdiqppm15vl3vv3agy7y8s94wyh4ybv";
    }) ++ stdenv.lib.optional stdenv.isCygwin ./3.2.2-cygwin.patch;

  outputs = [ "out" "doc" ];
  setOutputFlags = false;

  setupHook = ./setup-hook.sh;

  buildInputs =
<<<<<<< HEAD
    [ setupHook pkgconfig bzip2 curl expat libarchive xz zlib ]
    ++ optional (jsoncpp != null) jsoncpp
=======
    [ bzip2 curl expat libarchive xz zlib ]
>>>>>>> 33373d93
    ++ optional useNcurses ncurses
    ++ optional useQt4 qt4;

  propagatedBuildInputs = optional wantPS ps;

  preConfigure = with stdenv; optionalString (stdenv ? glibc)
    ''
      fixCmakeFiles .
      substituteInPlace Modules/Platform/UnixPaths.cmake \
        --subst-var-by glibc_bin ${glibc.bin or glibc} \
        --subst-var-by glibc_dev ${glibc.dev or glibc} \
        --subst-var-by glibc_lib ${glibc.out or glibc}
    '';
  configureFlags =
<<<<<<< HEAD
    [
      "--system-libs"
=======
    [ "--docdir=/share/doc/${name}"
      "--mandir=/share/man"
      "--no-system-jsoncpp"
>>>>>>> 33373d93
    ]
    ++ optional (!stdenv.isCygwin) "--system-libs"
    ++ optional useQt4 "--qt-gui"
    ++ ["--"]
    ++ optional (!useNcurses) "-DBUILD_CursesDialog=OFF";

  dontUseCmakeConfigure = true;

  enableParallelBuilding = true;

  preInstall = ''mkdir "$doc" '';

  postInstall = ''_moveToOutput "share/cmake-*/Help" "$doc" '';

  meta = with stdenv.lib; {
    homepage = http://www.cmake.org/;
    description = "Cross-Platform Makefile Generator";
    platforms = if useQt4 then qt4.meta.platforms else platforms.all;
    maintainers = with maintainers; [ urkud mornfall ttuegel ];
  };
}<|MERGE_RESOLUTION|>--- conflicted
+++ resolved
@@ -1,10 +1,5 @@
-<<<<<<< HEAD
 { stdenv, fetchurl, pkgconfig
-, bzip2, curl, expat, jsoncpp, libarchive, xz, zlib
-=======
-{ stdenv, fetchurl
 , bzip2, curl, expat, libarchive, xz, zlib
->>>>>>> 33373d93
 , useNcurses ? false, ncurses, useQt4 ? false, qt4
 , wantPS ? false, ps ? null
 }:
@@ -47,12 +42,7 @@
   setupHook = ./setup-hook.sh;
 
   buildInputs =
-<<<<<<< HEAD
     [ setupHook pkgconfig bzip2 curl expat libarchive xz zlib ]
-    ++ optional (jsoncpp != null) jsoncpp
-=======
-    [ bzip2 curl expat libarchive xz zlib ]
->>>>>>> 33373d93
     ++ optional useNcurses ncurses
     ++ optional useQt4 qt4;
 
@@ -67,14 +57,8 @@
         --subst-var-by glibc_lib ${glibc.out or glibc}
     '';
   configureFlags =
-<<<<<<< HEAD
-    [
-      "--system-libs"
-=======
     [ "--docdir=/share/doc/${name}"
-      "--mandir=/share/man"
       "--no-system-jsoncpp"
->>>>>>> 33373d93
     ]
     ++ optional (!stdenv.isCygwin) "--system-libs"
     ++ optional useQt4 "--qt-gui"
