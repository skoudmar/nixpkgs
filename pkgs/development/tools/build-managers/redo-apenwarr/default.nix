--- conflicted
+++ resolved
@@ -52,12 +52,8 @@
     python3
     which
     findutils
-<<<<<<< HEAD
-  ] ++ (with python3.pkgs; [ beautifulsoup4 markdown ]);
-=======
     installShellFiles
   ];
->>>>>>> 211be6af
 
   postInstall = ''
     installShellCompletion --bash contrib/bash_completion.d/redo
