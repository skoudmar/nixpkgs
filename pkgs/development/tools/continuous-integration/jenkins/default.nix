--- conflicted
+++ resolved
@@ -1,13 +1,8 @@
 { stdenv, fetchurl }:
 
 stdenv.mkDerivation rec {
-<<<<<<< HEAD
   pname = "jenkins";
-  version = "2.176.2";
-=======
-  name = "jenkins-${version}";
   version = "2.176.3";
->>>>>>> 81760f32
 
   src = fetchurl {
     url = "http://mirrors.jenkins.io/war-stable/${version}/jenkins.war";
