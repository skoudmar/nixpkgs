--- conflicted
+++ resolved
@@ -41,15 +41,10 @@
     sed 1i'#include <sys/sysmacros.h>' \
       -i Libraries/xcassets/Headers/xcassets/Slot/SystemVersion.h
   '' + stdenv.lib.optionalString stdenv.isDarwin ''
-<<<<<<< HEAD
     # Apple Open Sourced LZFSE, but not libcompression, and it isn't
     # part of an impure framework we can add
-    sed '/#define HAVE_LIBCOMPRESSION 1/d' \
-      -i Libraries/libcar/Sources/Rendition.cpp
-=======
     substituteInPlace Libraries/libcar/Sources/Rendition.cpp \
       --replace "#if HAVE_LIBCOMPRESSION" "#if 0"
->>>>>>> 2444738d
   '';
 
   enableParallelBuilding = true;
