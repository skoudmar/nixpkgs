{ lib, stdenv, fetchFromGitHub, which, pkg-config, makeWrapper
, ffmpeg_3, libGLU, libGL, freetype, libxml2, python3
, libobjc, AppKit, Foundation
, alsaLib ? null
, libdrm ? null
, libpulseaudio ? null
, libv4l ? null
, libX11 ? null
, libXdmcp ? null
, libXext ? null
, libXxf86vm ? null
, mesa ? null
, SDL2 ? null
, udev ? null
, enableNvidiaCgToolkit ? false, nvidia_cg_toolkit ? null
, withVulkan ? stdenv.isLinux, vulkan-loader ? null
, fetchurl
, wayland
, libxkbcommon
}:

with lib;

stdenv.mkDerivation rec {
  pname = "retroarch-bare";
  version = "1.8.5";

  src = fetchFromGitHub {
    owner = "libretro";
    repo = "RetroArch";
    sha256 = "1pg8j9wvwgrzsv4xdai6i6jgdcc922v0m42rbqxvbghbksrc8la3";
    rev = "v${version}";
  };

<<<<<<< HEAD
  nativeBuildInputs = [ pkgconfig wayland ]
=======
  nativeBuildInputs = [ pkg-config wayland ]
>>>>>>> 211be6af
                      ++ optional withVulkan makeWrapper;

  buildInputs = [ ffmpeg_3 freetype libxml2 libGLU libGL python3 SDL2 which ]
                ++ optional enableNvidiaCgToolkit nvidia_cg_toolkit
                ++ optional withVulkan vulkan-loader
                ++ optionals stdenv.isDarwin [ libobjc AppKit Foundation ]
                ++ optionals stdenv.isLinux [ alsaLib libdrm libpulseaudio libv4l libX11
                                              libXdmcp libXext libXxf86vm mesa udev
                                              wayland libxkbcommon ];
<<<<<<< HEAD

  # we use prefix-less pkg-config
  PKG_CONF_PATH = "pkg-config";
=======
>>>>>>> 211be6af

  enableParallelBuilding = true;

  configureFlags = lib.optionals stdenv.isLinux [ "--enable-kms" "--enable-egl" ];

  postInstall = optionalString withVulkan ''
    wrapProgram $out/bin/retroarch --prefix LD_LIBRARY_PATH ':' ${vulkan-loader}/lib
  '';

  preFixup = "rm $out/bin/retroarch-cg2glsl";

  meta = {
    homepage = "https://libretro.com";
    description = "Multi-platform emulator frontend for libretro cores";
    license = licenses.gpl3;
    platforms = platforms.all;
    maintainers = with maintainers; [ MP2E edwtjo matthewbauer kolbycrouch ];
  };
}<|MERGE_RESOLUTION|>--- conflicted
+++ resolved
@@ -32,11 +32,7 @@
     rev = "v${version}";
   };
 
-<<<<<<< HEAD
-  nativeBuildInputs = [ pkgconfig wayland ]
-=======
   nativeBuildInputs = [ pkg-config wayland ]
->>>>>>> 211be6af
                       ++ optional withVulkan makeWrapper;
 
   buildInputs = [ ffmpeg_3 freetype libxml2 libGLU libGL python3 SDL2 which ]
@@ -46,12 +42,6 @@
                 ++ optionals stdenv.isLinux [ alsaLib libdrm libpulseaudio libv4l libX11
                                               libXdmcp libXext libXxf86vm mesa udev
                                               wayland libxkbcommon ];
-<<<<<<< HEAD
-
-  # we use prefix-less pkg-config
-  PKG_CONF_PATH = "pkg-config";
-=======
->>>>>>> 211be6af
 
   enableParallelBuilding = true;
 
