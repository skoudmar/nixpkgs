{lib, stdenv, fetchurl, pkg-config, xlibsWrapper, libXext, libGLU, libGL, imagemagick6, libtiff, bzip2}:

stdenv.mkDerivation rec {
  version = "0.9.1";
  pname = "rss-glx";

  src = fetchurl {
    url = "mirror://sourceforge/rss-glx/rss-glx_${version}.tar.bz2";
    sha256 = "1aikafjqrfmv23jnrrm5d56dg6injh4l67zjdxzdapv9chw7g3cg";
  };

  nativeBuildInputs = [ pkg-config ];
  buildInputs = [ libGLU libGL xlibsWrapper imagemagick6 libtiff bzip2 ];

<<<<<<< HEAD
  env.NIX_CFLAGS_COMPILE = "-I${imagemagick.dev}/include/ImageMagick";
  env.NIX_LDFLAGS= "-rpath ${libXext}/lib";
=======
  NIX_CFLAGS_COMPILE = "-I${imagemagick6.dev}/include/ImageMagick";
  NIX_LDFLAGS= "-rpath ${libXext}/lib";
>>>>>>> 6ed55034

  meta = {
    description = "Really Slick Screensavers Port to GLX";
    longDescription = ''
      This package currently contains all of the screensavers from the
      original collection, plus a few others.
    '';
    license = lib.licenses.gpl2;
    platforms = lib.platforms.linux;
  };
}<|MERGE_RESOLUTION|>--- conflicted
+++ resolved
@@ -12,13 +12,8 @@
   nativeBuildInputs = [ pkg-config ];
   buildInputs = [ libGLU libGL xlibsWrapper imagemagick6 libtiff bzip2 ];
 
-<<<<<<< HEAD
-  env.NIX_CFLAGS_COMPILE = "-I${imagemagick.dev}/include/ImageMagick";
-  env.NIX_LDFLAGS= "-rpath ${libXext}/lib";
-=======
-  NIX_CFLAGS_COMPILE = "-I${imagemagick6.dev}/include/ImageMagick";
-  NIX_LDFLAGS= "-rpath ${libXext}/lib";
->>>>>>> 6ed55034
+  env.NIX_CFLAGS_COMPILE = "-I${imagemagick6.dev}/include/ImageMagick";
+  env.NIX_LDFLAGS = "-rpath ${libXext}/lib";
 
   meta = {
     description = "Really Slick Screensavers Port to GLX";
