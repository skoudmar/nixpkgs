--- conflicted
+++ resolved
@@ -85,11 +85,6 @@
     systemd
   ];
 
-<<<<<<< HEAD
-  env.NIX_CFLAGS_COMPILE = "-Wno-error=missing-field-initializers";
-
-=======
->>>>>>> 211be6af
   patchPhase = ''
     patchShebangs scripts
 
