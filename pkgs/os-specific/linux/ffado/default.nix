--- conflicted
+++ resolved
@@ -43,11 +43,15 @@
 
   outputs = [ "out" "bin" "dev" ];
 
-<<<<<<< HEAD
-  nativeBuildInputs = [ scons.py2 pkgconfig which makeWrapper python pyqt5 ];
-=======
-  nativeBuildInputs = [ desktop-file-utils scons pkgconfig which python pyqt5 wrapQtAppsHook ];
->>>>>>> a8811cb8
+  nativeBuildInputs = [
+    desktop-file-utils
+    scons.py2
+    pkgconfig
+    which
+    python
+    pyqt5
+    wrapQtAppsHook
+  ];
 
   prefixKey = "PREFIX=";
   sconsFlags = [
