--- conflicted
+++ resolved
@@ -20,11 +20,7 @@
 
   patches =
     [ # These are all changes between upstream and
-<<<<<<< HEAD
-      # https://github.com/edolstra/systemd/tree/nixos-v220.
-=======
-      # https://github.com/NixOS/systemd/tree/nixos-v217.
->>>>>>> 86eaeb4c
+      # https://github.com/NixOS/systemd/tree/nixos-v220.
       ./fixes.patch
     ];
 
@@ -89,12 +85,6 @@
 
       substituteInPlace src/journal/catalog.c \
         --replace /usr/lib/systemd/catalog/ $out/lib/systemd/catalog/
-<<<<<<< HEAD
-=======
-
-      configureFlagsArray+=("--with-ntp-servers=0.nixos.pool.ntp.org 1.nixos.pool.ntp.org 2.nixos.pool.ntp.org 3.nixos.pool.ntp.org")
-    '';
->>>>>>> 86eaeb4c
 
       rm src/journal/audit_type-to-name.h src/udev/keyboard-keys-from-name.gperf
 
