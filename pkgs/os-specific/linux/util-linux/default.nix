--- conflicted
+++ resolved
@@ -1,10 +1,4 @@
-<<<<<<< HEAD
-{ stdenv, fetchurl, pkgconfig, zlib, ncurses ? null, perl ? null, pam }:
-=======
-{ stdenv, fetchurl, zlib, ncurses ? null, perl ? null, pam, systemd ? null
-, pkgconfig
-}:
->>>>>>> 0ee75214
+{ stdenv, fetchurl, pkgconfig, zlib, ncurses ? null, perl ? null, pam, systemd }:
 
 stdenv.mkDerivation rec {
   name = "util-linux-2.27.1";
