--- conflicted
+++ resolved
@@ -141,15 +141,9 @@
     incompatibleKernelVersion = null;
 
     # this package should point to the latest release.
-<<<<<<< HEAD
-    version = "0.7.4";
-
-    sha256 = "1djm97nlipn0fch1vcvpw94bnfvg9ylv9i2hp46dzaxhdh7bm265";
-=======
     version = "0.7.5";
 
     sha256 = "086g4xjx05sy4fwn5709sm46m2yv35wb915xfmqjvpry46245nig";
->>>>>>> 9d4de1ea
 
     extraPatches = [
       (fetchpatch {
