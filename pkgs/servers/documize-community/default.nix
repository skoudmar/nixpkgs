--- conflicted
+++ resolved
@@ -17,27 +17,10 @@
 
   subPackages = [ "edition/community.go" ];
 
-<<<<<<< HEAD
-    pushd go/src/github.com/documize/community
-    go build -gcflags="all=-trimpath=$GOPATH" -o bin/documize ./edition/community.go
-    popd
-
-    runHook postBuild
-  '';
-
-  installPhase = ''
-    runHook preInstall
-
-    mkdir -p $bin/bin
-    cp go/src/github.com/documize/community/bin/documize $bin/bin
-
-    runHook postInstall
-=======
   postInstall = ''
     # `buildGoModule` calls `go install` (without `go build` first), so
     # `-o bin/documize` doesn't work.
     mv $out/bin/community $out/bin/documize
->>>>>>> 2ff8cef0
   '';
 
   meta = with lib; {
