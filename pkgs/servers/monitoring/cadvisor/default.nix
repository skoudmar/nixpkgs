--- conflicted
+++ resolved
@@ -1,13 +1,8 @@
 { stdenv, go, fetchFromGitHub }:
 
 stdenv.mkDerivation rec {
-<<<<<<< HEAD
   pname = "cadvisor";
-  version = "0.33.1";
-=======
-  name = "cadvisor-${version}";
   version = "0.34.0";
->>>>>>> 81760f32
 
   src = fetchFromGitHub {
     owner = "google";
