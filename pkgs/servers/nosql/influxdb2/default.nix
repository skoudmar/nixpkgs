--- conflicted
+++ resolved
@@ -57,11 +57,7 @@
       sha256 = "0zplwsk9xidv8l9sqbxqivy6q20ryd31fhrzspn1mjn4i45kkwz1";
     };
     sourceRoot = "source/libflux";
-<<<<<<< HEAD
-    cargoSha256 = "15xrg7h2jkm0p2nvzza8r6v71w5f3vjilzdahqcd23n2pg5bxgg5";
-=======
     cargoSha256 = "06gh466q7qkid0vs5scic0qqlz3h81yb00nwn8nwq8ppr5z2ijyq";
->>>>>>> 631cbc3d
     nativeBuildInputs = [ llvmPackages.libclang ];
     buildInputs = lib.optional stdenv.isDarwin libiconv;
     LIBCLANG_PATH = "${llvmPackages.libclang.lib}/lib";
