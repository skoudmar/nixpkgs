{ lib, stdenv, fetchFromGitHub, buildEnv
, asio, boost, check, openssl, cmake
}:

stdenv.mkDerivation rec {
  pname = "mariadb-galera";
  version = "26.4.8";

  src = fetchFromGitHub {
    owner = "codership";
    repo = "galera";
    rev = "release_${version}";
    sha256 = "0rx710dfijiykpi41rhxx8vafk07bffv2nbl3d4ggc32rzv88369";
    fetchSubmodules = true;
  };

  buildInputs = [ asio boost check openssl cmake ];

  preConfigure = ''
    # make sure bundled asio cannot be used, but leave behind license, because it gets installed
    rm -r asio/{asio,asio.hpp}
  '';

<<<<<<< HEAD
  sconsFlags = [
    "ssl=1"
    "system_asio=1"
    "strict_build_flags=0"
  ];

  enableParallelBuilding = true;

  installPhase = ''
    # copied with modifications from scripts/packages/freebsd.sh
    GALERA_LICENSE_DIR="$share/licenses/${pname}-${version}"
    install -d $out/{bin,lib/galera,share/doc/galera,$GALERA_LICENSE_DIR}
    install -m 555 "garb/garbd"                       "$out/bin/garbd"
    install -m 444 "libgalera_smm.so"                 "$out/lib/galera/libgalera_smm.so"
    install -m 444 "scripts/packages/README"          "$out/share/doc/galera/"
    install -m 444 "scripts/packages/README-MySQL"    "$out/share/doc/galera/"
    install -m 444 "scripts/packages/freebsd/LICENSE" "$out/$GALERA_LICENSE_DIR"
    install -m 444 "LICENSE"                          "$out/$GALERA_LICENSE_DIR/GPLv2"
    install -m 444 "asio/LICENSE_1_0.txt"             "$out/$GALERA_LICENSE_DIR/LICENSE.asio"
=======
  postInstall = ''
    # for backwards compatibility
    mkdir $out/lib/galera
    ln -s $out/lib/libgalera_smm.so $out/lib/galera/libgalera_smm.so
>>>>>>> 2b5910ac
  '';

  meta = with lib; {
    description = "Galera 3 wsrep provider library";
    homepage = "https://galeracluster.com/";
    license = licenses.lgpl2Only;
    maintainers = with maintainers; [ ajs124 izorkin ];
    platforms = platforms.all;
  };
}<|MERGE_RESOLUTION|>--- conflicted
+++ resolved
@@ -21,32 +21,10 @@
     rm -r asio/{asio,asio.hpp}
   '';
 
-<<<<<<< HEAD
-  sconsFlags = [
-    "ssl=1"
-    "system_asio=1"
-    "strict_build_flags=0"
-  ];
-
-  enableParallelBuilding = true;
-
-  installPhase = ''
-    # copied with modifications from scripts/packages/freebsd.sh
-    GALERA_LICENSE_DIR="$share/licenses/${pname}-${version}"
-    install -d $out/{bin,lib/galera,share/doc/galera,$GALERA_LICENSE_DIR}
-    install -m 555 "garb/garbd"                       "$out/bin/garbd"
-    install -m 444 "libgalera_smm.so"                 "$out/lib/galera/libgalera_smm.so"
-    install -m 444 "scripts/packages/README"          "$out/share/doc/galera/"
-    install -m 444 "scripts/packages/README-MySQL"    "$out/share/doc/galera/"
-    install -m 444 "scripts/packages/freebsd/LICENSE" "$out/$GALERA_LICENSE_DIR"
-    install -m 444 "LICENSE"                          "$out/$GALERA_LICENSE_DIR/GPLv2"
-    install -m 444 "asio/LICENSE_1_0.txt"             "$out/$GALERA_LICENSE_DIR/LICENSE.asio"
-=======
   postInstall = ''
     # for backwards compatibility
     mkdir $out/lib/galera
     ln -s $out/lib/libgalera_smm.so $out/lib/galera/libgalera_smm.so
->>>>>>> 2b5910ac
   '';
 
   meta = with lib; {
