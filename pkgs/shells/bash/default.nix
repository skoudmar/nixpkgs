--- conflicted
+++ resolved
@@ -83,12 +83,8 @@
 
     license = "GPLv3+";
 
-<<<<<<< HEAD
-    maintainers = [ stdenv.lib.maintainers.ludo ];
+    maintainers = [ stdenv.lib.maintainers.ludo stdenv.lib.maintainers.simons ];
     platforms = stdenv.lib.platforms.all;
-=======
-    maintainers = [ stdenv.lib.maintainers.ludo stdenv.lib.maintainers.simons ];
->>>>>>> 8770aaea
   };
 
   passthru = {
