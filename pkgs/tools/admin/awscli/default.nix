{ lib
, python
, groff
, less
}:

let
  py = python.override {
    packageOverrides = self: super: {
      rsa = super.rsa.overridePythonAttrs (oldAttrs: rec {
        version = "3.4.2";
        src = oldAttrs.src.override {
          inherit version;
          sha256 = "25df4e10c263fb88b5ace923dd84bf9aa7f5019687b5e55382ffcdb8bede9db5";
        };
      });
    };
  };

in py.pkgs.buildPythonApplication rec {
  pname = "awscli";
<<<<<<< HEAD
  version = "1.16.60";

  src = py.pkgs.fetchPypi {
    inherit pname version;
    sha256 = "25bcc6cf2304356a78429671999857ff33f88761d81bcee63463a86a6780dcdc";
=======
  version = "1.16.72"; # N.B: if you change this, change botocore to a matching version too

  src = py.pkgs.fetchPypi {
    inherit pname version;
    sha256 = "1ld4a6yxnh0v96fjjp8wjf7zvx41grl57mqg92p6zbfssr2jbqfv";
>>>>>>> 911d1853
  };

  # No tests included
  doCheck = false;

  propagatedBuildInputs = with py.pkgs; [
    botocore
    bcdoc
    s3transfer
    six
    colorama
    docutils
    rsa
    pyyaml
    groff
    less
  ];

<<<<<<< HEAD
  postPatch = ''
    for i in {py,cfg}; do
      substituteInPlace setup.$i --replace "botocore==1.12.50" "botocore>=1.11,<1.13"
    done
  '';

=======
>>>>>>> 911d1853
  postInstall = ''
    mkdir -p $out/etc/bash_completion.d
    echo "complete -C $out/bin/aws_completer aws" > $out/etc/bash_completion.d/awscli
    mkdir -p $out/share/zsh/site-functions
    mv $out/bin/aws_zsh_completer.sh $out/share/zsh/site-functions
    rm $out/bin/aws.cmd
  '';

  meta = with lib; {
    homepage = https://aws.amazon.com/cli/;
    description = "Unified tool to manage your AWS services";
    license = licenses.asl20;
    maintainers = with maintainers; [ muflax ];
  };
}<|MERGE_RESOLUTION|>--- conflicted
+++ resolved
@@ -19,19 +19,11 @@
 
 in py.pkgs.buildPythonApplication rec {
   pname = "awscli";
-<<<<<<< HEAD
-  version = "1.16.60";
-
-  src = py.pkgs.fetchPypi {
-    inherit pname version;
-    sha256 = "25bcc6cf2304356a78429671999857ff33f88761d81bcee63463a86a6780dcdc";
-=======
   version = "1.16.72"; # N.B: if you change this, change botocore to a matching version too
 
   src = py.pkgs.fetchPypi {
     inherit pname version;
     sha256 = "1ld4a6yxnh0v96fjjp8wjf7zvx41grl57mqg92p6zbfssr2jbqfv";
->>>>>>> 911d1853
   };
 
   # No tests included
@@ -50,15 +42,6 @@
     less
   ];
 
-<<<<<<< HEAD
-  postPatch = ''
-    for i in {py,cfg}; do
-      substituteInPlace setup.$i --replace "botocore==1.12.50" "botocore>=1.11,<1.13"
-    done
-  '';
-
-=======
->>>>>>> 911d1853
   postInstall = ''
     mkdir -p $out/etc/bash_completion.d
     echo "complete -C $out/bin/aws_completer aws" > $out/etc/bash_completion.d/awscli
