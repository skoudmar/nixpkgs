{ lib, stdenv, ncurses, customConfig ? null, name, src, patches ? [] }:
stdenv.mkDerivation {

  inherit name src patches;

<<<<<<< HEAD
  env.CFLAGS = stdenv.lib.optionalString stdenv.isDarwin "-D_DARWIN_C_SOURCE";
=======
  CFLAGS = lib.optionalString stdenv.isDarwin "-D_DARWIN_C_SOURCE";
>>>>>>> 211be6af

  postPatch = lib.optionalString (customConfig != null) ''
    cp ${builtins.toFile "config.h" customConfig} ./config.h
  '';

  nativeBuildInputs = [ ncurses ];
  buildInputs = [ ncurses ];

  prePatch = ''
    substituteInPlace Makefile \
      --replace /usr/share/terminfo $out/share/terminfo
  '';

  makeFlags = [ "PREFIX=$(out)" ];

  meta = with lib; {
    description = "Dynamic virtual terminal manager";
    homepage = "http://www.brain-dump.org/projects/dvtm";
    license = licenses.mit;
    maintainers = [ maintainers.vrthra ];
    platforms = platforms.unix;
  };
}<|MERGE_RESOLUTION|>--- conflicted
+++ resolved
@@ -3,11 +3,7 @@
 
   inherit name src patches;
 
-<<<<<<< HEAD
-  env.CFLAGS = stdenv.lib.optionalString stdenv.isDarwin "-D_DARWIN_C_SOURCE";
-=======
-  CFLAGS = lib.optionalString stdenv.isDarwin "-D_DARWIN_C_SOURCE";
->>>>>>> 211be6af
+  env.CFLAGS = lib.optionalString stdenv.isDarwin "-D_DARWIN_C_SOURCE";
 
   postPatch = lib.optionalString (customConfig != null) ''
     cp ${builtins.toFile "config.h" customConfig} ./config.h
