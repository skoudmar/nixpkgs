{ lib, stdenv
, rustPlatform
, fetchFromGitHub
, pkg-config
, installShellFiles
, openssl
, Security
}:

rustPlatform.buildRustPackage rec {
  pname = "tealdeer";
  version = "1.4.1";

  src = fetchFromGitHub {
    owner = "dbrgn";
    repo = "tealdeer";
    rev = "v${version}";
    sha256 = "1f37qlw4nxdhlqlqzzb4j11gsv26abk2nk2qhbzj77kp4v2b125x";
  };

  cargoSha256 = "0g5fjj677qzhw3nw7f3n5gghsj2y811bdclxpy8aq2n58gbwvhvc";

  buildInputs = if stdenv.isDarwin then [ Security ] else [ openssl ];

  nativeBuildInputs = [ installShellFiles pkg-config ];

  postInstall = ''
    installShellCompletion --bash --name tealdeer.bash bash_tealdeer
    installShellCompletion --fish --name tealdeer.fish fish_tealdeer
    installShellCompletion --zsh --name _tealdeer zsh_tealdeer
  '';

<<<<<<< HEAD
  env.NIX_SSL_CERT_FILE = "${cacert}/etc/ssl/certs/ca-bundle.crt";

=======
>>>>>>> 211be6af
  # disable tests for now since one needs network
  # what is unavailable in sandbox build
  # and i can't disable just this one
  doCheck = false;

  meta = with lib; {
    description = "A very fast implementation of tldr in Rust";
    homepage = "https://github.com/dbrgn/tealdeer";
    maintainers = with maintainers; [ davidak ];
    license = with licenses; [ asl20 mit ];
  };
}<|MERGE_RESOLUTION|>--- conflicted
+++ resolved
@@ -30,11 +30,6 @@
     installShellCompletion --zsh --name _tealdeer zsh_tealdeer
   '';
 
-<<<<<<< HEAD
-  env.NIX_SSL_CERT_FILE = "${cacert}/etc/ssl/certs/ca-bundle.crt";
-
-=======
->>>>>>> 211be6af
   # disable tests for now since one needs network
   # what is unavailable in sandbox build
   # and i can't disable just this one
