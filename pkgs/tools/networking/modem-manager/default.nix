{ lib, stdenv, fetchurl, glib, udev, libgudev, polkit, ppp, gettext, pkg-config
, libmbim, libqmi, systemd, vala, gobject-introspection, dbus }:

stdenv.mkDerivation rec {
  pname = "modem-manager";
<<<<<<< HEAD
  version = "1.12.8";
=======
  version = "1.14.10";
>>>>>>> 211be6af

  package = "ModemManager";
  src = fetchurl {
    url = "https://www.freedesktop.org/software/${package}/${package}-${version}.tar.xz";
<<<<<<< HEAD
    sha256 = "1zrsf57bn9rmaa2qvavr1aisci76vwlx0viqpwmkw3ds2l33vdb8";
=======
    sha256 = "sha256-TqYLN1p2HhfnuwlbyolFee0OjjOyc9xpi1y+A5R/NX8=";
>>>>>>> 211be6af
  };

  nativeBuildInputs = [ vala gobject-introspection gettext pkg-config ];

  buildInputs = [ glib udev libgudev polkit ppp libmbim libqmi systemd ];

  configureFlags = [
    "--with-polkit"
    "--with-udev-base-dir=${placeholder "out"}/lib/udev"
    "--with-dbus-sys-dir=${placeholder "out"}/share/dbus-1/system.d"
    "--with-systemdsystemunitdir=${placeholder "out"}/etc/systemd/system"
    "--sysconfdir=/etc"
    "--localstatedir=/var"
    "--with-systemd-suspend-resume"
    "--with-systemd-journal"
  ];

  preCheck = ''
    export G_TEST_DBUS_DAEMON="${dbus.daemon}/bin/dbus-daemon"
  '';

  enableParallelBuilding = true;

  doCheck = true;

  meta = with lib; {
    description = "WWAN modem manager, part of NetworkManager";
    homepage = "https://www.freedesktop.org/wiki/Software/ModemManager/";
    license = licenses.gpl2Plus;
    maintainers = [ ];
    platforms = platforms.linux;
  };
}<|MERGE_RESOLUTION|>--- conflicted
+++ resolved
@@ -3,20 +3,12 @@
 
 stdenv.mkDerivation rec {
   pname = "modem-manager";
-<<<<<<< HEAD
-  version = "1.12.8";
-=======
   version = "1.14.10";
->>>>>>> 211be6af
 
   package = "ModemManager";
   src = fetchurl {
     url = "https://www.freedesktop.org/software/${package}/${package}-${version}.tar.xz";
-<<<<<<< HEAD
-    sha256 = "1zrsf57bn9rmaa2qvavr1aisci76vwlx0viqpwmkw3ds2l33vdb8";
-=======
     sha256 = "sha256-TqYLN1p2HhfnuwlbyolFee0OjjOyc9xpi1y+A5R/NX8=";
->>>>>>> 211be6af
   };
 
   nativeBuildInputs = [ vala gobject-introspection gettext pkg-config ];
