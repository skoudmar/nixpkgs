{ lib, stdenv, fetchurl, openssl, zlib }:

stdenv.mkDerivation rec {
  name = "siege-4.0.7";

  src = fetchurl {
    url = "http://download.joedog.org/siege/${name}.tar.gz";
    sha256 = "1y3dnl1ziw0c0d4nw30aj0sdmjvarn4xfxgfkswffwnkm8z5p9xz";
  };

<<<<<<< HEAD
  env.NIX_LDFLAGS = stdenv.lib.optionalString stdenv.isLinux "-lgcc_s";
=======
  NIX_LDFLAGS = lib.optionalString stdenv.isLinux "-lgcc_s";
>>>>>>> 211be6af

  buildInputs = [ openssl zlib ];

  prePatch = ''
    sed -i -e 's/u_int32_t/uint32_t/g' -e '1i#include <stdint.h>' src/hash.c
  '';

  configureFlags = [
    "--with-ssl=${openssl.dev}"
    "--with-zlib=${zlib.dev}"
  ];

  meta = with lib; {
    description = "HTTP load tester";
    maintainers = with maintainers; [ raskin ];
    platforms = platforms.unix;
    license = licenses.gpl2Plus;
  };
}<|MERGE_RESOLUTION|>--- conflicted
+++ resolved
@@ -8,11 +8,7 @@
     sha256 = "1y3dnl1ziw0c0d4nw30aj0sdmjvarn4xfxgfkswffwnkm8z5p9xz";
   };
 
-<<<<<<< HEAD
-  env.NIX_LDFLAGS = stdenv.lib.optionalString stdenv.isLinux "-lgcc_s";
-=======
-  NIX_LDFLAGS = lib.optionalString stdenv.isLinux "-lgcc_s";
->>>>>>> 211be6af
+  env.NIX_LDFLAGS = lib.optionalString stdenv.isLinux "-lgcc_s";
 
   buildInputs = [ openssl zlib ];
 
