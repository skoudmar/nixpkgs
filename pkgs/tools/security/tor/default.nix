--- conflicted
+++ resolved
@@ -28,13 +28,9 @@
   buildInputs = [ libevent openssl zlib lzma zstd scrypt ] ++
     stdenv.lib.optionals stdenv.isLinux [ libseccomp systemd libcap ];
 
-<<<<<<< HEAD
-  env.NIX_CFLAGS_LINK = stdenv.lib.optionalString stdenv.cc.isGNU "-lgcc_s";
-=======
   patches = [ ./disable-monotonic-timer-tests.patch ];
 
-  NIX_CFLAGS_LINK = stdenv.lib.optionalString stdenv.cc.isGNU "-lgcc_s";
->>>>>>> 3aa6dcf2
+  env.NIX_CFLAGS_LINK = stdenv.lib.optionalString stdenv.cc.isGNU "-lgcc_s";
 
   postPatch = ''
     substituteInPlace contrib/client-tools/torify \
