{ lib, stdenv, fetchurl, pkg-config, libevent, openssl, zlib, torsocks
, libseccomp, systemd, libcap, lzma, zstd, scrypt, nixosTests
, writeShellScript

# for update.nix
, writeScript
, common-updater-scripts
, bash
, coreutils
, curl
, gnugrep
, gnupg
, gnused
, nix
}:
let
  tor-client-auth-gen = writeShellScript "tor-client-auth-gen" ''
    PATH="${lib.makeBinPath [coreutils gnugrep openssl]}"
    pem="$(openssl genpkey -algorithm x25519)"

    printf private_key=descriptor:x25519:
    echo "$pem" | grep -v " PRIVATE KEY" |
    base64 -d | tail --bytes=32 | base32 | tr -d =

    printf public_key=descriptor:x25519:
    echo "$pem" | openssl pkey -in /dev/stdin -pubout |
    grep -v " PUBLIC KEY" |
    base64 -d | tail --bytes=32 | base32 | tr -d =
  '';
in
stdenv.mkDerivation rec {
  pname = "tor";
  version = "0.4.4.7";

  src = fetchurl {
    url = "https://dist.torproject.org/${pname}-${version}.tar.gz";
    sha256 = "1vh5kdx7s74il8a6gr7jydbpv0an01nla4y2r8w7h33z2wk2jv9j";
  };

  outputs = [ "out" "geoip" ];

  nativeBuildInputs = [ pkg-config ];
  buildInputs = [ libevent openssl zlib lzma zstd scrypt ] ++
    lib.optionals stdenv.isLinux [ libseccomp systemd libcap ];

  patches = [ ./disable-monotonic-timer-tests.patch ];

<<<<<<< HEAD
  env.NIX_CFLAGS_LINK = stdenv.lib.optionalString stdenv.cc.isGNU "-lgcc_s";
=======
  # cross compiles correctly but needs the following
  configureFlags = lib.optional (stdenv.hostPlatform != stdenv.buildPlatform)
    "--disable-tool-name-check";

  NIX_CFLAGS_LINK = lib.optionalString stdenv.cc.isGNU "-lgcc_s";
>>>>>>> 211be6af

  postPatch = ''
    substituteInPlace contrib/client-tools/torify \
      --replace 'pathfind torsocks' true          \
      --replace 'exec torsocks' 'exec ${torsocks}/bin/torsocks'

    patchShebangs ./scripts/maint/checkShellScripts.sh
  '';

  enableParallelBuilding = true;

  doCheck = true;

  postInstall = ''
    mkdir -p $geoip/share/tor
    mv $out/share/tor/geoip{,6} $geoip/share/tor
    rm -rf $out/share/tor
    ln -s ${tor-client-auth-gen} $out/bin/tor-client-auth-gen
  '';

  passthru = {
    tests.tor = nixosTests.tor;
    updateScript = import ./update.nix {
      inherit lib;
      inherit
        writeScript
        common-updater-scripts
        bash
        coreutils
        curl
        gnupg
        gnugrep
        gnused
        nix
      ;
    };
  };

  meta = with lib; {
    homepage = "https://www.torproject.org/";
    repositories.git = "https://git.torproject.org/git/tor";
    description = "Anonymizing overlay network";

    longDescription = ''
      Tor helps improve your privacy by bouncing your communications around a
      network of relays run by volunteers all around the world: it makes it
      harder for somebody watching your Internet connection to learn what sites
      you visit, and makes it harder for the sites you visit to track you. Tor
      works with many of your existing applications, including web browsers,
      instant messaging clients, remote login, and other applications based on
      the TCP protocol.
    '';

    license = licenses.bsd3;

    maintainers = with maintainers;
      [ phreedom thoughtpolice joachifm prusnak ];
    platforms = platforms.unix;
  };
}<|MERGE_RESOLUTION|>--- conflicted
+++ resolved
@@ -45,15 +45,11 @@
 
   patches = [ ./disable-monotonic-timer-tests.patch ];
 
-<<<<<<< HEAD
-  env.NIX_CFLAGS_LINK = stdenv.lib.optionalString stdenv.cc.isGNU "-lgcc_s";
-=======
   # cross compiles correctly but needs the following
   configureFlags = lib.optional (stdenv.hostPlatform != stdenv.buildPlatform)
     "--disable-tool-name-check";
 
-  NIX_CFLAGS_LINK = lib.optionalString stdenv.cc.isGNU "-lgcc_s";
->>>>>>> 211be6af
+  env.NIX_CFLAGS_LINK = lib.optionalString stdenv.cc.isGNU "-lgcc_s";
 
   postPatch = ''
     substituteInPlace contrib/client-tools/torify \
