--- conflicted
+++ resolved
@@ -19,13 +19,7 @@
 
   buildInputs = [ atk cairo gdk-pixbuf glib gtk2 libX11 pango ];
 
-<<<<<<< HEAD
-  sourceRoot = "source";
-
   env.NIX_LDFLAGS = "--as-needed -rpath ${lib.makeLibraryPath buildInputs}";
-=======
-  NIX_LDFLAGS = "--as-needed -rpath ${lib.makeLibraryPath buildInputs}";
->>>>>>> 211be6af
 
   buildPhase = ''
     lazbuild --lazarusdir=${lazarus}/share/lazarus ddrescueview.lpi
