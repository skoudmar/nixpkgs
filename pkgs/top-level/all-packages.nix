--- conflicted
+++ resolved
@@ -3831,7 +3831,6 @@
   policykit = callPackage ../development/libraries/policykit { };
 
   poppler = callPackage ../development/libraries/poppler {
-    stdenv = stdenv2;
     qt4Support = false;
   };
 
@@ -5749,16 +5748,12 @@
 
   espeak = callPackage ../applications/audio/espeak { };
 
-<<<<<<< HEAD
+  evopedia = callPackage ../applications/misc/evopedia { };
+
   # FIXME: Evince and other GNOME/GTK+ apps (e.g., Viking) provide
   # `share/icons/hicolor/icon-theme.cache'.  Arbitrarily give this one a
   # higher priority.
   evince = hiPrio (callPackage ../applications/misc/evince {
-=======
-  evopedia = callPackage ../applications/misc/evopedia { };
-
-  evince = callPackage ../applications/misc/evince {
->>>>>>> a6f1f876
     inherit (gnome) gnomedocutils gnomeicontheme libgnome
       libgnomeui libglade glib gtk scrollkeeper gnome_keyring;
   });
