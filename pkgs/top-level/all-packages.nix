/* This file composes the Nix Packages collection.  That is, it
   imports the functions that build the various packages, and calls
   them with appropriate arguments.  The result is a set of all the
   packages in the Nix Packages collection for some particular
   platform.

   You want to get to know where to add a new package ?
   Have a look at nixpkgs/maintainers/docs/classification.txt */


{ # The system (e.g., `i686-linux') for which to build the packages.
  system ? builtins.currentSystem

  # Usually, the system type uniquely determines the stdenv and thus
  # how to build the packages.  But on some platforms we have
  # different stdenvs, leading to different ways to build the
  # packages.  For instance, on Windows we support both Cygwin and
  # Mingw builds.  In both cases, `system' is `i686-cygwin'.  The
  # attribute `stdenvType' is used to select the specific kind of
  # stdenv to use, e.g., `i686-mingw'.
, stdenvType ? system

, # The standard environment to use.  Only used for bootstrapping.  If
  # null, the default standard environment is used.
  bootStdenv ? null

  # More flags for the bootstrapping of stdenv.
, noSysDirs ? true
, gccWithCC ? true
, gccWithProfiling ? true

, # Allow a configuration attribute set to be passed in as an
  # argument.  Otherwise, it's read from $NIXPKGS_CONFIG or
  # ~/.nixpkgs/config.nix.
  config ? null

, crossSystem ? null
, platform ? (import ./platforms.nix).pc
}:


let config_ = config; in # rename the function argument

let

  lib = import ../lib;

  # The contents of the configuration file found at $NIXPKGS_CONFIG or
  # $HOME/.nixpkgs/config.nix.
  # for NIXOS (nixos-rebuild): use nixpkgs.config option
  config =
    let
      toPath = builtins.toPath;
      getEnv = x: if builtins ? getEnv then builtins.getEnv x else "";
      pathExists = name:
        builtins ? pathExists && builtins.pathExists (toPath name);

      configFile = getEnv "NIXPKGS_CONFIG";
      homeDir = getEnv "HOME";
      configFile2 = homeDir + "/.nixpkgs/config.nix";

      configExpr =
        if config_ != null then config_
        else if configFile != "" && pathExists configFile then import (toPath configFile)
        else if homeDir != "" && pathExists configFile2 then import (toPath configFile2)
        else {};

    in
      # allow both:
      # { /* the config */ } and
      # { pkgsOrig, pkgs, ... } : { /* the config */ }
      if builtins.isFunction configExpr
        then configExpr { inherit pkgs pkgsOrig; }
        else configExpr;

  # Return an attribute from the Nixpkgs configuration file, or
  # a default value if the attribute doesn't exist.
  getConfig = attrPath: default: lib.attrByPath attrPath default config;


  # Helper functions that are exported through `pkgs'.
  helperFunctions =
    stdenvAdapters //
    (import ../build-support/trivial-builders.nix { inherit (pkgs) stdenv; inherit (pkgs.xorg) lndir; });

  stdenvAdapters =
    import ../stdenv/adapters.nix { inherit (pkgs) dietlibc fetchurl runCommand; };


  # Allow packages to be overriden globally via the `packageOverrides'
  # configuration option, which must be a function that takes `pkgs'
  # as an argument and returns a set of new or overriden packages.
  # `__overrides' is a magic attribute that causes the attributes in
  # its value to be added to the surrounding `rec'.  The
  # `packageOverrides' function is called with the *original*
  # (un-overriden) set of packages, allowing packageOverrides
  # attributes to refer to the original attributes (e.g. "foo =
  # ... pkgs.foo ...").
  __overrides = (getConfig ["packageOverrides"] (pkgs: {})) pkgsOrig;

  pkgsOrig = pkgsFun {}; # the un-overriden packages, passed to packageOverrides
  pkgsOverriden = pkgsFun __overrides; # the overriden, final packages
  pkgs = pkgsOverriden // helperFunctions;


  # The package compositions.  Yes, this isn't properly indented.
  pkgsFun = __overrides: with helperFunctions; rec {

  # Override system. This is useful to build i686 packages on x86_64-linux.
  forceSystem = system: (import ./all-packages.nix) {
    inherit system;
    inherit bootStdenv noSysDirs gccWithCC gccWithProfiling config;
  };

  # Used by wine, firefox with debugging version of Flash, ...
  pkgsi686Linux = forceSystem "i686-linux";

  inherit __overrides;


  # For convenience, allow callers to get the path to Nixpkgs.
  path = ../..;


  ### Symbolic names.


  x11 = xlibsWrapper;

  # `xlibs' is the set of X library components.  This used to be the
  # old modular X libraries project (called `xlibs') but now it's just
  # the set of packages in the modular X.org tree (which also includes
  # non-library components like the server, drivers, fonts, etc.).
  xlibs = xorg // {xlibs = xlibsWrapper;};


  ### Helper functions.


  inherit lib config getConfig stdenvAdapters;

  inherit (lib) lowPrio appendToName makeOverridable;

  # Applying this to an attribute set will cause nix-env to look
  # inside the set for derivations.
  recurseIntoAttrs = attrs: attrs // {recurseForDerivations = true;};

  useFromStdenv = it : alternative : if ((bootStdenv != null ||
    crossSystem == null) && builtins.hasAttr it stdenv) then
    (builtins.getAttr it stdenv) else alternative;

  # Return the first available value in the order: pkg.val, val, or default.
  getPkgConfig = pkg : val : default : (getConfig [ pkg val ] (getConfig [ val ] default));

  # Check absence of non-used options
  checker = x: flag: opts: config:
    (if flag then let result=(
      (import ../build-support/checker)
      opts config); in
      (if (result=="") then x else
      abort ("Unknown option specified: " + result))
    else x);

  builderDefs = composedArgsAndFun (import ../build-support/builder-defs/builder-defs.nix) {
    inherit stringsWithDeps lib stdenv writeScript
      fetchurl fetchmtn fetchgit;
  };

  composedArgsAndFun = lib.composedArgsAndFun;

  builderDefsPackage = builderDefs.builderDefsPackage builderDefs;

  stringsWithDeps = lib.stringsWithDeps;


  ### STANDARD ENVIRONMENT


  allStdenvs = import ../stdenv {
    inherit system stdenvType;
    allPackages = args: import ./all-packages.nix ({ inherit config; } // args);
  };

  defaultStdenv = allStdenvs.stdenv // { inherit platform; };

  stdenvCross = makeStdenvCross defaultStdenv crossSystem binutilsCross
    gccCrossStageFinal;

  stdenv =
    if bootStdenv != null then bootStdenv else
      let changer = getConfig ["replaceStdenv"] null;
      in if changer != null then
        changer {
          stdenv = stdenvCross;
          overrideSetup = overrideSetup;
        }
      else if crossSystem != null then
        stdenvCross
      else
        defaultStdenv;

  forceBuildDrv = drv : if (crossSystem == null) then drv else
    (drv // { hostDrv = drv.buildDrv; });

  # A stdenv capable of building 32-bit binaries.  On x86_64-linux,
  # it uses GCC compiled with multilib support; on i686-linux, it's
  # just the plain stdenv.
  stdenv_32bit =
    if system == "x86_64-linux" then
      overrideGCC stdenv gcc43_multi
    else
      stdenv;

  ### BUILD SUPPORT

  attrSetToDir = arg : import ../build-support/upstream-updater/attrset-to-dir.nix {
    inherit writeTextFile stdenv lib;
    theAttrSet = arg;
  };

  buildEnv = import ../build-support/buildenv {
    inherit stdenv perl;
  };

  debPackage = {
    debBuild = lib.sumTwoArgs(import ../build-support/deb-package) {
      inherit builderDefs;
    };
    inherit fetchurl stdenv;
  };

  fetchbzr = import ../build-support/fetchbzr {
    inherit stdenv bazaar;
  };

  fetchcvs = import ../build-support/fetchcvs {
    inherit stdenv cvs;
  };

  fetchdarcs = import ../build-support/fetchdarcs {
    inherit stdenv darcs nix;
  };

  fetchgit = import ../build-support/fetchgit {
    inherit stdenv git;
  };

  fetchmtn = import ../build-support/fetchmtn {
    inherit monotone stdenv;
    cacheDB = getConfig ["fetchmtn" "cacheDB"] "";
    defaultDBMirrors = getConfig ["fetchmtn" "defaultDBMirrors"] [];
  };

  fetchsvn = import ../build-support/fetchsvn {
    inherit stdenv subversion openssh;
    sshSupport = true;
  };

  fetchsvnssh = import ../build-support/fetchsvnssh {
    inherit stdenv subversion openssh expect;
    sshSupport = true;
  };

  fetchhg = import ../build-support/fetchhg {
    inherit stdenv mercurial nix;
  };

  # `fetchurl' downloads a file from the network.  The `useFromStdenv'
  # is there to allow stdenv to determine fetchurl.  Used during the
  # stdenv-linux bootstrap phases to prevent lots of different curls
  # from being built.
  fetchurl = useFromStdenv "fetchurl"
    (import ../build-support/fetchurl {
      curl = curl;
      stdenv = stdenv;
    });

  # fetchurlBoot is used for curl and its dependencies in order to
  # prevent a cyclic dependency (curl depends on curl.tar.bz2,
  # curl.tar.bz2 depends on fetchurl, fetchurl depends on curl).  It
  # uses the curl from the previous bootstrap phase (e.g. a statically
  # linked curl in the case of stdenv-linux).
  fetchurlBoot = stdenv.fetchurlBoot;

  resolveMirrorURLs = {url}: fetchurl {
    showURLs = true;
    inherit url;
  };

  makeDesktopItem = import ../build-support/make-desktopitem {
    inherit stdenv;
  };

  makeInitrd = {contents}: import ../build-support/kernel/make-initrd.nix {
    inherit stdenv perl cpio contents ubootChooser;
  };

  makeWrapper = makeSetupHook ../build-support/make-wrapper/make-wrapper.sh;

  makeModulesClosure = {kernel, rootModules, allowMissing ? false}:
    import ../build-support/kernel/modules-closure.nix {
      inherit stdenv module_init_tools kernel nukeReferences
        rootModules allowMissing;
    };

  pathsFromGraph = ../build-support/kernel/paths-from-graph.pl;

  srcOnly = args: (import ../build-support/src-only) ({inherit stdenv; } // args);

  substituteAll = import ../build-support/substitute/substitute-all.nix {
    inherit stdenv;
  };

  nukeReferences = import ../build-support/nuke-references/default.nix {
    inherit stdenv;
  };

  vmTools = import ../build-support/vm/default.nix {
    inherit pkgs;
  };

  releaseTools = import ../build-support/release/default.nix {
    inherit pkgs;
  };

  composableDerivation = (import ../lib/composable-derivation.nix) {
    inherit pkgs lib;
  };

  platforms = import ./platforms.nix;

  ### TOOLS

  acct = import ../tools/system/acct {
    inherit fetchurl stdenv;
  };

  aefs = import ../tools/filesystems/aefs {
    inherit fetchurl stdenv fuse;
  };

  aircrackng = import ../tools/networking/aircrack-ng {
    inherit fetchurl stdenv libpcap openssl zlib wirelesstools;
  };

  asymptote = builderDefsPackage ../tools/graphics/asymptote {
    inherit freeglut ghostscriptX imagemagick fftw boehmgc
      mesa ncurses readline gsl libsigsegv python zlib perl
      texinfo lzma;
    texLive = texLiveAggregationFun {
      paths = [
        texLive texLiveExtra
      ];
    };
  };

  ec2apitools = import ../tools/virtualization/amazon-ec2-api-tools {
    inherit stdenv fetchurl unzip makeWrapper jre;
  };

  ec2amitools = import ../tools/virtualization/amazon-ec2-ami-tools {
    inherit stdenv fetchurl unzip makeWrapper ruby openssl;
  };

  amule = import ../tools/networking/p2p/amule {
    inherit fetchurl stdenv zlib perl cryptopp gettext libupnp makeWrapper
      wxGTK pkgconfig;
  };

  aria = builderDefsPackage (import ../tools/networking/aria) {
  };

  at = import ../tools/system/at {
    inherit fetchurl stdenv bison flex pam ssmtp;
  };

  autogen = import ../development/tools/misc/autogen {
    inherit fetchurl stdenv guile which;
  };

  autojump = import ../tools/misc/autojump {
    inherit fetchurl stdenv python;
  };

  avahi =
    let qt4Support = getConfig [ "avahi" "qt4Support" ] false;
    in
      makeOverridable (import ../development/libraries/avahi) {
        inherit stdenv fetchurl pkgconfig libdaemon dbus perl perlXMLParser
          expat gettext intltool lib;
        inherit (gtkLibs) glib gtk;
        inherit qt4Support;
        qt4 = if qt4Support then qt4 else null;
      };

  axel = import ../tools/networking/axel {
    inherit fetchurl stdenv;
  };

  azureus = import ../tools/networking/p2p/azureus {
    inherit fetchurl stdenv jdk swt;
  };

  bc = import ../tools/misc/bc {
    inherit fetchurl stdenv flex readline;
  };

  bfr = import ../tools/misc/bfr {
    inherit fetchurl stdenv perl;
  };

  bootchart = import ../tools/system/bootchart {
    inherit fetchurl stdenv gnutar gzip coreutils utillinux gnugrep gnused psmisc nettools;
  };

  btrfsProgs = builderDefsPackage (import ../tools/filesystems/btrfsprogs) {
    inherit libuuid zlib acl;
  };

  eggdrop = import ../tools/networking/eggdrop {
    inherit fetchurl stdenv tcl;
  };

  mcrl = import ../tools/misc/mcrl {
    inherit fetchurl stdenv coreutils;
  };

  mcrl2 = import ../tools/misc/mcrl2 {
    inherit fetchurl stdenv mesa ;
    inherit (xorg) libX11;
    inherit wxGTK;
  };

  syslogng = import ../tools/misc/syslog-ng {
    inherit fetchurl stdenv eventlog pkgconfig glib;
  };

  asciidoc = import ../tools/typesetting/asciidoc {
    inherit fetchurl stdenv python;
  };

  bibtextools = import ../tools/typesetting/bibtex-tools {
    inherit fetchurl stdenv aterm tetex hevea;
    inherit (strategoPackages016) strategoxt sdf;
  };

  bittorrent = import ../tools/networking/p2p/bittorrent {
    inherit fetchurl stdenv makeWrapper python pycrypto twisted;
    wxPython = wxPython26;
    gui = true;
  };

  bittornado = import ../tools/networking/p2p/bit-tornado {
    inherit fetchurl stdenv python wxPython26;
  };

  bmrsa = builderDefsPackage (import ../tools/security/bmrsa/11.nix) {
    inherit unzip;
  };

  bogofilter = import ../tools/misc/bogofilter {
    inherit fetchurl stdenv flex;
    bdb = db4;
  };

  bsdiff = import ../tools/compression/bsdiff {
    inherit fetchurl stdenv;
  };

  bzip2 = useFromStdenv "bzip2"
    (import ../tools/compression/bzip2 {
      inherit fetchurl stdenv;
    });

  cabextract = import ../tools/archivers/cabextract {
    inherit fetchurl stdenv;
  };

  ccid = import ../tools/security/ccid {
    inherit fetchurl stdenv pcsclite libusb pkgconfig perl;
  };

  ccrypt = import ../tools/security/ccrypt {
    inherit fetchurl stdenv;
  };

  cdecl = import ../development/tools/cdecl {
    inherit fetchurl stdenv yacc flex readline ncurses;
  };

  cdrdao = import ../tools/cd-dvd/cdrdao {
    inherit fetchurl stdenv lame libvorbis libmad pkgconfig libao;
  };

  cdrkit = import ../tools/cd-dvd/cdrkit {
    inherit fetchurl stdenv cmake libcap zlib bzip2;
  };

  cfdg = builderDefsPackage ../tools/graphics/cfdg {
    inherit libpng bison flex;
  };

  checkinstall = import ../tools/package-management/checkinstall {
    inherit fetchurl stdenv gettext;
  };

  cheetahTemplate = builderDefsPackage (import ../tools/text/cheetah-template/2.0.1.nix) {
    inherit makeWrapper python;
  };

  chkrootkit = import ../tools/security/chkrootkit {
    inherit fetchurl stdenv;
  };

  cksfv = import ../tools/networking/cksfv {
    inherit fetchurl stdenv;
  };

  convertlit = import ../tools/text/convertlit {
    inherit fetchurl stdenv unzip libtommath;
  };

  unifdef = import ../development/tools/misc/unifdef {
    inherit fetchurl stdenv;
  };

  usb_modeswitch = import ../development/tools/misc/usb-modeswitch {
    inherit stdenv fetchurl libusb;
  };

  cloogppl = import ../development/libraries/cloog-ppl {
    inherit fetchurl stdenv ppl;
  };

  coreutils_real = makeOverridable (if stdenv ? isDietLibC
      then import ../tools/misc/coreutils-5
      else import ../tools/misc/coreutils)
    {
      inherit fetchurl stdenv acl perl gmp;
      aclSupport = stdenv.isLinux;
    };

  coreutils = useFromStdenv "coreutils" coreutils_real;

  cpio = import ../tools/archivers/cpio {
    inherit fetchurl stdenv;
  };

  cromfs = import ../tools/archivers/cromfs {
    inherit fetchurl stdenv pkgconfig fuse perl;
  };

  cron = import ../tools/system/cron { # see also fcron
    inherit fetchurl stdenv;
  };

  curl = makeOverridable (import ../tools/networking/curl) {
    fetchurl = fetchurlBoot;
    inherit stdenv zlib openssl;
    zlibSupport = ! ((stdenv ? isDietLibC) || (stdenv ? isStatic));
    sslSupport = ! ((stdenv ? isDietLibC) || (stdenv ? isStatic));
  };

  curlftpfs = import ../tools/filesystems/curlftpfs {
    inherit fetchurl stdenv fuse curl pkgconfig zlib glib;
  };

  dadadodo = builderDefsPackage (import ../tools/text/dadadodo) {
  };

  dar = import ../tools/archivers/dar {
    inherit fetchurl stdenv zlib bzip2 openssl;
  };

  davfs2 = import ../tools/filesystems/davfs2 {
    inherit fetchurl stdenv zlib;
    neon = neon028;
  };

  dcraw = import ../tools/graphics/dcraw {
    inherit fetchurl stdenv gettext libjpeg lcms;
  };

  debootstrap = import ../tools/misc/debootstrap {
    inherit fetchurl stdenv lib dpkg gettext gawk wget perl;
  };

  ddclient = import ../tools/networking/ddclient {
    inherit fetchurl buildPerlPackage perl;
  };

  ddrescue = import ../tools/system/ddrescue {
    inherit fetchurl stdenv;
  };

  desktop_file_utils = import ../tools/misc/desktop-file-utils {
    inherit stdenv fetchurl pkgconfig glib;
  };

  dev86 = import ../development/compilers/dev86 {
    inherit fetchurl stdenv;
  };

  dnsmasq = import ../tools/networking/dnsmasq {
    # TODO i18n can be installed as well, implement it?
    inherit fetchurl stdenv;
  };

  dhcp = import ../tools/networking/dhcp {
    inherit fetchurl stdenv nettools iputils iproute makeWrapper;
  };

  dhcpcd = import ../tools/networking/dhcpcd {
    inherit fetchurl stdenv;
  };

  diffstat = import ../tools/text/diffstat {
    inherit fetchurl stdenv;
  };

  diffutils = useFromStdenv "diffutils"
    (import ../tools/text/diffutils {
      inherit fetchurl stdenv coreutils;
    });

  docbook2x = import ../tools/typesetting/docbook2x {
    inherit fetchurl stdenv texinfo perl
            gnused groff libxml2 libxslt makeWrapper;
    inherit (perlPackages) XMLSAX XMLParser XMLNamespaceSupport;
    libiconv = if stdenv.isDarwin then libiconv else null;
  };

  dosfstools = composedArgsAndFun (import ../tools/filesystems/dosfstools) {
    inherit builderDefs;
  };

  dropbear = makeOverridable (import ../tools/networking/dropbear) {
    inherit fetchurl stdenv;
    enableStatic = true;
    zlib = zlibStatic;
  };

  duplicity = import ../tools/backup/duplicity {
    inherit fetchurl stdenv librsync gnupg makeWrapper python;
    inherit (pythonPackages) boto;
  };

  dvdplusrwtools = import ../tools/cd-dvd/dvd+rw-tools {
    inherit fetchurl stdenv cdrkit m4;
  };

  e2fsprogs = import ../tools/filesystems/e2fsprogs {
    inherit fetchurl stdenv pkgconfig libuuid;
  };

  ecryptfs = import ../tools/security/ecryptfs {
    inherit fetchurl stdenv fuse python perl keyutils pam nss nspr;
  };

  enblendenfuse = import ../tools/graphics/enblend-enfuse {
    inherit fetchurl stdenv libtiff libpng lcms libxmi boost;
  };

  enscript = import ../tools/text/enscript {
    inherit fetchurl stdenv gettext;
  };

  eprover = composedArgsAndFun (import ../tools/misc/eProver) {
    inherit fetchurl stdenv which;
    texLive = texLiveAggregationFun {
      paths = [
        texLive texLiveExtra
      ];
    };
  };

  ethtool = import ../tools/misc/ethtool {
    inherit fetchurl stdenv;
  };

  exif = import ../tools/graphics/exif {
    inherit fetchurl stdenv pkgconfig libexif popt;
  };

  exiftags = import ../tools/graphics/exiftags {
    inherit stdenv fetchurl;
  };

  expect = import ../tools/misc/expect {
    inherit fetchurl stdenv tcl tk autoconf;
    inherit (xorg) xproto libX11;
  };

  fcron = import ../tools/system/fcron { # see also cron
    inherit fetchurl stdenv perl;
  };

  fdisk = import ../tools/system/fdisk {
    inherit fetchurl stdenv parted libuuid gettext;
  };

  figlet = import ../tools/misc/figlet {
    inherit fetchurl stdenv;
  };

  file = import ../tools/misc/file {
    inherit fetchurl stdenv;
  };

  findutils = useFromStdenv "findutils"
    (if stdenv.isDarwin then findutils4227 else
      import ../tools/misc/findutils {
        inherit fetchurl stdenv coreutils;
      }
    );

  findutils4227 = import ../tools/misc/findutils/4.2.27.nix {
    inherit fetchurl stdenv coreutils;
  };

  findutilsWrapper = lowPrio (appendToName "wrapper" (import ../tools/misc/findutils-wrapper {
    inherit stdenv findutils;
  }));

  finger_bsd = import ../tools/networking/bsd-finger {
    inherit fetchurl stdenv;
  };

  fontforge = import ../tools/misc/fontforge {
    inherit fetchurl stdenv gettext freetype zlib
      libungif libpng libjpeg libtiff libxml2 lib;
  };

  fontforgeX = import ../tools/misc/fontforge {
    inherit fetchurl stdenv gettext freetype zlib
      libungif libpng libjpeg libtiff libxml2 lib;
    inherit (xlibs) libX11 xproto libXt;
  };

  dos2unix = import ../tools/text/dos2unix {
      inherit fetchurl stdenv;
  };

  unix2dos = import ../tools/text/unix2dos {
      inherit fetchurl stdenv;
  };

  gawk = useFromStdenv "gawk"
    (import ../tools/text/gawk {
      inherit fetchurl stdenv;
    });

  gdmap = composedArgsAndFun (import ../tools/system/gdmap/0.8.1.nix) {
    inherit stdenv fetchurl builderDefs pkgconfig libxml2 intltool
      gettext;
    inherit (gtkLibs) gtk;
  };

  genext2fs = import ../tools/filesystems/genext2fs {
    inherit fetchurl stdenv;
  };

  gengetopt = import ../development/tools/misc/gengetopt {
    inherit fetchurl stdenv;
  };

  getopt = import ../tools/misc/getopt {
    inherit fetchurl stdenv;
  };

  gftp = import ../tools/networking/gftp {
    inherit lib fetchurl stdenv;
    inherit readline ncurses gettext openssl pkgconfig;
    inherit (gtkLibs) glib gtk;
  };

  gifsicle = import ../tools/graphics/gifscile {
    inherit fetchurl stdenv;
    inherit (xlibs) xproto libXt libX11;
  };

  glusterfs = builderDefsPackage ../tools/filesystems/glusterfs {
    inherit fuse;
    bison = bison24;
    flex = flex2535;
  };

  glxinfo = import ../tools/graphics/glxinfo {
    inherit fetchurl stdenv x11 mesa;
  };

  gnokii = builderDefsPackage (import ../tools/misc/gnokii) {
    inherit intltool perl gettext libusb;
  };

  gnugrep = useFromStdenv "gnugrep"
    (import ../tools/text/gnugrep {
      inherit fetchurl stdenv pcre;
    });

  gnupatch = useFromStdenv "patch" (import ../tools/text/gnupatch {
    inherit fetchurl stdenv ed;
  });

  gnupg = import ../tools/security/gnupg {
    inherit fetchurl stdenv readline bzip2;
    ideaSupport = getPkgConfig "gnupg" "idea" false; # enable for IDEA crypto support
  };

  gnupg2 = import ../tools/security/gnupg2 {
    inherit fetchurl stdenv readline libgpgerror libgcrypt libassuan pth libksba zlib;
    openldap = if getPkgConfig "gnupg" "ldap" true then openldap else null;
    bzip2 = if getPkgConfig "gnupg" "bzip2" true then bzip2 else null;
    libusb = if getPkgConfig "gnupg" "usb" true then libusb else null;
    curl = if getPkgConfig "gnupg" "curl" true then curl else null;
  };

  gnuplot = import ../tools/graphics/gnuplot {
    inherit fetchurl stdenv zlib gd texinfo readline emacs;
    inherit (xlibs) libX11 libXt libXaw libXpm;
    x11Support = getPkgConfig "gnuplot" "x11" false;
    wxGTK = if getPkgConfig "gnuplot" "wxGtk" false then wxGTK else null;
    inherit (gtkLibs) pango;
    inherit cairo pkgconfig;
  };

  gnused = useFromStdenv "gnused"
    (import ../tools/text/gnused {
      inherit fetchurl stdenv;
    });

  gnused_4_2 = import ../tools/text/gnused/4.2.nix {
    inherit fetchurl stdenv;
  };

  gnutar = useFromStdenv "gnutar"
    (import ../tools/archivers/gnutar {
      inherit fetchurl stdenv;
    });

  gnuvd = import ../tools/misc/gnuvd {
    inherit fetchurl stdenv;
  };

  graphviz = import ../tools/graphics/graphviz {
    inherit fetchurl stdenv pkgconfig libpng libjpeg expat x11 yacc
      libtool fontconfig gd;
    inherit (xlibs) libXaw;
    inherit (gtkLibs) pango;
  };

  groff = import ../tools/text/groff {
    inherit fetchurl stdenv perl;
    ghostscript = null;
  };

  grub = import ../tools/misc/grub {
    inherit fetchurl autoconf automake;
    stdenv = stdenv_32bit;
    buggyBiosCDSupport = (getConfig ["grub" "buggyBiosCDSupport"] true);
  };

  grub2 = import ../tools/misc/grub/1.9x.nix {
    inherit stdenv fetchurl bison ncurses libusb freetype;
  };

  gssdp = import ../development/libraries/gssdp {
    inherit fetchurl stdenv pkgconfig libxml2 glib;
    inherit (gnome) libsoup;
  };

  gt5 = import ../tools/system/gt5 {
    inherit fetchurl stdenv;
  };

  gtkgnutella = import ../tools/networking/p2p/gtk-gnutella {
    inherit fetchurl stdenv pkgconfig libxml2;
    inherit (gtkLibs) glib gtk;
  };

  gupnp = import ../development/libraries/gupnp {
    inherit fetchurl stdenv pkgconfig libxml2 gssdp e2fsprogs glib;
    inherit (gnome) libsoup;
  };

  gupnptools = import ../tools/networking/gupnp-tools {
    inherit fetchurl stdenv gssdp gupnp pkgconfig libxml2 e2fsprogs;
    inherit (gtkLibs) gtk glib;
    inherit (gnome) libsoup libglade gnomeicontheme;
  };

  gvpe = builderDefsPackage ../tools/networking/gvpe {
    inherit openssl gmp nettools iproute;
  };

  gzip = useFromStdenv "gzip"
    (import ../tools/compression/gzip {
      inherit fetchurl stdenv;
    });

  pigz = import ../tools/compression/pigz {
    inherit fetchurl stdenv zlib;
  };

  halibut = import ../tools/typesetting/halibut {
    inherit fetchurl stdenv perl;
  };

  hddtemp = import ../tools/misc/hddtemp {
    inherit fetchurl stdenv;
  };

  hevea = import ../tools/typesetting/hevea {
    inherit fetchurl stdenv ocaml;
  };

  highlight = import ../tools/text/highlight {
    inherit fetchurl stdenv getopt;
  };

  host = import ../tools/networking/host {
    inherit fetchurl stdenv;
  };

  iasl = import ../development/compilers/iasl {
    inherit fetchurl stdenv bison flex;
  };

  idutils = import ../tools/misc/idutils {
    inherit fetchurl stdenv emacs;
  };

  iftop = import ../tools/networking/iftop {
    inherit fetchurl stdenv ncurses libpcap;
  };

  imapsync = import ../tools/networking/imapsync {
    inherit fetchurl stdenv perl openssl;
    inherit (perlPackages) MailIMAPClient;
  };

  inetutils = import ../tools/networking/inetutils {
    inherit fetchurl stdenv ncurses;
  };

  iodine = import ../tools/networking/iodine {
    inherit stdenv fetchurl zlib nettools;
  };

  iperf = import ../tools/networking/iperf {
    inherit fetchurl stdenv;
  };

  ipmitool = import ../tools/system/ipmitool {
    inherit fetchurl stdenv openssl;
    static = !stdenv.isDarwin && getPkgConfig "ipmitool" "static" false;
  };

  jdiskreport = import ../tools/misc/jdiskreport {
    inherit fetchurl stdenv unzip jdk;
  };

  jfsrec = import ../tools/filesystems/jfsrec {
    inherit fetchurl stdenv boost;
  };

  jfsutils = import ../tools/filesystems/jfsutils {
    inherit fetchurl stdenv libuuid;
  };

  jhead = import ../tools/graphics/jhead {
    inherit stdenv fetchurl;
  };

  jing = import ../tools/text/xml/jing {
    inherit fetchurl stdenv unzip;
  };

  jing_tools = import ../tools/text/xml/jing/jing-script.nix {
    inherit fetchurl stdenv unzip jre;
  };

  jnettop = import ../tools/networking/jnettop {
    inherit fetchurl stdenv autoconf libpcap ncurses pkgconfig;
    inherit (gnome) glib;
  };

  jwhois = import ../tools/networking/jwhois {
    inherit fetchurl stdenv;
  };

  keychain = import ../tools/misc/keychain {
    inherit fetchurl stdenv;
  };

  kismet = import ../applications/networking/sniffers/kismet {
    inherit fetchurl stdenv libpcap ncurses expat pcre;
  };

  ktorrent = import ../tools/networking/p2p/ktorrent {
    inherit fetchurl stdenv pkgconfig boost
      xlibs zlib libpng libjpeg perl gmp cmake gettext;
    kde = kde44;
  };

  less = import ../tools/misc/less {
    inherit fetchurl stdenv ncurses;
  };

  lftp = import ../tools/networking/lftp {
    inherit fetchurl stdenv readline;
  };

  libtorrent = import ../tools/networking/p2p/libtorrent {
    inherit fetchurl stdenv pkgconfig openssl libsigcxx;
  };

  lout = import ../tools/typesetting/lout {
    inherit fetchurl stdenv ghostscript;
  };

  lrzip = import ../tools/compression/lrzip {
    inherit fetchurl stdenv zlib lzo bzip2 nasm;
  };

  lsh = import ../tools/networking/lsh {
    inherit stdenv fetchurl gperf guile gmp zlib liboop gnum4 pam
      readline nettools lsof procps;
  };

  lzma = xz;

  xz = import ../tools/compression/xz {
    inherit fetchurl stdenv lib;
  };

  lzop = import ../tools/compression/lzop {
    inherit fetchurl stdenv lzo;
  };

  mailutils = import ../tools/networking/mailutils {
    inherit fetchurl stdenv gettext gdbm libtool pam readline ncurses
      gnutls mysql guile texinfo gnum4;
  };

  man = import ../tools/misc/man {
    inherit fetchurl stdenv groff less;
  };

  man_db = import ../tools/misc/man-db {
    inherit fetchurl stdenv db4 groff;
  };

  memtest86 = import ../tools/misc/memtest86 {
    inherit fetchurl stdenv;
  };

  mc = import ../tools/misc/mc {
    inherit fetchurl stdenv lib pkgconfig ncurses shebangfix perl zip unzip slang
      gettext e2fsprogs gpm glib;
    inherit (xlibs) libX11 libXt;
  };

  mcabber = import ../applications/networking/instant-messengers/mcabber {
    inherit fetchurl stdenv openssl ncurses pkgconfig glib;
  };

  mcron = import ../tools/system/mcron {
    inherit fetchurl stdenv guile which ed;
  };

  mdbtools = import ../tools/misc/mdbtools {
    inherit fetchurl stdenv readline pkgconfig bison glib;
    flex = flex2535;
  };

  mjpegtools = import ../tools/video/mjpegtools {
    inherit fetchurl stdenv libjpeg;
    inherit (xlibs) libX11;
  };

  mkisofs = import ../tools/cd-dvd/mkisofs {
    inherit fetchurl stdenv gettext;
  };

  mktemp = import ../tools/security/mktemp {
    inherit fetchurl stdenv;
  };

  mldonkey = import ../applications/networking/p2p/mldonkey {
    inherit fetchurl stdenv ocaml zlib bzip2 ncurses file gd libpng;
  };

  monit = builderDefsPackage ../tools/system/monit {
    flex = flex2535;
    bison = bison24;
    inherit openssl;
  };

  mpage = import ../tools/text/mpage {
    inherit fetchurl stdenv;
  };

  msf = builderDefsPackage (import ../tools/security/metasploit/3.1.nix) {
    inherit ruby makeWrapper;
  };

  mssys = import ../tools/misc/mssys {
    inherit fetchurl stdenv gettext;
  };

  multitran = recurseIntoAttrs (let
      inherit fetchurl stdenv help2man;
    in rec {
      multitrandata = import ../tools/text/multitran/data {
        inherit fetchurl stdenv;
      };

      libbtree = import ../tools/text/multitran/libbtree {
        inherit fetchurl stdenv;
      };

      libmtsupport = import ../tools/text/multitran/libmtsupport {
        inherit fetchurl stdenv;
      };

      libfacet = import ../tools/text/multitran/libfacet {
        inherit fetchurl stdenv libmtsupport;
      };

      libmtquery = import ../tools/text/multitran/libmtquery {
        inherit fetchurl stdenv libmtsupport libfacet libbtree multitrandata;
      };

      mtutils = import ../tools/text/multitran/mtutils {
        inherit fetchurl stdenv libmtsupport libfacet libbtree libmtquery help2man;
      };
    });

  muscleframework = import ../tools/security/muscleframework {
    inherit fetchurl stdenv libmusclecard pkgconfig pcsclite;
  };

  muscletool = import ../tools/security/muscletool {
    inherit fetchurl stdenv pkgconfig libmusclecard pcsclite;
  };

  mysql2pgsql = import ../tools/misc/mysql2pgsql {
    inherit fetchurl stdenv perl shebangfix;
  };

  namazu = import ../tools/text/namazu {
    inherit fetchurl stdenv perl;
  };

  nbd = import ../tools/networking/nbd {
    inherit fetchurl stdenv pkgconfig glib;
  };

  nc6 = composedArgsAndFun (import ../tools/networking/nc6/1.0.nix) {
    inherit builderDefs;
  };

  ncat = import ../tools/networking/ncat {
    inherit fetchurl stdenv openssl;
  };

  ncftp = import ../tools/networking/ncftp {
    inherit fetchurl stdenv ncurses coreutils;
  };

  ncompress = import ../tools/compression/ncompress {
    inherit fetchurl stdenv;
  };

  netcat = import ../tools/networking/netcat {
    inherit fetchurl stdenv;
  };

  netkittftp = import ../tools/networking/netkit/tftp {
    inherit fetchurl stdenv;
  };

  netpbm = import ../tools/graphics/netpbm {
    inherit stdenv fetchsvn libjpeg libpng zlib flex perl libxml2 makeWrapper;
  };

  netselect = import ../tools/networking/netselect {
    inherit fetchurl stdenv;
  };

  nmap = import ../tools/security/nmap {
    inherit fetchurl stdenv libpcap pkgconfig openssl
      python pygtk makeWrapper pygobject pycairo;
    inherit (pythonPackages) pysqlite;
    inherit (xlibs) libX11;
    inherit (gtkLibs) gtk;
  };

  ntfs3g = import ../tools/filesystems/ntfs-3g {
    inherit fetchurl stdenv utillinux;
  };

  ntfsprogs = import ../tools/filesystems/ntfsprogs {
    inherit fetchurl stdenv libuuid;
  };

  ntp = import ../tools/networking/ntp {
    inherit fetchurl stdenv libcap;
  };

  nssmdns = import ../tools/networking/nss-mdns {
    inherit fetchurl stdenv avahi;
  };

  nylon = import ../tools/networking/nylon {
    inherit fetchurl stdenv libevent;
  };

  obexd = import ../tools/bluetooth/obexd {
    inherit fetchurl stdenv pkgconfig dbus openobex bluez glib;
  };

  obexfs = import ../tools/bluetooth/obexfs {
    inherit fetchurl stdenv pkgconfig fuse obexftp;
  };

  obexftp = import ../tools/bluetooth/obexftp {
    inherit fetchurl stdenv pkgconfig openobex bluez;
  };

  offlineimap = import ../tools/networking/offlineimap {
    inherit fetchurl;
    # I did not find any better way of reusing buildPythonPackage+setuptools
    # for a python with openssl support
    buildPythonPackage = assert pythonFull.opensslSupport;
      import ../development/python-modules/generic {
        inherit makeWrapper lib;
        python = pythonFull;
        setuptools = builderDefsPackage (import ../development/python-modules/setuptools) {
          inherit makeWrapper;
          python = pythonFull;
        };
      };
  };

  opendbx = import ../development/libraries/opendbx {
    inherit fetchurl stdenv readline mysql postgresql sqlite;
  };

  opendkim = import ../development/libraries/opendkim {
    inherit fetchurl stdenv openssl libmilter;
  };

  openjade = import ../tools/text/sgml/openjade {
    inherit fetchurl opensp perl;
    stdenv = overrideGCC stdenv gcc33;
  };

  openobex = import ../tools/bluetooth/openobex {
    inherit fetchurl stdenv pkgconfig bluez libusb;
  };

  opensc_0_11_7 = import ../tools/security/opensc/0.11.7.nix {
    inherit fetchurl stdenv libtool readline zlib openssl libiconv pcsclite
      libassuan pkgconfig pinentry;
    inherit (xlibs) libXt;
  };

  opensc = opensc_0_11_7;

  opensc_dnie_wrapper = import ../tools/security/opensc-dnie-wrapper {
    inherit stdenv makeWrapper ed libopensc_dnie;
  };

  openssh = import ../tools/networking/openssh {
    inherit fetchurl stdenv zlib openssl pam perl libedit pkgconfig;
    pamSupport = getPkgConfig "openssh" "pam" true;
    hpnSupport = getPkgConfig "openssh" "hpn" false;
    etcDir = getPkgConfig "openssh" "etcDir" "/etc/ssh";
  };

  opensp = import ../tools/text/sgml/opensp {
    inherit fetchurl xmlto docbook_xml_dtd_412 libxslt docbook_xsl;
    inherit stdenv;
  };

  openvpn = import ../tools/networking/openvpn {
    inherit fetchurl stdenv iproute lzo openssl nettools;
  };

  optipng = import ../tools/graphics/optipng {
    inherit fetchurl stdenv;
  };

  p7zip = import ../tools/archivers/p7zip {
    inherit fetchurl stdenv;
  };

  panomatic = import ../tools/graphics/panomatic {
    inherit fetchurl stdenv boost zlib;
  };

  par2cmdline = import ../tools/networking/par2cmdline {
    inherit fetchurl stdenv;
  };

  patchutils = import ../tools/text/patchutils {
    inherit fetchurl stdenv;
  };

  parted = import ../tools/misc/parted {
    inherit fetchurl stdenv devicemapper libuuid gettext readline
      utillinuxng xz;
  };

  patch = gnupatch;

  pbzip2 = import ../tools/compression/pbzip2 {
    inherit fetchurl stdenv bzip2;
  };

  pciutils = import ../tools/system/pciutils {
    inherit fetchurl stdenv zlib;
  };

  pcsclite = import ../tools/security/pcsclite {
    inherit fetchurl stdenv hal pkgconfig dbus;
  };

  pdf2djvu = import ../tools/typesetting/pdf2djvu {
    inherit fetchurl stdenv pkgconfig djvulibre poppler fontconfig libjpeg;
  };

  pdfjam = import ../tools/typesetting/pdfjam {
    inherit fetchurl stdenv;
  };

  pdfread = import ../tools/graphics/pdfread {
    inherit stdenv fetchurl unzip python makeWrapper ghostscript pngnq pil
      djvulibre unrar optipng;
  };

  pg_top = import ../tools/misc/pg_top {
    inherit fetchurl stdenv ncurses postgresql;
  };

  pdsh = import ../tools/networking/pdsh {
    inherit fetchurl stdenv perl;
    readline = if getPkgConfig "pdsh" "readline" true then readline else null;
    rsh = getPkgConfig "pdsh" "rsh" true;
    ssh = if getPkgConfig "pdsh" "ssh" true then openssh else null;
    pam = if getPkgConfig "pdsh" "pam" true then pam else null;
  };

  pfstools = import ../tools/graphics/pfstools {
    inherit fetchurl stdenv imagemagick libjpeg libtiff mesa freeglut bzip2 libpng expat;
    openexr = openexr_1_6_1;
    qt = qt3;
    inherit (xlibs) libX11;
  };

  pinentry = import ../tools/misc/pinentry {
    inherit fetchurl stdenv pkgconfig ncurses;
    inherit (gnome) glib gtk;
  };

  plan9port = import ../tools/system/plan9port {
    inherit fetchurl stdenv;
    inherit (xlibs) libX11 xproto libXt xextproto;
  };

  ploticus = import ../tools/graphics/ploticus {
    inherit fetchurl stdenv zlib libpng;
    inherit (xlibs) libX11;
  };

  plotutils = import ../tools/graphics/plotutils {
    inherit fetchurl stdenv libpng;
  };

  pngnq = import ../tools/graphics/pngnq {
    inherit fetchurl stdenv libpng;
  };

  povray = import ../tools/graphics/povray {
    inherit fetchurl stdenv;
  };

  ppl = import ../development/libraries/ppl {
    inherit fetchurl stdenv gmpxx perl gnum4;
  };

  /* WARNING: this version is unsuitable for using with a setuid wrapper */
  ppp = builderDefsPackage (import ../tools/networking/ppp) {
  };

  proxychains = import ../tools/networking/proxychains {
    inherit fetchurl stdenv;
  };

  proxytunnel = import ../tools/misc/proxytunnel {
    inherit fetchurl stdenv openssl;
  };

  psmisc = import ../tools/misc/psmisc {
    inherit stdenv fetchurl ncurses;
  };

  pstoedit = import ../tools/graphics/pstoedit {
    inherit fetchurl stdenv lib pkgconfig ghostscript gd zlib plotutils;
  };

  pv = import ../tools/misc/pv {
    inherit fetchurl stdenv;
  };

  pwgen = import ../tools/security/pwgen {
    inherit stdenv fetchurl;
  };

  pydb = import ../tools/pydb {
    inherit fetchurl stdenv python emacs;
  };

  pystringtemplate = import ../development/python-modules/stringtemplate {
    inherit stdenv fetchurl python antlr;
  };

  pythonDBus = builderDefsPackage (import ../development/python-modules/dbus) {
    inherit python pkgconfig dbus_glib;
    dbus = dbus.libs;
  };

  pythonIRClib = builderDefsPackage (import ../development/python-modules/irclib) {
    inherit python;
  };

  pythonSexy = builderDefsPackage (import ../development/python-modules/libsexy) {
    inherit python libsexy pkgconfig libxml2 pygtk;
    inherit (gtkLibs) pango gtk glib;
  };

  openmpi = import ../development/libraries/openmpi {
    inherit fetchurl stdenv;
  };

  qhull = import ../development/libraries/qhull {
    inherit stdenv fetchurl;
  };

  qshowdiff = import ../tools/text/qshowdiff {
    inherit fetchurl stdenv perl;
    qt = qt4;
  };

  reiser4progs = import ../tools/filesystems/reiser4progs {
    inherit fetchurl stdenv libaal;
  };

  reiserfsprogs = import ../tools/filesystems/reiserfsprogs {
    inherit fetchurl stdenv;
  };

  relfs = composedArgsAndFun (import ../tools/filesystems/relfs) {
    inherit fetchcvs stdenv ocaml postgresql fuse pcre
      builderDefs pkgconfig libuuid;
    inherit (gnome) gnomevfs GConf;
  };

  remind = import ../tools/misc/remind {
    inherit fetchurl stdenv;
  };

  replace = import ../tools/text/replace {
    inherit fetchurl stdenv;
  };

  /*
  rdiff_backup = import ../tools/backup/rdiff-backup {
    inherit fetchurl stdenv librsync gnused;
    python=python;
  };
  */

  rsnapshot = import ../tools/backup/rsnapshot {
    inherit fetchurl stdenv perl openssh rsync;

    # For the `logger' command, we can use either `utillinux' or
    # GNU Inetutils.  The latter is more portable.
    logger = inetutils;
  };

  rlwrap = composedArgsAndFun (import ../tools/misc/rlwrap/0.28.nix) {
    inherit builderDefs readline;
  };

  rpPPPoE = builderDefsPackage (import ../tools/networking/rp-pppoe) {
    inherit ppp;
  };

  rpm = import ../tools/package-management/rpm {
    inherit fetchurl stdenv cpio zlib bzip2 xz file elfutils nspr nss popt;
    db4 = db45;
  };

  rrdtool = import ../tools/misc/rrdtool {
    inherit stdenv fetchurl gettext perl pkgconfig libxml2 cairo;
    inherit (gtkLibs) pango;
  };

  rtorrent = import ../tools/networking/p2p/rtorrent {
    inherit fetchurl stdenv libtorrent ncurses pkgconfig libsigcxx curl zlib openssl;
  };

  rubber = import ../tools/typesetting/rubber {
    inherit fetchurl stdenv python texinfo;
  };

  rxp = import ../tools/text/xml/rxp {
    inherit fetchurl stdenv;
  };

  rzip = import ../tools/compression/rzip {
    inherit fetchurl stdenv bzip2;
  };

  s3backer = import ../tools/filesystems/s3backer {
    inherit fetchurl stdenv pkgconfig fuse curl expat;
  };

  s3sync = import ../tools/networking/s3sync {
    inherit fetchurl stdenv ruby makeWrapper;
  };

  sablotron = import ../tools/text/xml/sablotron {
    inherit fetchurl stdenv expat;
  };

  screen = import ../tools/misc/screen {
    inherit fetchurl stdenv ncurses;
  };

  scrot = import ../tools/graphics/scrot {
    inherit fetchurl stdenv giblib x11;
  };

  seccure = import ../tools/security/seccure/0.4.nix {
    inherit fetchurl stdenv libgcrypt;
  };

  setserial = builderDefsPackage (import ../tools/system/setserial) {
    inherit groff;
  };

  sharutils = import ../tools/archivers/sharutils {
    inherit fetchurl stdenv gettext;
  };

  shebangfix = import ../tools/misc/shebangfix {
    inherit stdenv perl;
  };

  slimrat = import ../tools/networking/slimrat {
    inherit fetchurl stdenv perl makeWrapper;
    inherit (perlPackages) WWWMechanize LWP;
  };

  slsnif = import ../tools/misc/slsnif {
    inherit fetchurl stdenv;
  };

  smartmontools = import ../tools/system/smartmontools {
    inherit fetchurl stdenv;
  };

  smbfsFuse = composedArgsAndFun (import ../tools/filesystems/smbfs-fuse) {
    inherit builderDefs samba fuse;
  };

  socat = import ../tools/networking/socat {
    inherit fetchurl stdenv openssl;
  };

  socat2pre = builderDefsPackage ../tools/networking/socat/2.0.0-b3.nix {
    inherit fetchurl stdenv openssl;
  };

  squashfsTools = import ../tools/filesystems/squashfs {
    inherit fetchurl stdenv zlib;
  };

  sshfsFuse = import ../tools/filesystems/sshfs-fuse {
    inherit fetchurl stdenv pkgconfig fuse glib;
  };

  sudo = import ../tools/security/sudo {
    inherit fetchurl stdenv coreutils pam groff;
  };

  suidChroot = builderDefsPackage (import ../tools/system/suid-chroot) {
  };

  ssmtp = import ../tools/networking/ssmtp {
    inherit fetchurl stdenv openssl;
    tlsSupport = true;
  };

  ssss = composedArgsAndFun (import ../tools/security/ssss/0.5.nix) {
    inherit builderDefs gmp;
  };

  stun = import ../tools/networking/stun {
    inherit fetchurl stdenv lib;
  };

  stunnel = import ../tools/networking/stunnel {
    inherit fetchurl stdenv openssl;
  };

  su = import ../tools/misc/su {
    inherit fetchurl stdenv pam;
  };

  swec = import ../tools/networking/swec {
    inherit fetchurl stdenv makeWrapper perl;
    inherit (perlPackages) LWP URI HTMLParser HTTPServerSimple Parent;
  };

  svnfs = import ../tools/filesystems/svnfs {
    inherit fetchurl stdenv automake autoconf perl fuse subversion apr;
  };

  system_config_printer = import ../tools/misc/system-config-printer {
    inherit stdenv fetchurl perl perlXMLParser desktop_file_utils;
  };

  sitecopy = import ../tools/networking/sitecopy {
    inherit fetchurl stdenv neon openssl;
  };

  privoxy = import ../tools/networking/privoxy {
    inherit fetchurl stdenv autoconf automake ;
  };

  tcpdump = import ../tools/networking/tcpdump {
    inherit fetchurl stdenv libpcap;
  };

  tcng = import ../tools/networking/tcng {
    inherit fetchurl stdenv iproute bison flex db4 perl;
    kernel = linux_2_6_28;
  };

  telnet = import ../tools/networking/telnet {
    inherit fetchurl stdenv ncurses;
  };

  texmacs = import ../applications/office/texmacs {
    inherit fetchurl stdenv texLive guile;
    inherit (xlibs) libX11 libXext;
  };

  ttf2pt1 = import ../tools/misc/ttf2pt1 {
    inherit fetchurl stdenv perl freetype;
  };

  ucl = import ../development/libraries/ucl {
    inherit fetchurl stdenv;
  };

  ufraw = import ../applications/graphics/ufraw {
    inherit fetchurl stdenv pkgconfig gettext bzip2 zlib
      libjpeg libtiff cfitsio exiv2 lcms gtkimageview;
    inherit (gnome) gtk;
  };

  upx = import ../tools/compression/upx {
    inherit fetchurl stdenv ucl zlib;
  };

  vbetool = builderDefsPackage ../tools/system/vbetool {
    inherit pciutils libx86 zlib;
  };

  viking = import ../applications/misc/viking {
    inherit fetchurl stdenv pkgconfig intltool gettext expat curl
      gpsd bc file;
    inherit (gtkLibs) gtk;
  };

  vncrec = builderDefsPackage ../tools/video/vncrec {
    inherit (xlibs) imake libX11 xproto gccmakedep libXt
      libXmu libXaw libXext xextproto libSM libICE libXpm
      libXp;
  };

  vpnc = import ../tools/networking/vpnc {
    inherit fetchurl stdenv libgcrypt perl gawk
      nettools makeWrapper;
  };

  vtun = import ../tools/networking/vtun {
    inherit fetchurl stdenv lzo openssl zlib yacc flex;
  };

  testdisk = import ../tools/misc/testdisk {
    inherit fetchurl stdenv ncurses libjpeg e2fsprogs zlib openssl;
  };

  htmlTidy = import ../tools/text/html-tidy {
    inherit fetchcvs stdenv autoconf automake libtool;
  };

  tightvnc = import ../tools/admin/tightvnc {
    inherit fetchurl stdenv x11 zlib libjpeg perl;
    inherit (xlibs) imake gccmakedep libXmu libXaw libXpm libXp xauth;
    fontDirectories = [ xorg.fontadobe75dpi xorg.fontmiscmisc xorg.fontcursormisc
      xorg.fontbhlucidatypewriter75dpi ];
  };

  time = import ../tools/misc/time {
    inherit fetchurl stdenv;
  };

  tm = import ../tools/system/tm {
    inherit fetchurl stdenv;
  };

  trang = import ../tools/text/xml/trang {
    inherit fetchurl stdenv unzip jre;
  };

  tre = import ../development/libraries/tre {
    inherit fetchurl stdenv;
  };

  ts = import ../tools/system/ts {
    inherit fetchurl stdenv;
  };

  transfig = import ../tools/graphics/transfig {
    inherit fetchurl stdenv libpng libjpeg zlib;
    inherit (xlibs) imake;
  };

  truecrypt = import ../applications/misc/truecrypt {
    inherit fetchurl stdenv pkgconfig fuse devicemapper;
    inherit wxGTK;
    wxGUI = getConfig [ "truecrypt" "wxGUI" ] true;
  };

  ttmkfdir = import ../tools/misc/ttmkfdir {
    inherit stdenv fetchurl freetype fontconfig libunwind libtool bison;
    flex = flex2534;
  };

  unbound = import ../tools/networking/unbound {
    inherit fetchurl stdenv openssl;
  };

  units = import ../tools/misc/units {
    inherit fetchurl stdenv;
  };

  unrar = import ../tools/archivers/unrar {
    inherit fetchurl stdenv;
  };

  unshield = import ../tools/archivers/unshield {
    inherit fetchurl stdenv zlib;
  };

  unzip = unzip552;

  # TODO: remove in the next stdenv update.
  unzip552 = import ../tools/archivers/unzip/5.52.nix {
    inherit fetchurl stdenv;
  };

  unzip60 = import ../tools/archivers/unzip/6.0.nix {
    inherit fetchurl stdenv bzip2;
  };

  uptimed = import ../tools/system/uptimed {
    inherit fetchurl stdenv automake autoconf libtool;
  };

  w3cCSSValidator = import ../tools/misc/w3c-css-validator {
    inherit fetchurl stdenv apacheAnt jre sourceFromHead lib;
    tomcat = tomcat6;
  };

  wdfs = import ../tools/filesystems/wdfs {
    inherit stdenv fetchurl neon fuse pkgconfig glib;
  };

  wdiff = import ../tools/text/wdiff {
    inherit fetchurl stdenv;
  };

  webalizer = import ../tools/networking/webalizer {
    inherit stdenv fetchurl zlib libpng gd db4 geoip;
  };

  webdruid = builderDefsPackage ../tools/admin/webdruid {
    inherit zlib libpng freetype gd which
      libxml2 geoip;
  };

  wget = import ../tools/networking/wget {
    inherit fetchurl stdenv gettext gnutls perl;
    inherit (perlPackages) LWP;
  };

  which = import ../tools/system/which {
    inherit fetchurl stdenv readline;
  };

  wicd = import ../tools/networking/wicd {
    inherit stdenv fetchurl python pygobject pycairo pyGtkGlade pythonDBus
            wpa_supplicant dhcp wirelesstools nettools iproute;
  };

  wv = import ../tools/misc/wv {
    inherit fetchurl stdenv libpng zlib imagemagick
      pkgconfig libgsf libxml2 bzip2 glib;
  };

  wv2 = import ../tools/misc/wv2 {
    inherit stdenv fetchurl pkgconfig libgsf libxml2 glib;
  };

  x11_ssh_askpass = import ../tools/networking/x11-ssh-askpass {
    inherit fetchurl stdenv x11;
    inherit (xorg) imake;
  };

  xclip = import ../tools/misc/xclip {
    inherit fetchurl stdenv x11;
    inherit (xlibs) libXmu;
  };

  xfsprogs = import ../tools/filesystems/xfsprogs {
    inherit fetchurl stdenv libtool gettext libuuid;
  };

  xmlroff = import ../tools/typesetting/xmlroff {
    inherit fetchurl stdenv pkgconfig libxml2 libxslt popt;
    inherit (gtkLibs) glib pango gtk;
    inherit (gnome) libgnomeprint;
    inherit pangoxsl;
  };

  xmlto = import ../tools/typesetting/xmlto {
    inherit fetchurl stdenv flex libxml2 libxslt
            docbook_xml_dtd_42 docbook_xsl w3m
            bash getopt mktemp findutils makeWrapper;
  };

  xmltv = import ../tools/misc/xmltv {
    inherit fetchurl perl perlPackages;
  };

  xmpppy = builderDefsPackage (import ../development/python-modules/xmpppy) {
    inherit python setuptools;
  };

  xpf = import ../tools/text/xml/xpf {
    inherit fetchurl stdenv python;
    libxml2 = libxml2Python;
  };

  xsel = import ../tools/misc/xsel {
    inherit fetchurl stdenv x11;
  };

  zdelta = import ../tools/compression/zdelta {
    inherit fetchurl stdenv;
  };

  zile = import ../applications/editors/zile {
    inherit fetchurl stdenv ncurses help2man;
  };

  zip = import ../tools/archivers/zip {
    inherit fetchurl stdenv;
  };


  ### SHELLS


  bash = lowPrio (useFromStdenv "bash" bashReal);

  bashReal = makeOverridable (import ../shells/bash) {
    inherit fetchurl stdenv bison;
  };

  bashInteractive = appendToName "interactive" (bashReal.override {
    inherit readline texinfo;
    interactive = true;
  });

  tcsh = import ../shells/tcsh {
    inherit fetchurl stdenv ncurses;
  };

  zsh = import ../shells/zsh {
    inherit fetchurl stdenv ncurses coreutils;
  };


  ### DEVELOPMENT / COMPILERS


  abc =
    abcPatchable [];

  abcPatchable = patches :
    import ../development/compilers/abc/default.nix {
      inherit stdenv fetchurl patches jre apacheAnt;
      javaCup = import ../development/libraries/java/cup {
        inherit stdenv fetchurl jdk;
      };
    };

  aspectj =
    import ../development/compilers/aspectj {
      inherit stdenv fetchurl jre;
    };

  bigloo = import ../development/compilers/bigloo {
    inherit fetchurl stdenv;
  };

  ccl = builderDefsPackage ../development/compilers/ccl {};

  dylan = import ../development/compilers/gwydion-dylan {
    inherit fetchurl stdenv perl boehmgc yacc flex readline;
    dylan =
      import ../development/compilers/gwydion-dylan/binary.nix {
        inherit fetchurl stdenv;
      };
  };

  ecl = builderDefsPackage ../development/compilers/ecl {
    inherit gmp mpfr;
  };

  adobeFlexSDK33 = import ../development/compilers/adobe-flex-sdk {
    inherit fetchurl stdenv unzip jre;
  };

  fpc = import ../development/compilers/fpc {
    inherit fetchurl stdenv gawk system;
  };

  gcc = gcc44;

  gcc295 = wrapGCC (import ../development/compilers/gcc-2.95 {
    inherit fetchurl stdenv noSysDirs;
  });

  gcc33 = wrapGCC (import ../development/compilers/gcc-3.3 {
    inherit fetchurl stdenv noSysDirs;
  });

  gcc34 = wrapGCC (import ../development/compilers/gcc-3.4 {
    inherit fetchurl stdenv noSysDirs;
  });

  # XXX: GCC 4.2 (and possibly others) misdetects `makeinfo' when
  # using Texinfo >= 4.10, just because it uses a stupid regexp that
  # expects a single digit after the dot.  As a workaround, we feed
  # GCC with Texinfo 4.9.  Stupid bug, hackish workaround.

  gcc40 = wrapGCC (makeOverridable (import ../development/compilers/gcc-4.0) {
    inherit fetchurl stdenv noSysDirs;
    texinfo = texinfo49;
    profiledCompiler = true;
  });

  gcc41 = wrapGCC (makeOverridable (import ../development/compilers/gcc-4.1) {
    inherit fetchurl stdenv noSysDirs;
    texinfo = texinfo49;
    profiledCompiler = false;
  });

  gcc42 = wrapGCC (makeOverridable (import ../development/compilers/gcc-4.2) {
    inherit fetchurl stdenv noSysDirs;
    profiledCompiler = false;
  });

  gcc44 = useFromStdenv "gcc" gcc44_real;

  gcc43 = lowPrio (wrapGCC (makeOverridable (import ../development/compilers/gcc-4.3) {
    inherit stdenv fetchurl texinfo gmp mpfr noSysDirs;
    profiledCompiler = true;
  }));

  gcc43_realCross = makeOverridable (import ../development/compilers/gcc-4.3) {
    inherit stdenv fetchurl texinfo gmp mpfr noSysDirs;
    binutilsCross = binutilsCross;
    libcCross = libcCross;
    profiledCompiler = false;
    enableMultilib = true;
    crossStageStatic = false;
    cross = assert crossSystem != null; crossSystem;
  };

<<<<<<< HEAD
  gcc44_realCross = makeOverridable (import ../development/compilers/gcc-4.4) {
    inherit stdenv fetchurl texinfo gmp mpfr /* ppl cloogppl */ noSysDirs
        gettext which;
    binutilsCross = binutilsCross;
    libcCross = libcCross;
    profiledCompiler = false;
    enableMultilib = false;
    # cross-building for ultrasparc in 4.4.3 will require disabling shared due to a gcc bug.
    # http://gcc.gnu.org/bugzilla/show_bug.cgi?id=41818
    enableShared = if (crossSystem.arch == "sparc64") then false else true;
    crossStageStatic = false;
    cross = assert crossSystem != null; crossSystem;
  };
=======
  gcc44_realCross = lib.addMetaAttrs { platforms = []; }
    (makeOverridable (import ../development/compilers/gcc-4.4) {
      inherit stdenv fetchurl texinfo gmp mpfr ppl cloogppl noSysDirs
          gettext which;
      binutilsCross = binutilsCross;
      libcCross = libcCross;
      profiledCompiler = false;
      enableMultilib = false;
      crossStageStatic = false;
      cross = assert crossSystem != null; crossSystem;
    });
>>>>>>> 93d2b4b7

  gccCrossStageStatic = wrapGCCCross {
    gcc = forceBuildDrv (lib.addMetaAttrs { platforms = []; } (
      gcc44_realCross.override {
        crossStageStatic = true;
        langCC = false;
        libcCross = null;
        enableShared = true;
      }));
    libc = null;
    binutils = binutilsCross;
    cross = assert crossSystem != null; crossSystem;
  };

  gccCrossStageFinal = wrapGCCCross {
    gcc = forceBuildDrv gcc44_realCross;
    libc = libcCross;
    binutils = binutilsCross;
    cross = assert crossSystem != null; crossSystem;
  };

  gcc43_multi = lowPrio (wrapGCCWith (import ../build-support/gcc-wrapper) glibc_multi (gcc43.gcc.override {
    stdenv = overrideGCC stdenv (wrapGCCWith (import ../build-support/gcc-wrapper) glibc_multi gcc);
    profiledCompiler = false;
    enableMultilib = true;
  }));

  gcc44_real = lowPrio (wrapGCC (makeOverridable (import ../development/compilers/gcc-4.4) {
    inherit fetchurl stdenv texinfo gmp mpfr /* ppl cloogppl */
      gettext which noSysDirs;
    profiledCompiler = true;
  }));

  gccApple =
    wrapGCC ( (if stdenv.system == "i686-darwin" then import ../development/compilers/gcc-apple else import ../development/compilers/gcc-apple64) {
      inherit fetchurl stdenv noSysDirs;
      profiledCompiler = true;
    }) ;

  gccupc40 = wrapGCCUPC (import ../development/compilers/gcc-upc-4.0 {
    inherit fetchurl stdenv bison autoconf gnum4 noSysDirs;
    texinfo = texinfo49;
  });

  gfortran = gfortran43;

  gfortran40 = wrapGCC (gcc40.gcc.override {
    langFortran = true;
    langCC = false;
    inherit gmp mpfr;
  });

  gfortran41 = wrapGCC (gcc41.gcc.override {
    name = "gfortran";
    langFortran = true;
    langCC = false;
    langC = false;
    inherit gmp mpfr;
  });

  gfortran42 = wrapGCC (gcc42.gcc.override {
    name = "gfortran";
    langFortran = true;
    langCC = false;
    langC = false;
    inherit gmp mpfr;
  });

  gfortran43 = wrapGCC (gcc43.gcc.override {
    name = "gfortran";
    langFortran = true;
    langCC = false;
    langC = false;
    profiledCompiler = false;
  });

  gfortran44 = wrapGCC (gcc44_real.gcc.override {
    name = "gfortran";
    langFortran = true;
    langCC = false;
    langC = false;
    profiledCompiler = false;
  });

  gcj = gcj44;

  gcj44 = wrapGCC (gcc44_real.gcc.override {
    name = "gcj";
    langJava = true;
    langFortran = false;
    langCC = true;
    langC = false;
    profiledCompiler = false;
    inherit zip unzip zlib boehmgc gettext pkgconfig;
    inherit (gtkLibs) gtk;
    inherit (gnome) libart_lgpl;
    inherit (xlibs) libX11 libXt libSM libICE libXtst libXi libXrender
      libXrandr xproto renderproto xextproto inputproto randrproto;
  });

  gnat = gnat44;

  gnat44 = wrapGCC (gcc44_real.gcc.override {
    name = "gnat";
    langCC = false;
    langC = true;
    langAda = true;
    profiledCompiler = false;
    inherit gnatboot;
    # We can't use the ppl stuff, because we would have
    # libstdc++ problems.
    cloogppl = null;
    ppl = null;
  });

  gnatboot = wrapGCC (import ../development/compilers/gnatboot {
    inherit fetchurl stdenv;
  });

  ghdl = wrapGCC (import ../development/compilers/gcc-4.3 {
    inherit stdenv fetchurl texinfo gmp mpfr noSysDirs gnat;
    name = "ghdl";
    langVhdl = true;
    langCC = false;
    langC = false;
    profiledCompiler = false;
    enableMultilib = false;
  });

  # Not officially supported version for ghdl
  ghdl_gcc44 = lowPrio (wrapGCC (import ../development/compilers/gcc-4.4 {
    inherit stdenv fetchurl texinfo gmp mpfr noSysDirs gnat gettext which
      ppl cloogppl;
    name = "ghdl";
    langVhdl = true;
    langCC = false;
    langC = false;
    profiledCompiler = false;
    enableMultilib = false;
  }));

  /*
  Broken; fails because of unability to find its own symbols during linking

  gcl = builderDefsPackage ../development/compilers/gcl {
    inherit mpfr m4 binutils fetchcvs emacs;
    inherit (xlibs) libX11 xproto inputproto libXi
      libXext xextproto libXt libXaw libXmu;
    stdenv = (overrideGCC stdenv gcc34) // {gcc = gcc33;};
  };
  */

  # GHC

  # GHC binaries are around for bootstrapping purposes

  #ghc = haskellPackages.ghc;

  /*
  ghc642Binary = lowPrio (import ../development/compilers/ghc/6.4.2-binary.nix {
    inherit fetchurl stdenv ncurses gmp;
    readline = if stdenv.system == "i686-linux" then readline4 else readline5;
    perl = perl58;
  });
  */

  ghc6101Binary = lowPrio (import ../development/compilers/ghc/6.10.1-binary.nix {
    inherit fetchurl stdenv perl ncurses gmp libedit;
  });

  ghc6102Binary = lowPrio (import ../development/compilers/ghc/6.10.2-binary.nix {
    inherit fetchurl stdenv perl ncurses gmp libedit;
  });

  # For several compiler versions, we export a large set of Haskell-related
  # packages.

  haskellPackages = haskellPackages_ghc6104;

  /*
  haskellPackages_ghc642 = import ./haskell-packages.nix {
    inherit pkgs;
    ghc = import ../development/compilers/ghc/6.4.2.nix {
      inherit fetchurl stdenv perl ncurses readline m4 gmp;
      ghc = ghc642Binary;
    };
  };

  haskellPackages_ghc661 = import ./haskell-packages.nix {
    inherit pkgs;
    ghc = import ../development/compilers/ghc/6.6.1.nix {
      inherit fetchurl stdenv readline perl58 gmp ncurses m4;
      ghc = ghc642Binary;
    };
  };

  haskellPackages_ghc682 = import ./haskell-packages.nix {
    inherit pkgs;
    ghc = import ../development/compilers/ghc/6.8.2.nix {
      inherit fetchurl stdenv perl gmp ncurses m4;
      readline = readline5;
      ghc = ghc642Binary;
    };
  };

  haskellPackages_ghc683 = recurseIntoAttrs (import ./haskell-packages.nix {
    inherit pkgs;
    ghc = import ../development/compilers/ghc/6.8.3.nix {
      inherit fetchurl stdenv readline perl gmp ncurses m4;
      ghc = ghc642Binary;
      haddock = import ../development/tools/documentation/haddock/boot.nix {
        inherit gmp;
        cabal = import ../development/libraries/haskell/cabal/cabal.nix {
          inherit stdenv fetchurl lib;
          ghc = ghc642Binary;
        };
      };
    };
  });
  */

  haskellPackages_ghc6101 = import ./haskell-packages.nix {
    inherit pkgs;
    ghc = import ../development/compilers/ghc/6.10.1.nix {
      inherit fetchurl stdenv perl ncurses gmp libedit;
      ghc = ghc6101Binary;
    };
  };

  haskellPackages_ghc6102 = import ./haskell-packages.nix {
    inherit pkgs;
    ghc = import ../development/compilers/ghc/6.10.2.nix {
      inherit fetchurl stdenv perl ncurses gmp libedit;
      ghc = ghc6101Binary;
    };
  };

  haskellPackages_ghc6103 = recurseIntoAttrs (import ./haskell-packages.nix {
    inherit pkgs;
    ghc = import ../development/compilers/ghc/6.10.3.nix {
      inherit fetchurl stdenv perl ncurses gmp libedit;
      ghc = ghc6101Binary;
    };
  });

  haskellPackages_ghc6104 = recurseIntoAttrs (import ./haskell-packages.nix {
    inherit pkgs;
    ghc = import ../development/compilers/ghc/6.10.4.nix {
      inherit fetchurl stdenv perl ncurses gmp libedit;
      ghc = ghc6101Binary;
    };
  });

  # make this ghc default when it's supported by the Haskell Platform
  haskellPackages_ghc6121 = lowPrio (import ./haskell-packages.nix {
    inherit pkgs;
    ghc = import ../development/compilers/ghc/6.12.1.nix {
      inherit fetchurl stdenv perl ncurses gmp;
      ghc = ghc6101Binary;
    };
  });

  haskellPackages_ghcHEAD = import ./haskell-packages.nix {
    inherit pkgs;
    ghc = import ../development/compilers/ghc/6.11.nix {
      inherit fetchurl stdenv perl ncurses gmp libedit;
      inherit (haskellPackages) happy alex; # hope these aren't required for the final version
      ghc = ghc6101Binary;
    };
  };

  haxeDist = import ../development/compilers/haxe {
    inherit fetchurl sourceFromHead stdenv lib ocaml zlib makeWrapper neko;
  };
  haxe = haxeDist.haxe;
  haxelib = haxeDist.haxelib;

  falcon = builderDefsPackage (import ../development/interpreters/falcon) {
    inherit cmake;
  };

  go = import ../development/compilers/go {
    inherit stdenv fetchhg glibc bison ed which bash makeWrapper;
  };

  gprolog = import ../development/compilers/gprolog {
    inherit fetchurl stdenv;
  };

  gwt = import ../development/compilers/gwt {
    inherit stdenv fetchurl jdk;
    inherit (gtkLibs) glib gtk pango atk;
    inherit (xlibs) libX11 libXt;
    libstdcpp5 = gcc33.gcc;
  };

  ikarus = import ../development/compilers/ikarus {
    inherit stdenv fetchurl gmp;
  };

  #TODO add packages http://cvs.haskell.org/Hugs/downloads/2006-09/packages/ and test
  # commented out because it's using the new configuration style proposal which is unstable
  hugs = import ../development/compilers/hugs {
    inherit lib fetchurl stdenv composableDerivation;
  };

  openjdkDarwin = import ../development/compilers/openjdk-darwin {
    inherit fetchurl stdenv;
  };

  j2sdk14x = (
    assert system == "i686-linux";
    import ../development/compilers/jdk/default-1.4.nix {
      inherit fetchurl stdenv;
    });

  jdk5 = (
    assert system == "i686-linux" || system == "x86_64-linux";
    import ../development/compilers/jdk/default-5.nix {
      inherit fetchurl stdenv unzip;
    });

  jdk       = if stdenv.isDarwin then openjdkDarwin else jdkdistro true  false;
  jre       = jdkdistro false false;

  jdkPlugin = jdkdistro true true;
  jrePlugin = jdkdistro false true;

  supportsJDK =
    system == "i686-linux" ||
    system == "x86_64-linux" ||
    system == "powerpc-linux";

  jdkdistro = installjdk: pluginSupport:
       (assert supportsJDK;
    (if pluginSupport then appendToName "plugin" else x: x) (import ../development/compilers/jdk {
      inherit fetchurl stdenv unzip installjdk xlibs pluginSupport makeWrapper;
    }));

  jikes = import ../development/compilers/jikes {
    inherit fetchurl stdenv;
  };

  lazarus = builderDefsPackage (import ../development/compilers/fpc/lazarus.nix) {
    inherit fpc makeWrapper;
    inherit (gtkLibs) gtk glib pango atk;
    inherit (xlibs) libXi inputproto libX11 xproto libXext xextproto;
  };

  llvm = import ../development/compilers/llvm {
    inherit fetchurl stdenv gcc flex perl libtool;
  };

  llvmGCC = builderDefsPackage (import ../development/compilers/llvm/llvm-gcc.nix) {
    flex=flex2535;
    inherit llvm perl libtool bison;
  };

  mitscheme = import ../development/compilers/mit-scheme {
    inherit fetchurl stdenv;
  };

  mono = import ../development/compilers/mono {
    inherit fetchurl stdenv bison pkgconfig gettext perl glib;
  };

  monoDLLFixer = import ../build-support/mono-dll-fixer {
    inherit stdenv perl;
  };

  mozart = import ../development/compilers/mozart {
    inherit fetchurl stdenv flex bison perl gmp zlib tcl tk gdbm m4 x11 emacs;
  };

  neko = import ../development/compilers/neko {
    inherit sourceFromHead fetchurl stdenv lib pkgconfig composableDerivation
      boehmgc apacheHttpd mysql zlib sqlite pcre apr makeWrapper;
    inherit (gtkLibs) gtk;
  };

  nasm = import ../development/compilers/nasm {
    inherit fetchurl stdenv;
  };

  ocaml = ocaml_3_11_1;

  ocaml_3_08_0 = import ../development/compilers/ocaml/3.08.0.nix {
    inherit fetchurl stdenv fetchcvs x11 ncurses;
  };

  ocaml_3_09_1 = import ../development/compilers/ocaml/3.09.1.nix {
    inherit fetchurl stdenv x11 ncurses;
  };

  ocaml_3_10_0 = import ../development/compilers/ocaml/3.10.0.nix {
    inherit fetchurl stdenv x11 ncurses;
  };

  ocaml_3_11_1 = import ../development/compilers/ocaml/3.11.1.nix {
    inherit fetchurl stdenv x11 ncurses;
  };

  opencxx = import ../development/compilers/opencxx {
    inherit fetchurl stdenv libtool;
    gcc = gcc33;
  };

  qcmm = import ../development/compilers/qcmm {
    lua   = lua4;
    ocaml = ocaml_3_08_0;
    inherit fetchurl stdenv mk noweb groff;
  };

  roadsend = import ../development/compilers/roadsend {
    inherit fetchurl stdenv flex bison bigloo lib curl composableDerivation;
    # optional features
    # all features pcre, fcgi xml mysql, sqlite3, (not implemented: odbc gtk gtk2)
    flags = ["pcre" "xml" "mysql"];
    inherit mysql libxml2 fcgi;
  };

  sbcl = builderDefsPackage (import ../development/compilers/sbcl) {
    inherit makeWrapper clisp;
  };

  scala = import ../development/compilers/scala {
    inherit stdenv fetchurl;
  };

  stalin = import ../development/compilers/stalin {
    inherit stdenv fetchurl ncompress;
    inherit (xlibs) libX11;
  };

  strategoPackages = strategoPackages017;

  strategoPackages016 = import ../development/compilers/strategoxt/0.16.nix {
    inherit fetchurl pkgconfig aterm getopt;
    stdenv = overrideInStdenv stdenv [gnumake380];
  };

  strategoPackages017 = import ../development/compilers/strategoxt/0.17.nix {
    inherit fetchurl stdenv pkgconfig aterm getopt jdk ncurses;
    readline = readline5;
  };

  strategoPackages018 = import ../development/compilers/strategoxt/0.18.nix {
    inherit fetchurl stdenv pkgconfig aterm getopt jdk makeStaticBinaries ncurses;
    readline = readline5;
  };

  metaBuildEnv = import ../development/compilers/meta-environment/meta-build-env {
    inherit fetchurl stdenv;
  };

  swiProlog = import ../development/compilers/swi-prolog {
    inherit fetchurl stdenv gmp readline openssl libjpeg unixODBC zlib;
    inherit (xlibs) libXinerama libXft libXpm libSM libXt;
  };

  tinycc = import ../development/compilers/tinycc {
    inherit fetchurl stdenv perl texinfo;
  };

  visualcpp = (import ../development/compilers/visual-c++ {
    inherit fetchurl stdenv cabextract;
  });

  webdsl = import ../development/compilers/webdsl {
    inherit stdenv fetchurl pkgconfig strategoPackages;
  };

  win32hello = import ../development/compilers/visual-c++/test {
    inherit fetchurl stdenv visualcpp windowssdk;
  };

  wrapGCCWith = gccWrapper: glibc: baseGCC: gccWrapper {
    nativeTools = stdenv ? gcc && stdenv.gcc.nativeTools;
    nativeLibc = stdenv ? gcc && stdenv.gcc.nativeLibc;
    nativePrefix = if stdenv ? gcc then stdenv.gcc.nativePrefix else "";
    gcc = baseGCC;
    libc = glibc;
    inherit stdenv binutils coreutils zlib;
  };

  wrapGCC = wrapGCCWith (import ../build-support/gcc-wrapper) glibc;

  # To be removed on stdenv-updates
  # By now this has at least the fix of setting the proper rpath when a file "libbla.so"
  # is passed directly to the linker.
  # This is of interest to programs built by cmake, because this is a common practice
  # in cmake builds.
  wrapGCC2 = wrapGCCWith (import ../build-support/gcc-wrapper/default2.nix) glibc;
  stdenv2 = if (gcc.nativeTools) then stdenv else (overrideGCC stdenv (wrapGCC2 gcc.gcc));

  wrapGCCCross =
    {gcc, libc, binutils, cross, shell ? "", name ? "gcc-cross-wrapper"}:

    forceBuildDrv (import ../build-support/gcc-cross-wrapper {
      nativeTools = false;
      nativeLibc = false;
      noLibc = (libc == null);
      inherit stdenv gcc binutils libc shell name cross;
    });

  # FIXME: This is a specific hack for GCC-UPC.  Eventually, we may
  # want to merge `gcc-upc-wrapper' and `gcc-wrapper'.
  wrapGCCUPC = baseGCC: import ../build-support/gcc-upc-wrapper {
    nativeTools = stdenv ? gcc && stdenv.gcc.nativeTools;
    nativeLibc = stdenv ? gcc && stdenv.gcc.nativeLibc;
    gcc = baseGCC;
    libc = glibc;
    inherit stdenv binutils;
  };

  # prolog
  yap = import ../development/compilers/yap {
    inherit fetchurl stdenv;
  };


  ### DEVELOPMENT / INTERPRETERS

  acl2 = builderDefsPackage ../development/interpreters/acl2 {
    inherit sbcl;
  };

  clisp = import ../development/interpreters/clisp {
    inherit fetchurl stdenv libsigsegv gettext
      readline ncurses coreutils pcre zlib libffi libffcall;
    inherit (xlibs) libX11 libXau libXt xproto
      libXpm libXext xextproto;
  };

  # compatibility issues in 2.47 - at list 2.44.1 is known good
  # for sbcl bootstrap
  clisp_2_44_1 = import ../development/interpreters/clisp/2.44.1.nix {
    inherit fetchurl stdenv gettext
      readline ncurses coreutils pcre zlib libffi libffcall;
    inherit (xlibs) libX11 libXau libXt xproto
      libXpm libXext xextproto;
    libsigsegv = libsigsegv_25;
  };

  erlang = import ../development/interpreters/erlang {
    inherit fetchurl stdenv perl gnum4 ncurses openssl;
  };

  groovy = import ../development/interpreters/groovy {
    inherit stdenv fetchurl unzip;
  };

  guile = import ../development/interpreters/guile {
    inherit fetchurl stdenv readline libtool gmp gawk makeWrapper;
  };

  guile_1_9 = import ../development/interpreters/guile/1.9.nix {
    inherit fetchurl stdenv readline libtool gmp gawk makeWrapper
      libunistring pkgconfig boehmgc libffi;
  };

  io = builderDefsPackage (import ../development/interpreters/io) {
    inherit sqlite zlib gmp libffi cairo ncurses freetype mesa
      libpng libtiff libjpeg readline libsndfile libxml2
      freeglut e2fsprogs libsamplerate pcre libevent libedit;
  };

  kaffe =  import ../development/interpreters/kaffe {
    inherit fetchurl stdenv jikes alsaLib xlibs;
  };

  lua4 = import ../development/interpreters/lua-4 {
    inherit fetchurl stdenv;
  };

  lua5 = import ../development/interpreters/lua-5 {
    inherit fetchurl stdenv ncurses readline;
  };

  maude = import ../development/interpreters/maude {
    inherit fetchurl stdenv flex bison ncurses buddy tecla gmpxx libsigsegv makeWrapper;
  };

  octave = import ../development/interpreters/octave {
    inherit stdenv fetchurl gfortran readline ncurses perl flex qhull texinfo;
    inherit (xlibs) libX11;
    # Needed because later gm versions require an initialization the actual octave is not
    # doing.
    # http://www-old.cae.wisc.edu/pipermail/octave-maintainers/2010-February/015295.html
    graphicsmagick = graphicsmagick137;
  };

  # mercurial (hg) bleeding edge version
  octaveHG = import ../development/interpreters/octave/hg.nix {
    inherit fetchurl sourceFromHead readline ncurses perl flex atlas getConfig glibc qhull gfortran;
    inherit automake autoconf bison gperf lib python gnuplot texinfo texLive; # for dev Version
    inherit stdenv;
    inherit (xlibs) libX11;
    #stdenv = overrideGCC stdenv gcc40;
  };

  perl58 = import ../development/interpreters/perl-5.8 {
    inherit fetchurl stdenv;
    impureLibcPath = if stdenv.isLinux then null else "/usr";
  };

  perl510 = makeOverridable (import ../development/interpreters/perl-5.10) {
    inherit stdenv;
    fetchurl = fetchurlBoot;
  };

  perl = useFromStdenv "perl"
    (if system != "i686-cygwin" then perl510 else sysPerl);

  # FIXME: unixODBC needs patching on Darwin (see darwinports)
  phpOld = import ../development/interpreters/php {
    inherit stdenv fetchurl flex bison libxml2 apacheHttpd;
    unixODBC =
      if stdenv.isDarwin then null else unixODBC;
  };

  php = makeOverridable (import ../development/interpreters/php_configurable) {
    inherit
      stdenv fetchurl lib composableDerivation autoconf automake
      flex bison apacheHttpd mysql libxml2 # gettext
      zlib curl gd postgresql openssl pkgconfig sqlite getConfig;
  };

  phpXdebug = import ../development/interpreters/php-xdebug {
    inherit stdenv fetchurl php autoconf automake;
  };

  pltScheme = builderDefsPackage (import ../development/interpreters/plt-scheme) {
    inherit cairo fontconfig freetype libjpeg libpng openssl
      perl mesa zlib which;
    inherit (xorg) libX11 libXaw libXft libXrender libICE xproto
      renderproto pixman libSM libxcb libXext xextproto libXmu
      libXt;
  };

  polyml = import ../development/compilers/polyml {
    inherit stdenv fetchurl;
  };

  python = if getConfig ["python" "full"] false then pythonFull else pythonBase;
  python25 = if getConfig ["python" "full"] false then python25Full else python25Base;
  python26 = if getConfig ["python" "full"] false then python26Full else python26Base;
  pythonBase = python26Base;
  pythonFull = python26Full;

  python24 = import ../development/interpreters/python/2.4 {
    inherit fetchurl stdenv zlib bzip2;
  };

  python25Base = composedArgsAndFun (import ../development/interpreters/python/2.5) {
    inherit fetchurl stdenv zlib bzip2 gdbm;
  };

  python25Full = lowPrio (python25Base.passthru.function {
    # FIXME: We lack ncurses support, needed, e.g., for `gpsd'.
    db4 = if getConfig ["python" "db4Support"] true then db4 else null;
    sqlite = if getConfig ["python" "sqliteSupport"] true then sqlite else null;
    readline = if getConfig ["python" "readlineSupport"] true then readline else null;
    openssl = if getConfig ["python" "opensslSupport"] true then openssl else null;
    tk = if getConfig ["python" "tkSupport"] true then tk else null;
    tcl = if getConfig ["python" "tkSupport"] true then tcl else null;
    libX11 = if getConfig ["python" "tkSupport"] true then xlibs.libX11 else null;
    xproto = if getConfig ["python" "tkSupport"] true then xlibs.xproto else null;
  });

  python26Base = composedArgsAndFun (import ../development/interpreters/python/2.6) {
    inherit fetchurl stdenv zlib bzip2 gdbm;
    arch = if stdenv.isDarwin then darwinArchUtility else null;
    sw_vers = if stdenv.isDarwin then darwinSwVersUtility else null;
  };

  python26Full = lowPrio (python26Base.passthru.function {
    # FIXME: We lack ncurses support, needed, e.g., for `gpsd'.
    db4 = if getConfig ["python" "db4Support"] true then db4 else null;
    sqlite = if getConfig ["python" "sqliteSupport"] true then sqlite else null;
    readline = if getConfig ["python" "readlineSupport"] true then readline else null;
    openssl = if getConfig ["python" "opensslSupport"] true then openssl else null;
    tk = if getConfig ["python" "tkSupport"] true then tk else null;
    tcl = if getConfig ["python" "tkSupport"] true then tcl else null;
    libX11 = if getConfig ["python" "tkSupport"] true then xlibs.libX11 else null;
    xproto = if getConfig ["python" "tkSupport"] true then xlibs.xproto else null;
  });

  python31Base = lowPrio (composedArgsAndFun (import ../development/interpreters/python/3.1) {
    inherit fetchurl stdenv zlib bzip2 gdbm;
    arch = if stdenv.isDarwin then darwinArchUtility else null;
    sw_vers = if stdenv.isDarwin then darwinSwVersUtility else null;
  });
  
  pyrex = pyrex095;

  pyrex095 = import ../development/interpreters/pyrex/0.9.5.nix {
    inherit fetchurl stdenv stringsWithDeps lib builderDefs python;
  };

  pyrex096 = import ../development/interpreters/pyrex/0.9.6.nix {
    inherit fetchurl stdenv stringsWithDeps lib builderDefs python;
  };

  Qi = composedArgsAndFun (import ../development/compilers/qi/9.1.nix) {
    inherit clisp stdenv fetchurl builderDefs unzip;
  };

  ruby18 = import ../development/interpreters/ruby {
    inherit fetchurl stdenv readline ncurses zlib openssl gdbm;
  };
  #ruby19 = import ../development/interpreters/ruby/ruby-19.nix { inherit ruby18 fetchurl; };
  ruby = ruby18;

  rubyLibs = recurseIntoAttrs (import ../development/interpreters/ruby/libs.nix {
    inherit pkgs stdenv;
  });

  rake = import ../development/ruby-modules/rake {
    inherit fetchurl stdenv ruby ;
  };

  rubySqlite3 = import ../development/ruby-modules/sqlite3 {
    inherit fetchurl stdenv ruby sqlite;
  };

  rLang = import ../development/interpreters/r-lang {
    inherit fetchurl stdenv readline perl gfortran libpng zlib;
    inherit (xorg) libX11 libXt;
    withBioconductor = getConfig ["rLang" "withBioconductor"] false;
  };

  rubygemsFun = ruby: builderDefsPackage (import ../development/interpreters/ruby/gems.nix) {
    inherit ruby makeWrapper;
  };
  rubygems = rubygemsFun ruby;

  rq = import ../applications/networking/cluster/rq {
    inherit fetchurl stdenv sqlite ruby ;
  };

  scsh = import ../development/interpreters/scsh {
    inherit stdenv fetchurl;
  };

  spidermonkey = import ../development/interpreters/spidermonkey {
    inherit fetchurl stdenv readline;
  };

  sysPerl = import ../development/interpreters/sys-perl {
    inherit stdenv;
  };

  tcl = import ../development/interpreters/tcl {
    inherit fetchurl stdenv;
  };

  xulrunnerWrapper = {application, launcher}:
    import ../development/interpreters/xulrunner/wrapper {
      inherit stdenv application launcher;
      xulrunner = xulrunner35;
    };


  ### DEVELOPMENT / MISC

  avrgcclibc = import ../development/misc/avr-gcc-with-avr-libc {
    inherit fetchurl stdenv writeTextFile gnumake coreutils gnutar bzip2
      gnugrep gnused gawk;
    gcc = gcc40;
  };

  avr8burnomat = import ../development/misc/avr8-burn-omat {
    inherit fetchurl stdenv unzip;
  };

  /*
  toolbus = import ../development/interpreters/toolbus {
    inherit stdenv fetchurl atermjava toolbuslib aterm yacc flex;
  };
  */

  sourceFromHead = import ../build-support/source-from-head-fun.nix {
    inherit getConfig;
  };

  ecj = makeOverridable (import ../development/eclipse/ecj) {
    inherit fetchurl stdenv unzip ant gcj;
  };

  ecjDarwin = ecj.override { gcj = openjdkDarwin; ant = antDarwin; };

  jdtsdk = import ../development/eclipse/jdt-sdk {
    inherit fetchurl stdenv unzip;
  };

  jruby116 = import ../development/interpreters/jruby {
    inherit fetchurl stdenv;
  };

  guileCairo = import ../development/guile-modules/guile-cairo {
    inherit fetchurl stdenv guile pkgconfig cairo guileLib;
  };

  guileGnome = import ../development/guile-modules/guile-gnome {
    inherit fetchurl stdenv guile guileLib gwrap pkgconfig guileCairo;
    gconf = gnome.GConf;
    inherit (gnome) glib gnomevfs gtk libglade libgnome libgnomecanvas
      libgnomeui pango;
  };

  guileLib = import ../development/guile-modules/guile-lib {
    inherit fetchurl stdenv guile texinfo;
  };

  windowssdk = (
    import ../development/misc/windows-sdk {
      inherit fetchurl stdenv cabextract;
    });


  ### DEVELOPMENT / TOOLS


  antlr = import ../development/tools/parsing/antlr/2.7.7.nix {
    inherit fetchurl stdenv jdk python;
  };

  antlr3 = import ../development/tools/parsing/antlr {
    inherit fetchurl stdenv jre;
  };

  antDarwin = apacheAnt.override rec { jdk = openjdkDarwin ; name = "ant-" + jdk.name ; } ;

  ant = apacheAnt;
  apacheAnt = makeOverridable (import ../development/tools/build-managers/apache-ant) {
    inherit fetchurl stdenv jdk;
    name = "ant-" + jdk.name;
  };

  apacheAnt14 = import ../development/tools/build-managers/apache-ant {
    inherit fetchurl stdenv;
    jdk = j2sdk14x;
    name = "ant-" + j2sdk14x.name;
  };

  apacheAntGcj = import ../development/tools/build-managers/apache-ant/from-source.nix {
    inherit fetchurl stdenv;
    inherit junit; # must be either pre-built or built with GCJ *alone*
    javac = gcj;
    jvm = gcj;
  };

  autobuild = import ../development/tools/misc/autobuild {
    inherit fetchurl stdenv makeWrapper perl openssh rsync;
  };

  autoconf = import ../development/tools/misc/autoconf {
    inherit fetchurl stdenv perl m4;
  };

  autoconf213 = import ../development/tools/misc/autoconf/2.13.nix {
    inherit fetchurl stdenv perl m4 lzma;
  };

  automake = automake110x;

  automake17x = import ../development/tools/misc/automake/automake-1.7.x.nix {
    inherit fetchurl stdenv perl autoconf makeWrapper;
  };

  automake19x = import ../development/tools/misc/automake/automake-1.9.x.nix {
    inherit fetchurl stdenv perl autoconf makeWrapper;
  };

  automake110x = import ../development/tools/misc/automake/automake-1.10.x.nix {
    inherit fetchurl stdenv perl autoconf makeWrapper;
  };

  automake111x = import ../development/tools/misc/automake/automake-1.11.x.nix {
    inherit fetchurl stdenv perl autoconf makeWrapper;
  };

  avrdude = import ../development/tools/misc/avrdude {
    inherit lib fetchurl stdenv flex yacc composableDerivation texLive;
  };

  binutils = useFromStdenv "binutils"
    (import ../development/tools/misc/binutils {
      inherit fetchurl stdenv noSysDirs;
    });

  binutilsCross = forceBuildDrv (import ../development/tools/misc/binutils {
      inherit stdenv fetchurl;
      noSysDirs = true;
      cross = assert crossSystem != null; crossSystem;
  });

  bison = bison23;

  bison1875 = import ../development/tools/parsing/bison/bison-1.875.nix {
    inherit fetchurl stdenv m4;
  };

  bison23 = import ../development/tools/parsing/bison/bison-2.3.nix {
    inherit fetchurl stdenv m4;
  };

  bison24 = import ../development/tools/parsing/bison/bison-2.4.nix {
    inherit fetchurl stdenv m4;
  };

  buildbot = import ../development/tools/build-managers/buildbot {
    inherit fetchurl stdenv buildPythonPackage texinfo;
    inherit (pythonPackages) twisted;
  };

  byacc = import ../development/tools/parsing/byacc {
    inherit fetchurl stdenv;
  };

  camlp5_strict = import ../development/tools/ocaml/camlp5 {
    inherit stdenv fetchurl ocaml;
  };

  camlp5_transitional = import ../development/tools/ocaml/camlp5 {
    inherit stdenv fetchurl ocaml;
    transitional = true;
  };

  ccache = import ../development/tools/misc/ccache {
    inherit fetchurl stdenv;
  };

  ctags = import ../development/tools/misc/ctags {
    inherit fetchurl sourceFromHead stdenv automake autoconf;
  };

  ctagsWrapped = import ../development/tools/misc/ctags/wrapped.nix {
    inherit pkgs ctags writeScriptBin;
  };

  cmake = import ../development/tools/build-managers/cmake {
    inherit fetchurl stdenv replace ncurses;
  };

  coccinelle = import ../development/tools/misc/coccinelle {
    inherit fetchurl stdenv perl python ocaml ncurses makeWrapper;
  };

  cppi = import ../development/tools/misc/cppi {
    inherit fetchurl stdenv xz;
  };

  cproto = import ../development/tools/misc/cproto {
    inherit fetchurl stdenv flex bison;
  };

  cflow = import ../development/tools/misc/cflow {
    inherit fetchurl stdenv gettext emacs;
  };

  cscope = import ../development/tools/misc/cscope {
    inherit fetchurl stdenv ncurses pkgconfig emacs;
  };

  dejagnu = import ../development/tools/misc/dejagnu {
    inherit fetchurl stdenv expect makeWrapper;
  };

  ddd = import ../development/tools/misc/ddd {
    inherit fetchurl stdenv lesstif ncurses;
    inherit (xlibs) libX11 libXt;
  };

  distcc = import ../development/tools/misc/distcc {
    inherit fetchurl stdenv popt;
    python = if getPkgConfig "distcc" "python" true then python else null;
    avahi = if getPkgConfig "distcc" "avahi" false then avahi else null;
    pkgconfig = if getPkgConfig "distcc" "gtk" false then pkgconfig else null;
    gtk = if getPkgConfig "distcc" "gtk" false then gtkLibs.gtk else null;
    static = getPkgConfig "distcc" "static" false;
  };

  docutils = builderDefsPackage (import ../development/tools/documentation/docutils) {
    inherit python pil makeWrapper;
  };

  doxygen = import ../development/tools/documentation/doxygen {
    inherit fetchurl stdenv graphviz perl flex bison gnumake;
    inherit (xlibs) libX11 libXext;
    qt = if getPkgConfig "doxygen" "qt4" true then qt4 else null;
  };

  eggdbus = import ../development/tools/misc/eggdbus {
    inherit stdenv fetchurl pkgconfig dbus dbus_glib glib;
  };

  elfutils = import ../development/tools/misc/elfutils {
    inherit fetchurl stdenv m4;
  };

  epm = import ../development/tools/misc/epm {
    inherit fetchurl stdenv rpm;
  };

  emma = import ../development/tools/analysis/emma {
    inherit fetchurl stdenv unzip;
  };

  findbugs = import ../development/tools/analysis/findbugs {
    inherit fetchurl stdenv;
  };

  pmd = import ../development/tools/analysis/pmd {
    inherit fetchurl stdenv unzip;
  };

  jdepend = import ../development/tools/analysis/jdepend {
    inherit fetchurl stdenv unzip;
  };

  checkstyle = import ../development/tools/analysis/checkstyle {
    inherit fetchurl stdenv unzip;
  };

  flex = flex254a;

  flex2535 = import ../development/tools/parsing/flex/flex-2.5.35.nix {
    inherit fetchurl stdenv yacc m4;
  };

  flex2534 = import ../development/tools/parsing/flex/flex-2.5.34.nix {
    inherit fetchurl stdenv yacc m4;
  };

  flex2533 = import ../development/tools/parsing/flex/flex-2.5.33.nix {
    inherit fetchurl stdenv yacc m4;
  };

  # Note: 2.5.4a is much older than 2.5.35 but happens first when sorting
  # alphabetically, hence the low priority.
  flex254a = lowPrio (import ../development/tools/parsing/flex/flex-2.5.4a.nix {
    inherit fetchurl stdenv yacc;
  });

  m4 = gnum4;

  global = import ../development/tools/misc/global {
    inherit fetchurl stdenv;
  };

  gnum4 = makeOverridable (import ../development/tools/misc/gnum4) {
    inherit fetchurl stdenv;
  };

  gnumake = useFromStdenv "gnumake"
    (import ../development/tools/build-managers/gnumake {
      inherit fetchurl stdenv;
    });

  gnumake380 = import ../development/tools/build-managers/gnumake-3.80 {
    inherit fetchurl stdenv;
  };

  gradle = import ../development/tools/build-managers/gradle {
    inherit stdenv fetchurl unzip;
  };

  gperf = import ../development/tools/misc/gperf {
    inherit fetchurl stdenv;
  };

  gtkdialog = import ../development/tools/misc/gtkdialog {
    inherit fetchurl stdenv pkgconfig;
    inherit (gtkLibs) gtk;
  };

  guileLint = import ../development/tools/guile/guile-lint {
    inherit fetchurl stdenv guile;
  };

  gwrap = import ../development/tools/guile/g-wrap {
    inherit fetchurl stdenv guile libffi pkgconfig guileLib glib;
  };

  help2man = import ../development/tools/misc/help2man {
    inherit fetchurl stdenv perl gettext;
    inherit (perlPackages) LocaleGettext;
  };

  iconnamingutils = import ../development/tools/misc/icon-naming-utils {
    inherit fetchurl stdenv perl;
    inherit (perlPackages) XMLSimple;
  };

  indent = import ../development/tools/misc/indent {
    inherit fetchurl stdenv;
  };

  inotifyTools = import ../development/tools/misc/inotify-tools {
    inherit fetchurl stdenv lib;
  };

  ired = import ../development/tools/analysis/radare/ired.nix {
    inherit fetchurl stdenv;
  };

  jikespg = import ../development/tools/parsing/jikespg {
    inherit fetchurl stdenv;
  };

  lcov = import ../development/tools/analysis/lcov {
    inherit fetchurl stdenv perl;
  };

  libtool = libtool_2;

  libtool_1_5 = import ../development/tools/misc/libtool {
    inherit fetchurl stdenv perl m4;
  };

  libtool_2 = import ../development/tools/misc/libtool/libtool2.nix {
    inherit fetchurl stdenv lzma perl m4;
  };

  lsof = import ../development/tools/misc/lsof {
    inherit fetchurl stdenv;
  };

  ltrace = composedArgsAndFun (import ../development/tools/misc/ltrace/0.5-3deb.nix) {
    inherit fetchurl stdenv builderDefs stringsWithDeps lib elfutils;
  };

  mk = import ../development/tools/build-managers/mk {
    inherit fetchurl stdenv;
  };

  noweb = import ../development/tools/literate-programming/noweb {
    inherit fetchurl stdenv;
  };

  openocd = import ../development/tools/misc/openocd {
    inherit fetchurl stdenv libftdi;
  };

  oprofile = import ../development/tools/profiling/oprofile {
    inherit fetchurl stdenv binutils popt;
    inherit makeWrapper gawk which gnugrep;
  };

  patchelf = useFromStdenv "patchelf"
    (import ../development/tools/misc/patchelf {
      inherit fetchurl stdenv;
    });

  pmccabe = import ../development/tools/misc/pmccabe {
    inherit fetchurl stdenv;
  };

  /**
   * pkgconfig is optionally taken from the stdenv to allow bootstrapping
   * of glib and pkgconfig itself on MinGW.
   */
  pkgconfigReal = useFromStdenv "pkgconfig"
    (import ../development/tools/misc/pkgconfig {
      inherit fetchurl stdenv;
    });

  /* Make pkgconfig always return a buildDrv, never a proper hostDrv,
     because most usage of pkgconfig as buildInput (inheritance of
     pre-cross nixpkgs) means using it using as buildNativeInput
     cross_renaming: we should make all programs use pkgconfig as
     buildNativeInput after the renaming.
     */
  pkgconfig = forceBuildDrv pkgconfigReal;

  radare = import ../development/tools/analysis/radare {
    inherit stdenv fetchurl pkgconfig libusb readline gtkdialog python
      ruby libewf perl;
    inherit (gtkLibs) gtk;
    inherit (gnome) vte;
    lua = lua5;
    useX11 = getConfig ["radare" "useX11"] false;
    pythonBindings = getConfig ["radare" "pythonBindings"] false;
    rubyBindings = getConfig ["radare" "rubyBindings"] false;
    luaBindings = getConfig ["radare" "luaBindings"] false;
  };

  ragel = import ../development/tools/parsing/ragel {
    inherit composableDerivation fetchurl transfig texLive;
  };

  remake = import ../development/tools/build-managers/remake {
      inherit fetchurl stdenv;
    };

  # couldn't find the source yet
  seleniumRCBin = import ../development/tools/selenium/remote-control {
    inherit fetchurl stdenv unzip;
    jre = jdk;
  };

  scons = import ../development/tools/build-managers/scons {
    inherit fetchurl stdenv python makeWrapper;
  };

  sloccount = import ../development/tools/misc/sloccount {
    inherit fetchurl stdenv perl;
  };

  sparse = import ../development/tools/analysis/sparse {
    inherit fetchurl stdenv pkgconfig;
  };

  spin = import ../development/tools/analysis/spin {
    inherit fetchurl stdenv flex yacc tk;
  };

  splint = import ../development/tools/analysis/splint {
    inherit fetchurl stdenv flex;
  };

  strace = import ../development/tools/misc/strace {
    inherit fetchurl stdenv;
  };

  swig = import ../development/tools/misc/swig {
    inherit fetchurl stdenv boost;
  };

  swigWithJava = swig;

  swftools = import ../tools/video/swftools {
    inherit fetchurl stdenv x264 zlib libjpeg freetype giflib;
  };

  texinfo49 = import ../development/tools/misc/texinfo/4.9.nix {
    inherit fetchurl stdenv ncurses;
  };

  texinfo = makeOverridable (import ../development/tools/misc/texinfo) {
    inherit fetchurl stdenv ncurses lzma;
  };

  texi2html = import ../development/tools/misc/texi2html {
    inherit fetchurl stdenv perl;
  };

  uisp = import ../development/tools/misc/uisp {
    inherit fetchurl stdenv;
  };

  gdb = import ../development/tools/misc/gdb {
    inherit fetchurl stdenv ncurses gmp mpfr expat texinfo;
    readline = readline5;
  };

  gdbCross = import ../development/tools/misc/gdb {
    inherit fetchurl stdenv ncurses gmp mpfr expat texinfo;
    readline = readline5;
    target = crossSystem;
  };

  valgrind = import ../development/tools/analysis/valgrind {
    inherit fetchurl stdenv perl gdb autoconf automake;
  };

  xxdiff = builderDefsPackage (import ../development/tools/misc/xxdiff/3.2.nix) {
    flex = flex2535;
    qt = qt3;
    inherit pkgconfig makeWrapper bison python;
    inherit (xlibs) libXext libX11;
  };

  yacc = bison;

  yodl = import ../development/tools/misc/yodl {
    inherit stdenv fetchurl perl;
  };


  ### DEVELOPMENT / LIBRARIES


  a52dec = import ../development/libraries/a52dec {
    inherit fetchurl stdenv;
  };

  aalib = import ../development/libraries/aalib {
    inherit fetchurl stdenv ncurses;
  };

  acl = useFromStdenv "acl"
    (import ../development/libraries/acl {
      inherit stdenv fetchurl gettext attr libtool;
    });

  adns = import ../development/libraries/adns/1.4.nix {
    inherit stdenv fetchurl;
    static = getPkgConfig "adns" "static" (stdenv ? isStatic || stdenv ? isDietLibC);
  };

  agg = import ../development/libraries/agg {
    inherit fetchurl stdenv autoconf automake libtool pkgconfig
      freetype SDL;
    inherit (xlibs) libX11;
  };

  amrnb = import ../development/libraries/amrnb {
    inherit fetchurl stdenv unzip;
  };

  amrwb = import ../development/libraries/amrwb {
    inherit fetchurl stdenv unzip;
  };

  apr = makeOverridable (import ../development/libraries/apr) {
    inherit (pkgsOverriden) fetchurl stdenv;
  };

  aprutil = makeOverridable (import ../development/libraries/apr-util) {
    inherit (pkgsOverriden) fetchurl stdenv apr expat db4;
    bdbSupport = true;
  };

  aspell = import ../development/libraries/aspell {
    inherit fetchurl stdenv perl;
  };

  aspellDicts = recurseIntoAttrs (import ../development/libraries/aspell/dictionaries.nix {
    inherit fetchurl stdenv aspell which;
  });

  aterm = aterm25;

  aterm242fixes = lowPrio (import ../development/libraries/aterm/2.4.2-fixes.nix {
    inherit fetchurl stdenv;
  });

  aterm25 = makeOverridable (import ../development/libraries/aterm/2.5.nix) {
    inherit fetchurl stdenv;
  };

  aterm28 = lowPrio (import ../development/libraries/aterm/2.8.nix {
    inherit fetchurl stdenv;
  });

  attr = useFromStdenv "attr"
    (import ../development/libraries/attr {
      inherit stdenv fetchurl gettext libtool;
    });

  aubio = import ../development/libraries/aubio {
    inherit fetchurl stdenv pkgconfig fftw libsndfile libsamplerate python
      alsaLib jackaudio;
  };

  axis = import ../development/libraries/axis {
    inherit fetchurl stdenv;
  };

  babl = import ../development/libraries/babl {
    inherit fetchurl stdenv;
  };

  beecrypt = import ../development/libraries/beecrypt {
    inherit fetchurl stdenv m4;
  };

  boehmgc = import ../development/libraries/boehm-gc {
    inherit fetchurl stdenv;
  };

  boolstuff = import ../development/libraries/boolstuff {
    inherit fetchurl stdenv lib pkgconfig;
  };

  boost_1_36_0 = import ../development/libraries/boost/1.36.0.nix {
    inherit fetchurl stdenv icu expat zlib bzip2 python;
  };

  boost = makeOverridable (import ../development/libraries/boost/1.42.0.nix) {
    inherit fetchurl stdenv icu expat zlib bzip2 python;
  };

  # A Boost build with all library variants enabled.  Very large (about 250 MB).
  boostFull = appendToName "full" (boost.override {
    enableDebug = true;
    enableSingleThreaded = true;
    enableStatic = true;
  });

  botan = builderDefsPackage (import ../development/libraries/botan) {
    inherit perl;
  };

  buddy = import ../development/libraries/buddy {
    inherit fetchurl stdenv bison;
  };

  cairo = makeOverridable (import ../development/libraries/cairo) {
    inherit fetchurl stdenv pkgconfig x11 fontconfig freetype zlib libpng;
    inherit (xlibs) pixman libxcb xcbutil;
  };

  cairomm = import ../development/libraries/cairomm {
    inherit fetchurl stdenv pkgconfig cairo x11 fontconfig freetype libsigcxx;
  };

  scmccid = import ../development/libraries/scmccid {
    inherit fetchurl stdenv libusb patchelf;
  };

  ccrtp = import ../development/libraries/ccrtp {
    inherit fetchurl stdenv lib pkgconfig openssl libgcrypt commoncpp2;
  };

  chipmunk = builderDefsPackage (import ../development/libraries/chipmunk) {
    inherit cmake freeglut mesa;
    inherit (xlibs) libX11 xproto inputproto libXi libXmu;
  };

  chmlib = import ../development/libraries/chmlib {
    inherit fetchurl stdenv;
  };

  cil = import ../development/libraries/cil {
    inherit stdenv fetchurl ocaml perl;
  };

  cilaterm = import ../development/libraries/cil-aterm {
    stdenv = overrideInStdenv stdenv [gnumake380];
    inherit fetchurl perl ocaml;
  };

  clanlib = import ../development/libraries/clanlib {
    inherit fetchurl stdenv zlib libpng libjpeg libvorbis libogg mesa;
    inherit (xlibs) libX11 xf86vidmodeproto libXmu libXxf86vm;
  };

  classads = import ../development/libraries/classads {
    inherit fetchurl stdenv;
  };

  classpath = import ../development/libraries/java/classpath {
    javac = gcj;
    jvm = gcj;
    inherit fetchurl stdenv pkgconfig antlr;
    inherit (gtkLibs) gtk;
    gconf = gnome.GConf;
  };

  clearsilver = import ../development/libraries/clearsilver {
    inherit fetchurl stdenv python;
  };

  clppcre = builderDefsPackage (import ../development/libraries/cl-ppcre) {
  };

  cluceneCore = (import ../development/libraries/clucene-core) {
    inherit fetchurl stdenv;
  };

  commoncpp2 = import ../development/libraries/commoncpp2 {
    inherit stdenv fetchurl;
  };

  consolekit = makeOverridable (import ../development/libraries/consolekit) {
    inherit stdenv fetchurl pkgconfig dbus_glib zlib pam policykit expat glib;
    inherit (xlibs) libX11;
  };

  coredumper = import ../development/libraries/coredumper {
    inherit fetchurl stdenv;
  };

  ctl = import ../development/libraries/ctl {
    inherit fetchurl stdenv ilmbase;
  };

  cppunit = import ../development/libraries/cppunit {
    inherit fetchurl stdenv;
  };

  cracklib = import ../development/libraries/cracklib {
    inherit fetchurl stdenv;
  };

  cryptopp = import ../development/libraries/crypto++ {
    inherit fetchurl stdenv unzip libtool;
  };

  cyrus_sasl = import ../development/libraries/cyrus-sasl {
    inherit stdenv fetchurl openssl db4 gettext;
  };

  db4 = db45;

  db44 = import ../development/libraries/db4/db4-4.4.nix {
    inherit fetchurl stdenv;
  };

  db45 = import ../development/libraries/db4/db4-4.5.nix {
    inherit fetchurl stdenv;
  };

  dbus = import ../development/libraries/dbus {
    inherit fetchurl stdenv pkgconfig expat;
    inherit (xlibs) libX11 libICE libSM;
    useX11 = true; # !!! `false' doesn't build
  };

  dbus_glib = makeOverridable (import ../development/libraries/dbus-glib) {
    inherit fetchurl stdenv pkgconfig gettext dbus expat glib;
    libiconv = if (stdenv.system == "i686-freebsd") then libiconv else null;
  };

  dbus_java = import ../development/libraries/java/dbus-java {
    inherit stdenv fetchurl gettext jdk libmatthew_java;
  };

  dclib = import ../development/libraries/dclib {
    inherit fetchurl stdenv libxml2 openssl bzip2;
  };

  directfb = import ../development/libraries/directfb {
    inherit fetchurl stdenv perl zlib libjpeg freetype
      SDL libpng giflib;
    inherit (xlibs) libX11 libXext xproto xextproto renderproto
      libXrender;
  };

  enchant = makeOverridable (import ../development/libraries/enchant) {
    inherit fetchurl stdenv aspell pkgconfig;
    inherit (gnome) glib;
  };

  enginepkcs11 = import ../development/libraries/enginepkcs11 {
    inherit fetchurl stdenv libp11 pkgconfig openssl;
  };

  exiv2 = import ../development/libraries/exiv2 {
    inherit fetchurl stdenv zlib;
  };

  expat = import ../development/libraries/expat {
    inherit fetchurl stdenv;
  };

  extremetuxracer = builderDefsPackage (import ../games/extremetuxracer) {
    inherit mesa tcl freeglut SDL SDL_mixer pkgconfig
      libpng gettext intltool;
    inherit (xlibs) libX11 xproto libXi inputproto
      libXmu libXext xextproto libXt libSM libICE;
  };

  eventlog = import ../development/libraries/eventlog {
    inherit fetchurl stdenv;
  };

  facile = import ../development/libraries/facile {
    inherit fetchurl stdenv;
    # Actually, we don't need this version but we need native-code compilation
    ocaml = ocaml_3_10_0;
  };

  faac = import ../development/libraries/faac {
    inherit fetchurl stdenv autoconf automake libtool;
  };

  faad2 = import ../development/libraries/faad2 {
    inherit fetchurl stdenv;
  };

  farsight2 = import ../development/libraries/farsight2 {
    inherit fetchurl stdenv libnice pkgconfig python;
    inherit (gnome) glib;
    inherit (gst_all) gstreamer gstPluginsBase;
  };

  fcgi = import ../development/libraries/fcgi {
      inherit fetchurl stdenv;
  };

  ffmpeg = import ../development/libraries/ffmpeg {
    inherit fetchurl stdenv faad2 libvorbis speex libtheora;
  };

  fftw = import ../development/libraries/fftw {
    inherit fetchurl stdenv builderDefs stringsWithDeps;
    singlePrecision = false;
  };

  fftwSinglePrec = import ../development/libraries/fftw {
    inherit fetchurl stdenv builderDefs stringsWithDeps;
    singlePrecision = true;
  };

  fltk11 = (import ../development/libraries/fltk/fltk11.nix) {
    inherit composableDerivation x11 lib pkgconfig freeglut;
    inherit fetchurl stdenv mesa libpng libjpeg zlib ;
    inherit (xlibs) inputproto libXi libXinerama libXft;
    flags = [ "useNixLibs" "threads" "shared" "gl" ];
  };

  fltk20 = (import ../development/libraries/fltk) {
    inherit composableDerivation x11 lib pkgconfig freeglut;
    inherit fetchurl stdenv mesa libpng libjpeg zlib ;
    inherit (xlibs) inputproto libXi libXinerama libXft;
    flags = [ "useNixLibs" "threads" "shared" "gl" ];
  };

  fmod = import ../development/libraries/fmod {
    inherit stdenv fetchurl;
  };

  freeimage = import ../development/libraries/freeimage {
    inherit fetchurl stdenv unzip;
  };

  freetts = import ../development/libraries/freetts {
    inherit stdenv fetchurl apacheAnt unzip sharutils lib;
  };

  cfitsio = import ../development/libraries/cfitsio {
    inherit fetchurl stdenv;
  };

  fontconfig = import ../development/libraries/fontconfig {
    inherit fetchurl stdenv freetype expat;
  };

  makeFontsConf = let fontconfig_ = fontconfig; in {fontconfig ? fontconfig_, fontDirectories}:
    import ../development/libraries/fontconfig/make-fonts-conf.nix {
      inherit runCommand libxslt fontconfig fontDirectories;
    };

  freealut = import ../development/libraries/freealut {
    inherit fetchurl stdenv openal;
  };

  freeglut = import ../development/libraries/freeglut {
    inherit fetchurl stdenv x11 mesa;
  };

  freetype = import ../development/libraries/freetype {
    inherit fetchurl stdenv;
  };

  fribidi = import ../development/libraries/fribidi {
    inherit fetchurl stdenv;
  };

  fam = gamin;

  gamin = import ../development/libraries/gamin {
    inherit fetchurl stdenv python pkgconfig glib;
  };

  gav = import ../games/gav {
    inherit fetchurl SDL SDL_image SDL_mixer SDL_net;
    stdenv = overrideGCC stdenv gcc41;
  };

  gdbm = import ../development/libraries/gdbm {
    inherit fetchurl stdenv;
  };

  gdk_pixbuf = import ../development/libraries/gdk-pixbuf {
    inherit fetchurl stdenv libtiff libjpeg libpng;
    inherit (gtkLibs1x) gtk;
  };

  gegl = import ../development/libraries/gegl {
    inherit fetchurl stdenv libpng pkgconfig babl;
    openexr = openexr_1_6_1;
    #  avocodec avformat librsvg
    inherit cairo libjpeg librsvg;
    inherit (gtkLibs) pango glib gtk;
  };

  geoip = builderDefsPackage ../development/libraries/geoip {
    inherit zlib;
  };

  geos = import ../development/libraries/geos {
    inherit fetchurl fetchsvn stdenv autoconf
      automake libtool swig which lib composableDerivation python ruby;
    use_svn = stdenv.system == "x86_64-linux";
  };

  gettext = import ../development/libraries/gettext {
    inherit fetchurl stdenv libiconv;
  };

  gd = import ../development/libraries/gd {
    inherit fetchurl stdenv zlib libpng freetype libjpeg fontconfig;
  };

  gdal = stdenv.mkDerivation {
    name = "gdal-1.6.1-rc1";
    src = fetchurl {
      url = ftp://ftp.remotesensing.org/gdal/gdal-1.6.1-RC1.tar.gz;
      sha256 = "0f7da588yvb1d3l3gk5m0hrqlhg8m4gw93aip3dwkmnawz9r0qcw";
    };
  };

  giblib = import ../development/libraries/giblib {
    inherit fetchurl stdenv x11 imlib2;
  };

  glew = import ../development/libraries/glew {
    inherit fetchurl stdenv mesa x11 libtool;
    inherit (xlibs) libXmu libXi;
  };

  glefw = import ../development/libraries/glefw {
    inherit fetchurl stdenv lib mesa;
    inherit (xlibs) libX11 libXext xextproto;
  };

  glibc =
    let haveRedHatKernel       = system == "i686-linux" || system == "x86_64-linux";
        haveBrokenRedHatKernel = haveRedHatKernel && getConfig ["brokenRedHatKernel"] false;
    in
    useFromStdenv "glibc" (if haveBrokenRedHatKernel then glibc25 else
        glibc211);

  glibc25 = import ../development/libraries/glibc-2.5 {
    inherit fetchurl stdenv;
    kernelHeaders = linuxHeaders;
    installLocales = getPkgConfig "glibc" "locales" false;
  };

  glibc27 = import ../development/libraries/glibc-2.7 {
    inherit fetchurl stdenv;
    kernelHeaders = linuxHeaders;
    #installLocales = false;
  };

  glibc29 = makeOverridable (import ../development/libraries/glibc-2.9) {
    inherit fetchurl stdenv;
    kernelHeaders = linuxHeaders;
    installLocales = getPkgConfig "glibc" "locales" false;
  };

  glibc29Cross = forceBuildDrv (makeOverridable (import ../development/libraries/glibc-2.9) {
    inherit stdenv fetchurl;
    gccCross = gccCrossStageStatic;
    kernelHeaders = linuxHeadersCross;
    installLocales = getPkgConfig "glibc" "locales" false;
  });

  glibc211 = makeOverridable (import ../development/libraries/glibc-2.11) {
    inherit fetchurl stdenv;
    kernelHeaders = linuxHeaders;
    installLocales = getPkgConfig "glibc" "locales" false;
  };

  glibc211Cross = forceBuildDrv (makeOverridable (import ../development/libraries/glibc-2.11) {
    inherit stdenv fetchurl;
    gccCross = gccCrossStageStatic;
    kernelHeaders = linuxHeadersCross;
    installLocales = getPkgConfig "glibc" "locales" false;
  });

  glibcCross = glibc211Cross;

  # We can choose:
  libcCrossChooser = name : if (name == "glibc") then glibcCross
    else if (name == "uclibc") then uclibcCross
    else throw "Unknown libc";

  libcCross = assert crossSystem != null; libcCrossChooser crossSystem.libc;

  eglibc = import ../development/libraries/eglibc {
    inherit fetchsvn stdenv;
    kernelHeaders = linuxHeaders;
    installLocales = getPkgConfig "glibc" "locales" false;
  };

  glibcLocales = makeOverridable (import ../development/libraries/glibc-2.11/locales.nix) {
    inherit fetchurl stdenv;
  };

  glibcInfo = import ../development/libraries/glibc-2.11/info.nix {
    inherit fetchurl stdenv texinfo perl;
  };

  glibc_multi =
      runCommand "${glibc.name}-multi"
        { glibc64 = glibc;
          glibc32 = (import ./all-packages.nix {system = "i686-linux";}).glibc;
        }
        ''
          ensureDir $out
          ln -s $glibc64/* $out/

          rm $out/lib $out/lib64
          ensureDir $out/lib
          ln -s $glibc64/lib/* $out/lib
          ln -s $glibc32/lib $out/lib/32
          ln -s lib $out/lib64

          rm $out/include
          cp -rs $glibc32/include $out
          chmod -R u+w $out/include
          cp -rsf $glibc64/include $out
        '' # */
        ;

  gmime = import ../development/libraries/gmime {
    inherit fetchurl stdenv pkgconfig zlib glib;
  };

  gmm = import ../development/libraries/gmm {
    inherit fetchurl stdenv;
  };

  gmp =
<<<<<<< HEAD
    if false then # XXX: stdenv.system == "i686-darwin" then
=======
    if stdenv.system == "i686-darwin" then
>>>>>>> 93d2b4b7
      # GMP 4.3.2 is broken on Darwin, so use 4.3.1.
      makeOverridable (import ../development/libraries/gmp/4.3.1.nix) {
        inherit stdenv fetchurl m4;
        cxx = false;
      }
    else
      makeOverridable (import ../development/libraries/gmp) {
        inherit stdenv fetchurl m4;
        cxx = false;
      };

  gmpxx = gmp.override { cxx = true; };

  goffice = import ../development/libraries/goffice {
    inherit fetchurl stdenv pkgconfig libgsf libxml2 cairo
      intltool gettext bzip2;
    inherit (gnome) glib gtk libglade libgnomeui pango;
    gconf = gnome.GConf;
    libart = gnome.libart_lgpl;
  };

  goocanvas = import ../development/libraries/goocanvas {
    inherit fetchurl stdenv pkgconfig cairo;
    inherit (gnome) gtk glib;
  };

  #GMP ex-satellite, so better keep it near gmp
  mpfr = import ../development/libraries/mpfr {
    inherit stdenv fetchurl gmp;
  };

  gst_all = recurseIntoAttrs (import ../development/libraries/gstreamer {
    inherit lib stdenv fetchurl perl bison pkgconfig libxml2
      python alsaLib cdparanoia libogg libvorbis libtheora freetype liboil
      libjpeg zlib speex libpng libdv aalib cairo libcaca flac hal libiec61883
      dbus libavc1394 ladspaH taglib pulseaudio gdbm bzip2 which makeOverridable
      libcap libtasn1;
    flex = flex2535;
    inherit (xorg) libX11 libXv libXext;
    inherit (gtkLibs) glib pango gtk;
    inherit (gnome) gnomevfs /* <- only passed for the no longer used older versions
             it is deprecated and didn't build on amd64 due to samba dependency */ gtkdoc
      libsoup;
  });

  gnet = import ../development/libraries/gnet {
    inherit fetchurl stdenv pkgconfig glib;
  };

  gnutls = import ../development/libraries/gnutls {
    inherit fetchurl stdenv libgcrypt zlib lzo libtasn1 guile;
    guileBindings = getConfig ["gnutls" "guile"] true;
  };

  gpgme = import ../development/libraries/gpgme {
    inherit fetchurl stdenv libgpgerror pkgconfig pth gnupg gnupg2 glib;
  };

  gsl = import ../development/libraries/gsl {
    inherit fetchurl stdenv;
  };

  gsoap = import ../development/libraries/gsoap {
    inherit fetchurl stdenv m4 bison flex openssl zlib;
  };

  gtkimageview = import ../development/libraries/gtkimageview {
    inherit fetchurl stdenv pkgconfig;
    inherit (gnome) gtk;
  };

  gtkLibs = recurseIntoAttrs gtkLibs218;

  glib = gtkLibs.glib;

  gtkLibs1x = rec {

    glib = import ../development/libraries/glib/1.2.x.nix {
      inherit fetchurl stdenv;
    };

    gtk = import ../development/libraries/gtk+/1.2.x.nix {
      inherit fetchurl stdenv x11 glib;
    };

  };

  gtkLibs216 = rec {

    glib = import ../development/libraries/glib/2.20.x.nix {
      inherit fetchurl stdenv pkgconfig gettext perl;
    };

    glibmm = import ../development/libraries/glibmm/2.18.x.nix {
      inherit fetchurl stdenv pkgconfig glib libsigcxx;
    };

    atk = import ../development/libraries/atk/1.24.x.nix {
      inherit fetchurl stdenv pkgconfig perl glib;
    };

    pango = import ../development/libraries/pango/1.24.x.nix {
      inherit fetchurl stdenv pkgconfig gettext x11 glib cairo libpng;
    };

    pangomm = import ../development/libraries/pangomm/2.14.x.nix {
      inherit fetchurl stdenv pkgconfig pango glibmm cairomm libpng;
    };

    gtk = import ../development/libraries/gtk+/2.16.x.nix {
      inherit fetchurl stdenv pkgconfig perl jasper x11 glib atk pango
        libtiff libjpeg libpng cairo xlibs;
    };

    gtkmm = import ../development/libraries/gtkmm/2.14.x.nix {
      inherit fetchurl stdenv pkgconfig gtk atk glibmm cairomm pangomm;
    };

  };

  gtkLibs218 = rec {

    glib = import ../development/libraries/glib/2.22.x.nix {
      inherit fetchurl stdenv pkgconfig gettext perl;
      libiconv = if (stdenv.system == "i686-freebsd") then libiconv else null;
    };

    glibmm = import ../development/libraries/glibmm/2.22.x.nix {
      inherit fetchurl stdenv pkgconfig glib libsigcxx;
    };

    atk = import ../development/libraries/atk/1.28.x.nix {
      inherit fetchurl stdenv pkgconfig perl glib;
    };

    pango = import ../development/libraries/pango/1.26.x.nix {
      inherit fetchurl stdenv pkgconfig gettext x11 glib cairo libpng;
    };

    pangomm = import ../development/libraries/pangomm/2.26.x.nix {
      inherit fetchurl stdenv pkgconfig pango glibmm cairomm libpng;
    };

    gtk = import ../development/libraries/gtk+/2.18.x.nix {
      inherit fetchurl stdenv pkgconfig perl jasper glib atk pango
        libtiff libjpeg libpng cairo xlibs cups;
    };

    gtkmm = import ../development/libraries/gtkmm/2.18.x.nix {
      inherit fetchurl stdenv pkgconfig gtk atk glibmm cairomm pangomm;
    };

  };

  gtkmozembedsharp = import ../development/libraries/gtkmozembed-sharp {
    inherit fetchurl stdenv mono pkgconfig monoDLLFixer;
    inherit (gnome) gtk;
    gtksharp = gtksharp2;
  };

  gtksharp1 = import ../development/libraries/gtk-sharp-1 {
    inherit fetchurl stdenv mono pkgconfig libxml2 monoDLLFixer;
    inherit (gnome) gtk glib pango libglade libgtkhtml gtkhtml
              libgnomecanvas libgnomeui libgnomeprint
              libgnomeprintui GConf;
  };

  gtksharp2 = import ../development/libraries/gtk-sharp-2 {
    inherit fetchurl stdenv mono pkgconfig libxml2 monoDLLFixer;
    inherit (gnome) gtk glib pango libglade libgtkhtml gtkhtml
              libgnomecanvas libgnomeui libgnomeprint
              libgnomeprintui GConf gnomepanel;
  };

  gtksourceviewsharp = import ../development/libraries/gtksourceview-sharp {
    inherit fetchurl stdenv mono pkgconfig monoDLLFixer;
    inherit (gnome) gtksourceview;
    gtksharp = gtksharp2;
  };

  gtkspell = import ../development/libraries/gtkspell {
    inherit fetchurl stdenv pkgconfig;
    inherit (gtkLibs) gtk;
    inherit aspell;
  };

  # TODO : Add MIT Kerberos and let admin choose.
  kerberos = heimdal;

  heimdal = import ../development/libraries/kerberos/heimdal.nix {
    inherit fetchurl stdenv readline db4 openssl openldap cyrus_sasl;
  };

  hsqldb = import ../development/libraries/java/hsqldb {
    inherit stdenv fetchurl unzip;
  };

  hwloc = import ../development/libraries/hwloc {
    inherit fetchurl stdenv pkgconfig cairo expat ncurses
      autoconf automake libtool;
  };

  hydraAntLogger = import ../development/libraries/java/hydra-ant-logger {
    inherit fetchsvn stdenv ant;
  };

  icu = import ../development/libraries/icu {
    inherit fetchurl stdenv;
  };

  id3lib = import ../development/libraries/id3lib {
    inherit fetchurl stdenv;
  };

  ilbc = import ../development/libraries/ilbc {
    inherit stdenv msilbc;
  };

  ilmbase = import ../development/libraries/ilmbase {
    inherit fetchurl stdenv;
  };

  imlib = import ../development/libraries/imlib {
    inherit fetchurl stdenv libjpeg libtiff libungif libpng;
    inherit (xlibs) libX11 libXext xextproto;
  };

  imlib2 = import ../development/libraries/imlib2 {
    inherit fetchurl stdenv x11 libjpeg libtiff libungif libpng bzip2;
  };

  indilib = import ../development/libraries/indilib {
    inherit fetchurl stdenv cfitsio libusb zlib;
  };

  iniparser = import ../development/libraries/iniparser {
    inherit fetchurl stdenv;
  };

  intltool = gnome.intltool;

  isocodes = import ../development/libraries/iso-codes {
    inherit stdenv fetchurl gettext python;
  };

  itk = import ../development/libraries/itk {
    inherit stdenv fetchurl cmake libuuid;
    inherit (xlibs) libX11;
  };

  jamp = builderDefsPackage ../games/jamp {
    inherit mesa SDL SDL_image SDL_mixer;
  };

  jasper = import ../development/libraries/jasper {
    inherit fetchurl stdenv unzip xlibs libjpeg;
  };

  jetty_gwt = import ../development/libraries/java/jetty-gwt {
    inherit stdenv fetchurl;
  };

  jetty_util = import ../development/libraries/java/jetty-util {
    inherit stdenv fetchurl;
  };

  krb5 = import ../development/libraries/kerberos/krb5.nix {
    inherit stdenv fetchurl perl ncurses yacc;
  };

  lablgtk = import ../development/libraries/lablgtk {
    inherit fetchurl stdenv ocaml pkgconfig;
    inherit (gtkLibs) gtk;
    inherit (gnome) libgnomecanvas;
  };

  lcms = import ../development/libraries/lcms {
    inherit fetchurl stdenv;
  };

  lesstif = import ../development/libraries/lesstif {
    inherit fetchurl stdenv x11;
    inherit (xlibs) libXp libXau;
  };

  lesstif93 = import ../development/libraries/lesstif-0.93 {
    inherit fetchurl stdenv x11;
    inherit (xlibs) libXp libXau;
  };

  levmar = import ../development/libraries/levmar {
    inherit fetchurl stdenv;
  };

  lib3ds = import ../development/libraries/lib3ds {
    inherit fetchurl stdenv unzip;
  };

  libaal = import ../development/libraries/libaal {
    inherit fetchurl stdenv;
  };

  libao = import ../development/libraries/libao {
    inherit stdenv fetchurl pkgconfig pulseaudio;
    usePulseAudio = getConfig [ "pulseaudio" ] true;
  };

  libarchive = import ../development/libraries/libarchive {
    inherit fetchurl stdenv acl zlib bzip2 e2fsprogs xz sharutils libxml2
      openssl attr;
  };

  libassuan = import ../development/libraries/libassuan {
    inherit fetchurl stdenv pth;
  };

  libavc1394 = import ../development/libraries/libavc1394 {
    inherit fetchurl stdenv pkgconfig libraw1394;
  };

  libcaca = import ../development/libraries/libcaca {
    inherit fetchurl stdenv ncurses;
  };

  libcanberra = import ../development/libraries/libcanberra {
    inherit fetchurl stdenv pkgconfig libtool alsaLib pulseaudio
      libvorbis libcap;
    inherit (gtkLibs) gtk gthread;
    gstreamer = gst_all.gstreamer;
  };

  libcdaudio = import ../development/libraries/libcdaudio {
    inherit fetchurl stdenv;
  };

  libcddb = import ../development/libraries/libcddb {
    inherit fetchurl stdenv;
  };

  libcdio = import ../development/libraries/libcdio {
    inherit fetchurl stdenv libcddb pkgconfig ncurses help2man;
  };

  libcm = import ../development/libraries/libcm {
    inherit fetchurl stdenv pkgconfig xlibs mesa glib;
  };

  libcue = import ../development/libraries/libcue {
    inherit stdenv fetchurl;
  };

  libcv = builderDefsPackage (import ../development/libraries/libcv) {
    inherit libtiff libjpeg libpng pkgconfig;
    inherit (gtkLibs) gtk glib;
  };

  libdaemon = import ../development/libraries/libdaemon {
    inherit fetchurl stdenv;
  };

  libdbi = composedArgsAndFun (import ../development/libraries/libdbi/0.8.2.nix) {
    inherit stdenv fetchurl builderDefs;
  };

  libdbiDriversBase = composedArgsAndFun (import ../development/libraries/libdbi-drivers/0.8.2-1.nix) {
    inherit stdenv fetchurl builderDefs libdbi;
  };

  libdbiDrivers = libdbiDriversBase.passthru.function {
    inherit sqlite mysql;
  };

  libdv = import ../development/libraries/libdv {
    inherit fetchurl stdenv lib composableDerivation;
  };

  libdrm = import ../development/libraries/libdrm {
    inherit fetchurl stdenv pkgconfig;
    inherit (xorg) libpthreadstubs;
  };

  libdvdcss = import ../development/libraries/libdvdcss {
    inherit fetchurl stdenv;
  };

  libdvdnav = import ../development/libraries/libdvdnav {
    inherit fetchurl stdenv libdvdread;
  };

  libdvdread = import ../development/libraries/libdvdread {
    inherit fetchurl stdenv libdvdcss;
  };

  libedit = import ../development/libraries/libedit {
    inherit fetchurl stdenv ncurses;
  };

  liblo = import ../development/libraries/liblo {
    inherit fetchurl stdenv;
  };

  libev = builderDefsPackage ../development/libraries/libev {
  };

  libevent = import ../development/libraries/libevent {
    inherit fetchurl stdenv;
  };

  libewf = import ../development/libraries/libewf {
    inherit fetchurl stdenv zlib openssl libuuid;
  };

  libexif = import ../development/libraries/libexif {
    inherit fetchurl stdenv gettext;
  };

  libextractor = import ../development/libraries/libextractor {
    inherit fetchurl stdenv libtool gettext zlib bzip2 flac libvorbis
     exiv2 ffmpeg libgsf glib rpm pkgconfig;
    inherit (gnome) gtk;
    libmpeg2 = mpeg2dec;
  };

  libffcall = builderDefsPackage (import ../development/libraries/libffcall) {
    inherit fetchcvs;
  };

  libffi = import ../development/libraries/libffi {
    inherit fetchurl stdenv;
  };

  libftdi = import ../development/libraries/libftdi {
    inherit fetchurl stdenv libusb;
  };

  libgcrypt = import ../development/libraries/libgcrypt {
    inherit fetchurl stdenv libgpgerror;
  };

  libgpgerror = import ../development/libraries/libgpg-error {
    inherit fetchurl stdenv;
  };

  libgphoto2 = import ../development/libraries/libgphoto2 {
    inherit fetchurl stdenv pkgconfig libusb libtool libexif libjpeg gettext;
  };

  libgpod = import ../development/libraries/libgpod {
    inherit fetchurl stdenv gettext perl perlXMLParser pkgconfig libxml2 glib;
  };

  libharu = import ../development/libraries/libharu {
    inherit fetchurl stdenv lib zlib libpng;
  };

  libical = import ../development/libraries/libical {
    inherit stdenv fetchurl perl;
  };

  libiodbc = makeOverridable (import ../development/libraries/libiodbc) {
    inherit stdenv fetchurl pkgconfig;
    inherit (gtkLibs) gtk;
    useGTK = getPkgConfig "libiodbc" "gtk" false;
  };

  libnice = import ../development/libraries/libnice {
    inherit stdenv fetchurl pkgconfig;
    inherit (gnome) glib;
  };

  libQGLViewer = import ../development/libraries/libqglviewer {
    inherit fetchurl stdenv;
    inherit qt4;
  };

  libsamplerate = import ../development/libraries/libsamplerate {
    inherit fetchurl stdenv pkgconfig lib;
  };

  libspectre = import ../development/libraries/libspectre {
    inherit fetchurl stdenv;
    ghostscript = ghostscriptX;
  };

  libgsf = import ../development/libraries/libgsf {
    inherit fetchurl stdenv perl perlXMLParser pkgconfig libxml2
      intltool gettext bzip2 python;
    inherit (gnome) glib gnomevfs libbonobo;
  };

  libiconv = import ../development/libraries/libiconv {
    inherit fetchurl stdenv;
  };

  libid3tag = import ../development/libraries/libid3tag {
    inherit fetchurl stdenv zlib;
  };

  libidn = import ../development/libraries/libidn {
    inherit fetchurl stdenv;
  };

  libiec61883 = import ../development/libraries/libiec61883 {
    inherit fetchurl stdenv pkgconfig libraw1394;
  };

  libiptcdata = import ../development/libraries/libiptcdata {
    inherit fetchurl stdenv;
  };

  libjingle = import ../development/libraries/libjingle/0.3.11.nix {
    inherit fetchurl stdenv mediastreamer;
  };

  libjpeg = makeOverridable (import ../development/libraries/libjpeg) {
    inherit fetchurl stdenv;
  };

  libjpeg62 = makeOverridable (import ../development/libraries/libjpeg/62.nix) {
    inherit fetchurl stdenv;
    libtool = libtool_1_5;
  };

  libjpegStatic = lowPrio (appendToName "static" (libjpeg.override {
    stdenv = enableStaticLibraries stdenv;
  }));

  libksba = import ../development/libraries/libksba {
    inherit fetchurl stdenv libgpgerror;
  };

  libmad = import ../development/libraries/libmad {
    inherit fetchurl stdenv autoconf;
  };

  libmatthew_java = import ../development/libraries/java/libmatthew-java {
    inherit stdenv fetchurl jdk;
  };

  libmcs = import ../development/libraries/libmcs {
    inherit fetchurl stdenv pkgconfig libmowgli;
  };

  libmicrohttpd = import ../development/libraries/libmicrohttpd {
    inherit fetchurl stdenv curl;
  };

  libmikmod = import ../development/libraries/libmikmod {
    inherit stdenv fetchurl texinfo;
  };

  libmilter = import ../development/libraries/libmilter {
    inherit fetchurl stdenv m4;
  };

  libmowgli = import ../development/libraries/libmowgli {
    inherit fetchurl stdenv;
  };

  libmng = import ../development/libraries/libmng {
    inherit fetchurl stdenv lib zlib libpng libjpeg lcms automake autoconf libtool;
  };

  libmpcdec = import ../development/libraries/libmpcdec {
    inherit fetchurl stdenv;
  };

  libmsn = import ../development/libraries/libmsn {
    inherit stdenv fetchurl cmake openssl;
  };

  libmspack = import ../development/libraries/libmspack {
    inherit fetchurl stdenv;
  };

  libmusclecard = import ../development/libraries/libmusclecard {
    inherit fetchurl stdenv pkgconfig pcsclite;
  };

  libnih = import ../development/libraries/libnih {
    inherit fetchurl stdenv pkgconfig dbus expat;
  };

  libnova = import ../development/libraries/libnova {
    inherit fetchurl stdenv;
  };

  libofx = import ../development/libraries/libofx {
    inherit fetchurl stdenv opensp pkgconfig libxml2 curl;
  };

  libogg = import ../development/libraries/libogg {
    inherit fetchurl stdenv;
  };

  liboil = makeOverridable (import ../development/libraries/liboil) {
    inherit fetchurl stdenv pkgconfig glib;
  };

  liboop = import ../development/libraries/liboop {
    inherit fetchurl stdenv;
  };

  libotr = import ../development/libraries/libotr {
    inherit fetchurl stdenv libgcrypt;
  };

  libp11 = import ../development/libraries/libp11 {
    inherit fetchurl stdenv libtool openssl pkgconfig;
  };

  libpcap = import ../development/libraries/libpcap {
    inherit fetchurl stdenv flex bison;
  };

  libpng = import ../development/libraries/libpng {
    inherit fetchurl stdenv zlib;
  };

  libproxy = import ../development/libraries/libproxy {
    inherit stdenv fetchurl;
  };

  libpseudo = import ../development/libraries/libpseudo {
    inherit fetchurl stdenv pkgconfig ncurses glib;
  };

  librsync = import ../development/libraries/librsync {
    inherit stdenv fetchurl;
  };

  libsigcxx = import ../development/libraries/libsigcxx {
    inherit fetchurl stdenv pkgconfig;
  };

  libsigsegv = import ../development/libraries/libsigsegv {
    inherit fetchurl stdenv;
  };

  # To bootstrap SBCL, I need CLisp 2.44.1; it needs libsigsegv 2.5
  libsigsegv_25 =  import ../development/libraries/libsigsegv/2.5.nix {
    inherit fetchurl stdenv;
  };

  libsndfile = import ../development/libraries/libsndfile {
    inherit fetchurl stdenv;
  };

  libssh = import ../development/libraries/libssh {
    inherit stdenv fetchurl cmake zlib openssl;
  };

  libstartup_notification = import ../development/libraries/startup-notification {
    inherit fetchurl stdenv pkgconfig;
    inherit (xlibs) libX11 libxcb xcbutil;
  };

  libtasn1 = import ../development/libraries/libtasn1 {
    inherit fetchurl stdenv;
  };

  libtheora = import ../development/libraries/libtheora {
    inherit fetchurl stdenv libogg libvorbis;
  };

  libtiff = import ../development/libraries/libtiff {
    inherit fetchurl stdenv zlib libjpeg;
  };

  libtommath = import ../development/libraries/libtommath {
    inherit fetchurl stdenv libtool;
  };

  libunistring = import ../development/libraries/libunistring {
    inherit fetchurl stdenv libiconv;
  };

  libupnp = import ../development/libraries/pupnp {
    inherit fetchurl stdenv;
  };

  giflib = import ../development/libraries/giflib {
    inherit fetchurl stdenv;
  };

  libungif = import ../development/libraries/giflib/libungif.nix {
    inherit fetchurl stdenv;
  };

  libusb = import ../development/libraries/libusb {
    inherit fetchurl stdenv;
  };

  libunwind = import ../development/libraries/libunwind {
    inherit fetchurl stdenv;
  };

  libv4l = import ../development/libraries/libv4l {
    inherit stdenv fetchurl;
  };

  libvirt = import ../development/libraries/libvirt {
    inherit stdenv fetchurl libxml2 gnutls devicemapper perl;
  };

  libvncserver = builderDefsPackage (import ../development/libraries/libvncserver) {
    inherit libtool libjpeg openssl zlib;
    inherit (xlibs) xproto libX11 damageproto libXdamage
      libXext xextproto fixesproto libXfixes xineramaproto
      libXinerama libXrandr randrproto libXtst;
  };

  libviper = import ../development/libraries/libviper {
    inherit fetchurl stdenv pkgconfig ncurses gpm glib;
  };

  libvterm = import ../development/libraries/libvterm {
    inherit fetchurl stdenv pkgconfig ncurses glib;
  };

  libvorbis = import ../development/libraries/libvorbis {
    inherit fetchurl stdenv libogg;
  };

  libwmf = import ../development/libraries/libwmf {
    inherit fetchurl stdenv pkgconfig imagemagick
      zlib libpng freetype libjpeg libxml2 glib;
  };

  libwpd = import ../development/libraries/libwpd {
    inherit fetchurl stdenv pkgconfig libgsf libxml2 bzip2;
    inherit (gnome) glib;
  };

  libx86 = builderDefsPackage ../development/libraries/libx86 {};

  libxcrypt = import ../development/libraries/libxcrypt {
    inherit fetchurl stdenv;
  };

  libxdg_basedir = import ../development/libraries/libxdg-basedir {
    inherit fetchurl stdenv;
  };

  libxklavier = import ../development/libraries/libxklavier {
    inherit fetchurl stdenv xkeyboard_config pkgconfig libxml2 isocodes glib;
    inherit (xorg) libX11 libICE libXi libxkbfile;
  };

  libxmi = import ../development/libraries/libxmi {
    inherit fetchurl stdenv libtool;
  };

  libxml2 = makeOverridable (import ../development/libraries/libxml2) {
    inherit fetchurl stdenv zlib python;
    pythonSupport = false;
  };

  libxml2Python = libxml2.override {
    pythonSupport = true;
  };

  libxslt = makeOverridable (import ../development/libraries/libxslt) {
    inherit fetchurl stdenv libxml2;
  };

  libixp_for_wmii = lowPrio (import ../development/libraries/libixp_for_wmii {
    inherit fetchurl stdenv;
  });

  libyaml = import ../development/libraries/libyaml {
    inherit fetchurl stdenv;
  };

  libzip = import ../development/libraries/libzip {
    inherit fetchurl stdenv zlib;
  };

  libzrtpcpp = import ../development/libraries/libzrtpcpp {
    inherit fetchurl stdenv lib commoncpp2 openssl pkgconfig ccrtp;
  };

  lightning = import ../development/libraries/lightning {
    inherit fetchurl stdenv;
  };

  liquidwar = builderDefsPackage ../games/liquidwar {
    inherit (xlibs) xproto libX11 libXrender;
    inherit gmp guile mesa libjpeg libpng
      expat gettext perl
      SDL SDL_image SDL_mixer SDL_ttf
      curl sqlite
      libogg libvorbis
      ;
  };

  log4cxx = import ../development/libraries/log4cxx {
    inherit fetchurl stdenv automake autoconf libtool cppunit libxml2 boost;
    inherit apr aprutil db45 expat;
  };

  loudmouth = import ../development/libraries/loudmouth {
    inherit fetchurl stdenv libidn openssl pkgconfig zlib glib;
  };

  lzo = import ../development/libraries/lzo {
    inherit fetchurl stdenv;
  };

  # failed to build
  mediastreamer = composedArgsAndFun (import ../development/libraries/mediastreamer/2.2.0-cvs20080207.nix) {
    inherit fetchurl stdenv automake libtool autoconf alsaLib pkgconfig speex
      ortp ffmpeg;
  };

  mesaSupported =
    system == "i686-linux" ||
    system == "x86_64-linux" ||
    system == "x86_64-darwin" ||
    system == "i686-darwin";

  mesa = import ../development/libraries/mesa {
    inherit fetchurl stdenv pkgconfig expat x11 xlibs libdrm;
  };

  ming = import ../development/libraries/ming {
    inherit fetchurl stdenv flex bison freetype zlib libpng perl;
  };

  mpeg2dec = import ../development/libraries/mpeg2dec {
    inherit fetchurl stdenv;
  };

  msilbc = import ../development/libraries/msilbc {
    inherit fetchurl stdenv ilbc mediastreamer pkgconfig;
  };

  mpich2 = import ../development/libraries/mpich2 {
    inherit fetchurl stdenv python perl;
  };

  muparser = import ../development/libraries/muparser {
    inherit fetchurl stdenv;
  };

  ncurses = makeOverridable (composedArgsAndFun (import ../development/libraries/ncurses)) {
    inherit fetchurl stdenv;
    # The "! (stdenv ? cross)" is for the cross-built arm ncurses, which
    # don't build for me in unicode.
    unicode = (system != "i686-cygwin" && crossSystem == null);
  };

  neon = neon026;

  neon026 = import ../development/libraries/neon/0.26.nix {
    inherit fetchurl stdenv libxml2 zlib openssl;
    compressionSupport = true;
    sslSupport = true;
  };

  neon028 = import ../development/libraries/neon/0.28.nix {
    inherit fetchurl stdenv libxml2 zlib openssl;
    compressionSupport = true;
    sslSupport = true;
  };

  nethack = builderDefsPackage (import ../games/nethack) {
    inherit ncurses flex bison;
  };

  nettle = import ../development/libraries/nettle {
    inherit fetchurl stdenv gmp gnum4;
  };

  nspr = import ../development/libraries/nspr {
    inherit fetchurl stdenv;
  };

  nss = import ../development/libraries/nss {
    inherit fetchurl stdenv nspr perl zlib;
  };

  ode = builderDefsPackage (import ../development/libraries/ode) {
  };

  openal = import ../development/libraries/openal {
    inherit fetchurl stdenv cmake alsaLib;
  };

  # added because I hope that it has been easier to compile on x86 (for blender)
  openalSoft = import ../development/libraries/openalSoft {
    inherit fetchurl stdenv alsaLib libtool cmake;
  };

  openbabel = import ../development/libraries/openbabel {
    inherit fetchurl stdenv zlib libxml2;
  };

  opencascade = import ../development/libraries/opencascade {
    inherit fetchurl stdenv mesa tcl tk file;
    inherit (xlibs) libXmu;
  };

  openct = import ../development/libraries/openct {
    inherit fetchurl stdenv libtool pcsclite libusb pkgconfig;
  };

  opencv = import ../development/libraries/opencv {
      inherit fetchurl cmake libjpeg libpng libtiff jasper ffmpeg
          pkgconfig xineLib;
      inherit (gtkLibs) gtk glib;
      inherit (gst_all) gstreamer;
      stdenv = stdenv2; 
  };

  # this ctl version is needed by openexr_viewers
  openexr_ctl = import ../development/libraries/openexr_ctl {
    inherit fetchurl stdenv ilmbase ctl;
    openexr = openexr_1_6_1;
  };

  openexr_1_6_1 = import ../development/libraries/openexr {
    inherit fetchurl stdenv ilmbase zlib pkgconfig lib;
    version = "1.6.1";
    # optional features:
    inherit ctl;
  };

  # This older version is needed by blender (it complains about missing half.h )
  openexr_1_4_0 = import ../development/libraries/openexr {
    inherit fetchurl stdenv ilmbase zlib pkgconfig lib;
    version = "1.4.0";
  };

  openldap = import ../development/libraries/openldap {
    inherit fetchurl stdenv openssl cyrus_sasl db4 groff;
  };

  openlierox = builderDefsPackage ../games/openlierox {
    inherit (xlibs) libX11 xproto;
    inherit gd SDL SDL_image SDL_mixer zlib libxml2
      pkgconfig;
  };

  libopensc_dnie = import ../development/libraries/libopensc-dnie {
    inherit fetchurl stdenv patchelf writeScript openssl openct
      libtool pcsclite zlib;
    inherit (gtkLibs) glib;
    opensc = opensc_0_11_7;
  };

  openssl = makeOverridable (import ../development/libraries/openssl) {
    fetchurl = fetchurlBoot;
    inherit stdenv perl;
  };

  ortp = import ../development/libraries/ortp {
    inherit fetchurl stdenv;
  };

  pangoxsl = import ../development/libraries/pangoxsl {
    inherit fetchurl stdenv pkgconfig;
    inherit (gtkLibs) glib pango;
  };

  pcre = makeOverridable (import ../development/libraries/pcre) {
    inherit fetchurl stdenv;
    unicodeSupport = getConfig ["pcre" "unicode"] false;
    cplusplusSupport = !stdenv ? isDietLibC;
  };

  physfs = import ../development/libraries/physfs {
    inherit fetchurl stdenv cmake;
  };

  plib = import ../development/libraries/plib {
    inherit fetchurl stdenv mesa freeglut SDL;
    inherit (xlibs) libXi libSM libXmu libXext libX11;
  };

  podofo = import ../development/libraries/podofo {
    inherit fetchurl stdenv cmake zlib freetype libjpeg libtiff
      fontconfig openssl;
  };

  polkit = import ../development/libraries/polkit {
    inherit stdenv fetchurl pkgconfig eggdbus expat pam intltool gettext glib;
  };

  policykit = makeOverridable (import ../development/libraries/policykit) {
    inherit stdenv fetchurl pkgconfig dbus dbus_glib expat pam
      intltool gettext libxslt docbook_xsl glib;
  };

  poppler = makeOverridable (import ../development/libraries/poppler) {
    inherit fetchurl stdenv cairo freetype fontconfig zlib libjpeg pkgconfig;
    inherit (gtkLibs) glib gtk;
    qt4Support = false;
  };

  popplerQt4 = poppler.override {
    inherit qt4;
    qt4Support = true;
  };

  popt = import ../development/libraries/popt {
    inherit fetchurl stdenv;
  };

  proj = import ../development/libraries/proj.4 {
    inherit fetchurl stdenv;
  };

  pth = import ../development/libraries/pth {
    inherit fetchurl stdenv;
  };

  qt3 = makeOverridable (import ../development/libraries/qt-3) {
    inherit fetchurl stdenv x11 zlib libjpeg libpng which mysql mesa;
    inherit (xlibs) xextproto libXft libXrender libXrandr randrproto
      libXmu libXinerama libXcursor;
    openglSupport = mesaSupported;
    mysqlSupport = getConfig ["qt" "mysql"] false;
  };

  qt3mysql = qt3.override {
    mysqlSupport = true;
  };

  qt4 = qt46;

  qt45 = import ../development/libraries/qt-4.5 {
    inherit fetchurl stdenv lib zlib libjpeg libpng which mysql mesa openssl cups dbus
      fontconfig freetype pkgconfig libtiff;
    inherit (xlibs) xextproto libXft libXrender libXrandr randrproto
      libXmu libXinerama xineramaproto libXcursor libXext
      inputproto fixesproto libXfixes;
    inherit (gnome) glib;
  };

  qt46 = import ../development/libraries/qt-4.6 {
    inherit fetchurl stdenv lib zlib libjpeg libpng which mysql mesa openssl cups dbus
      fontconfig freetype pkgconfig libtiff;
    inherit (xlibs) xextproto libXft libXrender libXrandr randrproto
      libXmu libXinerama xineramaproto libXcursor libXext
      inputproto fixesproto libXfixes;
    inherit (gnome) glib;
  };

  qtscriptgenerator = makeOverridable (import ../development/libraries/qtscriptgenerator) {
    inherit stdenv fetchurl;
    qt4 = qt46;
  };

  readline = readline6;

  readline4 = import ../development/libraries/readline/readline4.nix {
    inherit fetchurl stdenv ncurses;
  };

  readline5 = import ../development/libraries/readline/readline5.nix {
    inherit fetchurl stdenv ncurses;
  };

  readline6 = import ../development/libraries/readline/readline6.nix {
    inherit fetchurl stdenv ncurses;
  };

  librdf_raptor = import ../development/libraries/librdf/raptor.nix {
    inherit fetchurl stdenv lib libxml2 curl;
  };

  librdf_rasqal = import ../development/libraries/librdf/rasqal.nix {
    inherit fetchurl stdenv lib pcre libxml2 gmp librdf_raptor;
  };

  librdf = import ../development/libraries/librdf {
    inherit fetchurl stdenv lib pkgconfig librdf_raptor ladspaH openssl zlib;
  };

  redland = makeOverridable (import ../development/libraries/redland/1.0.10.nix) {
    inherit fetchurl stdenv openssl libxml2 pkgconfig perl sqlite
      mysql libxslt curl pcre librdf_rasqal librdf_raptor;
    bdb = db4;
  };

  rhino = import ../development/libraries/java/rhino {
    inherit fetchurl stdenv unzip;
    ant = apacheAntGcj;
    javac = gcj;
    jvm = gcj;
  };

  rte = import ../development/libraries/rte {
    inherit fetchurl stdenv;
  };

  rubberband = import ../development/libraries/rubberband {
    inherit fetchurl stdenv lib pkgconfig libsamplerate libsndfile ladspaH;
    fftw = fftwSinglePrec;
    inherit (vamp) vampSDK;
  };

  schroedinger = import ../development/libraries/schroedinger {
    inherit fetchurl stdenv liboil pkgconfig;
  };

  SDL = makeOverridable (import ../development/libraries/SDL) {
    inherit fetchurl stdenv pkgconfig x11 mesa alsaLib pulseaudio;
    inherit (xlibs) libXrandr;
    openglSupport = mesaSupported;
    alsaSupport = true;
    pulseaudioSupport = false; # better go through ALSA
  };

  SDL_image = import ../development/libraries/SDL_image {
    inherit fetchurl stdenv SDL libjpeg libungif libtiff libpng;
    inherit (xlibs) libXpm;
  };

  SDL_mixer = import ../development/libraries/SDL_mixer {
    inherit fetchurl stdenv SDL libogg libvorbis;
  };

  SDL_net = import ../development/libraries/SDL_net {
    inherit fetchurl stdenv SDL;
  };

  SDL_ttf = import ../development/libraries/SDL_ttf {
    inherit fetchurl stdenv SDL freetype;
  };

  slang = import ../development/libraries/slang {
    inherit fetchurl stdenv ncurses pcre libpng zlib readline;
  };

  slibGuile = import ../development/libraries/slib {
    inherit fetchurl stdenv unzip texinfo;
    scheme = guile;
  };

  snack = import ../development/libraries/snack {
    inherit fetchurl stdenv tcl tk pkgconfig x11;
        # optional
    inherit alsaLib vorbisTools python;
  };

  speex = import ../development/libraries/speex {
    inherit fetchurl stdenv libogg;
  };

  sqlite = lowPrio (import ../development/libraries/sqlite {
    inherit fetchurl stdenv;
  });

  sqliteInteractive = lowPrio (appendToName "interactive" (import ../development/libraries/sqlite {
    inherit fetchurl stdenv readline ncurses;
  }));

  stlport =  import ../development/libraries/stlport {
    inherit fetchurl stdenv;
  };

  t1lib = import ../development/libraries/t1lib {
    inherit fetchurl stdenv x11;
    inherit (xlibs) libXaw libXpm;
  };

  taglib = import ../development/libraries/taglib {
    inherit fetchurl stdenv zlib;
  };

  taglib_extras = import ../development/libraries/taglib-extras {
    inherit stdenv fetchurl cmake taglib;
  };

  tdb = import ../development/libraries/tdb {
    inherit fetchurl stdenv libxslt libxml2 docbook_xsl;
  };

  tecla = import ../development/libraries/tecla {
    inherit fetchurl stdenv;
  };

  telepathy_gabble = import ../development/libraries/telepathy-gabble {
    inherit fetchurl stdenv pkgconfig libxslt telepathy_glib loudmouth;
  };

  telepathy_glib = import ../development/libraries/telepathy-glib {
    inherit fetchurl stdenv dbus_glib pkgconfig libxslt python glib;
  };

  telepathy_qt = import ../development/libraries/telepathy-qt {
    inherit stdenv fetchurl cmake qt4;
  };

  tk = import ../development/libraries/tk {
    inherit fetchurl stdenv tcl x11;
  };

  unixODBC = import ../development/libraries/unixODBC {
    inherit fetchurl stdenv;
  };

  unixODBCDrivers = recurseIntoAttrs (import ../development/libraries/unixODBCDrivers {
    inherit fetchurl stdenv unixODBC glibc libtool openssl zlib;
    inherit postgresql mysql sqlite;
  });

  vamp = import ../development/libraries/audio/vamp {
    inherit fetchurl stdenv lib pkgconfig libsndfile;
  };

  vtk = import ../development/libraries/vtk {
    inherit stdenv fetchurl cmake mesa;
    inherit (xlibs) libX11 xproto libXt;
  };

  vxl = import ../development/libraries/vxl {
   inherit fetchurl stdenv cmake unzip libtiff expat zlib libpng libjpeg;
  };

  webkit = builderDefsPackage (import ../development/libraries/webkit) {
    inherit (gnome28) gtkdoc libsoup;
    inherit (gtkLibs) gtk atk pango glib;
    inherit freetype fontconfig gettext gperf curl
      libjpeg libtiff libpng libxml2 libxslt sqlite
      icu cairo perl intltool automake libtool
      pkgconfig autoconf bison libproxy enchant;
    inherit (gst_all) gstreamer gstPluginsBase gstFfmpeg
      gstPluginsGood;
    flex = flex2535;
    inherit (xlibs) libXt;
  };

  wvstreams = import ../development/libraries/wvstreams {
    inherit stdenv fetchurl qt4 dbus zlib openssl readline perl;
  };

  wxGTK = wxGTK28;

  wxGTK26 = import ../development/libraries/wxGTK-2.6 {
    inherit fetchurl stdenv pkgconfig;
    inherit (gtkLibs216) gtk;
    inherit (xlibs) libXinerama libSM libXxf86vm xf86vidmodeproto;
  };

  wxGTK28 = makeOverridable (import ../development/libraries/wxGTK-2.8) {
    inherit fetchurl stdenv pkgconfig mesa;
    inherit (gtkLibs216) gtk;
    inherit (xlibs) libXinerama libSM libXxf86vm xf86vidmodeproto;
  };

  wtk = import ../development/libraries/wtk {
      inherit fetchurl stdenv unzip xlibs;
    };

  x264 = import ../development/libraries/x264 {
    inherit fetchurl stdenv;
  };

  xapian = makeOverridable (import ../development/libraries/xapian) {
    inherit fetchurl stdenv zlib;
  };

  xapianBindings = (import ../development/libraries/xapian/bindings/1.0.14.nix) {
    inherit fetchurl stdenv xapian composableDerivation pkgconfig;
    inherit ruby perl php tcl python; # TODO perl php Java, tcl, C#, python
  };

  Xaw3d = import ../development/libraries/Xaw3d {
    inherit fetchurl stdenv x11 bison;
    flex = flex2533;
    inherit (xlibs) imake gccmakedep libXmu libXpm libXp;
  };

  xineLib = import ../development/libraries/xine-lib {
    inherit fetchurl stdenv zlib libdvdcss alsaLib pkgconfig mesa aalib
      libvorbis libtheora speex xlibs perl ffmpeg;
  };

  xautolock = import ../misc/screensavers/xautolock {
    inherit fetchurl stdenv x11;
    inherit (xorg) imake;
    inherit (xlibs) libXScrnSaver scrnsaverproto;
  };

  xercesJava = import ../development/libraries/java/xerces {
    inherit fetchurl stdenv;
    ant   = apacheAntGcj;  # for bootstrap purposes
    javac = gcj;
    jvm   = gcj;
  };

  xlibsWrapper = import ../development/libraries/xlibs-wrapper {
    inherit stdenv;
    packages = [
      freetype fontconfig xlibs.xproto xlibs.libX11 xlibs.libXt
      xlibs.libXft xlibs.libXext xlibs.libSM xlibs.libICE
      xlibs.xextproto
    ];
  };

  zangband = builderDefsPackage (import ../games/zangband) {
    inherit ncurses flex bison autoconf automake m4 coreutils;
  };

  zlib = makeOverridable (import ../development/libraries/zlib) {
    fetchurl = fetchurlBoot;
    inherit stdenv;
  };

  zlibStatic = lowPrio (appendToName "static" (import ../development/libraries/zlib {
    inherit fetchurl stdenv;
    static = true;
  }));

  zvbi = import ../development/libraries/zvbi {
    inherit fetchurl stdenv libpng x11;
    pngSupport = true;
  };


  ### DEVELOPMENT / LIBRARIES / JAVA


  atermjava = import ../development/libraries/java/aterm {
    inherit fetchurl sharedobjects jjtraveler jdk;
    stdenv = overrideInStdenv stdenv [gnumake380];
  };

  commonsFileUpload = import ../development/libraries/java/jakarta-commons/file-upload {
    inherit stdenv fetchurl;
  };

  fastjar = import ../development/tools/java/fastjar {
    inherit fetchurl stdenv zlib;
  };

  httpunit = import ../development/libraries/java/httpunit {
    inherit stdenv fetchurl unzip;
  };

  gwtdragdrop = import ../development/libraries/java/gwt-dragdrop {
    inherit stdenv fetchurl;
  };

  gwtwidgets = import ../development/libraries/java/gwt-widgets {
    inherit stdenv fetchurl;
  };

  jakartabcel = import ../development/libraries/java/jakarta-bcel {
    regexp = jakartaregexp;
    inherit fetchurl stdenv;
  };

  jakartaregexp = import ../development/libraries/java/jakarta-regexp {
    inherit fetchurl stdenv;
  };

  javaCup = import ../development/libraries/java/cup {
    inherit stdenv fetchurl jdk;
  };

  javasvn = import ../development/libraries/java/javasvn {
    inherit stdenv fetchurl unzip;
  };

  jclasslib = import ../development/tools/java/jclasslib {
    inherit fetchurl stdenv xpf jre;
    ant = apacheAnt14;
  };

  jdom = import ../development/libraries/java/jdom {
    inherit stdenv fetchurl;
  };

  jflex = import ../development/libraries/java/jflex {
    inherit stdenv fetchurl;
  };

  jjtraveler = import ../development/libraries/java/jjtraveler {
    inherit fetchurl jdk;
    stdenv = overrideInStdenv stdenv [gnumake380];
  };

  junit = import ../development/libraries/java/junit {
    inherit stdenv fetchurl unzip;
  };

  lucene = import ../development/libraries/java/lucene {
    inherit stdenv fetchurl;
  };

  mockobjects = import ../development/libraries/java/mockobjects {
    inherit stdenv fetchurl;
  };

  saxon = import ../development/libraries/java/saxon {
    inherit fetchurl stdenv unzip;
  };

  saxonb = import ../development/libraries/java/saxon/default8.nix {
    inherit fetchurl stdenv unzip jre;
  };

  sharedobjects = import ../development/libraries/java/shared-objects {
    inherit fetchurl jdk;
    stdenv = overrideInStdenv stdenv [gnumake380];
  };

  smack = import ../development/libraries/java/smack {
    inherit stdenv fetchurl;
  };

  swt = import ../development/libraries/java/swt {
    inherit stdenv fetchurl unzip jdk pkgconfig;
    inherit (gtkLibs) gtk;
    inherit (xlibs) libXtst;
  };

  xalanj = xalanJava;
  xalanJava = import ../development/libraries/java/xalanj {
    inherit fetchurl stdenv;
    ant    = apacheAntGcj;  # for bootstrap purposes
    javac  = gcj;
    jvm    = gcj;
    xerces = xercesJava;
  };

  zziplib = import ../development/libraries/zziplib {
    inherit fetchurl stdenv perl python zip xmlto zlib;
  };


  ### DEVELOPMENT / PERL MODULES

  buildPerlPackage = import ../development/perl-modules/generic perl;

  perlPackages = recurseIntoAttrs (import ./perl-packages.nix {
    inherit pkgs;
  });

  perlXMLParser = perlPackages.XMLParser;

  ack = perlPackages.ack;

  perlcritic = perlPackages.PerlCritic;

  ### DEVELOPMENT / PYTHON MODULES

  buildPythonPackage =
    import ../development/python-modules/generic {
      inherit python setuptools makeWrapper lib;
    };

  buildPython26Package =
    import ../development/python-modules/generic {
      inherit makeWrapper lib;
      python = python26;
      setuptools = setuptools_python26;
    };

  pythonPackages = python26Packages;

  python25Packages = recurseIntoAttrs (import ./python-packages.nix {
    inherit pkgs python buildPythonPackage;
  });

  python26Packages = recurseIntoAttrs (import ./python-packages.nix {
    inherit pkgs;
    python = python26;
    buildPythonPackage = buildPython26Package;
  });

  foursuite = import ../development/python-modules/4suite {
    inherit fetchurl stdenv python;
  };

  bsddb3 = import ../development/python-modules/bsddb3 {
    inherit fetchurl stdenv python db4;
  };

  flup = builderDefsPackage ../development/python-modules/flup {
    inherit fetchurl stdenv;
    python = python25;
    setuptools = setuptools.passthru.function {python = python25;};
  };

  numeric = import ../development/python-modules/numeric {
    inherit fetchurl stdenv python;
  };

  pil = import ../development/python-modules/pil {
    inherit fetchurl stdenv python zlib libjpeg freetype;
  };

  psyco = import ../development/python-modules/psyco {
    inherit fetchurl stdenv python;
  };

  pycairo = import ../development/python-modules/pycairo {
    inherit fetchurl stdenv python pkgconfig cairo x11;
  };

  pycrypto = import ../development/python-modules/pycrypto {
    inherit fetchurl stdenv python gmp;
  };

  pycups = import ../development/python-modules/pycups {
    inherit stdenv fetchurl python cups;
  };

  pygame = import ../development/python-modules/pygame {
    inherit fetchurl stdenv python pkgconfig SDL SDL_image
      SDL_mixer SDL_ttf numeric;
  };

  pygobject = import ../development/python-modules/pygobject {
    inherit fetchurl stdenv python pkgconfig glib;
  };

  pygtk = import ../development/python-modules/pygtk {
    inherit fetchurl stdenv python pkgconfig pygobject pycairo;
    inherit (gtkLibs) glib gtk;
  };

  pyGtkGlade = import ../development/python-modules/pygtk {
    inherit fetchurl stdenv python pkgconfig pygobject pycairo;
    inherit (gtkLibs) glib gtk;
    inherit (gnome) libglade;
  };

  pyopenssl = builderDefsPackage (import ../development/python-modules/pyopenssl) {
    inherit python openssl;
  };

  rhpl = import ../development/python-modules/rhpl {
    inherit stdenv fetchurl rpm cpio python wirelesstools gettext;
  };

  sip = import ../development/python-modules/python-sip {
    inherit stdenv fetchurl python;
  };

  pyqt4 = import ../development/python-modules/pyqt {
    inherit stdenv fetchurl python qt4 sip;
  };

  pyx = import ../development/python-modules/pyx {
    inherit fetchurl stdenv python makeWrapper;
  };

  pyxml = import ../development/python-modules/pyxml {
    inherit fetchurl stdenv python makeWrapper;
  };

  setuptools = builderDefsPackage (import ../development/python-modules/setuptools) {
    inherit python makeWrapper;
  };

  setuptools_python26 = builderDefsPackage (import ../development/python-modules/setuptools) {
    inherit makeWrapper;
    python = python26;
  };

  wxPython = wxPython26;

  wxPython26 = import ../development/python-modules/wxPython/2.6.nix {
    inherit fetchurl stdenv pkgconfig python;
    wxGTK = wxGTK26;
  };

  wxPython28 = import ../development/python-modules/wxPython/2.8.nix {
    inherit fetchurl stdenv pkgconfig python;
    inherit wxGTK;
  };

  twisted = pythonPackages.twisted;

  ZopeInterface = pythonPackages.zopeInterface;

  zope = import ../development/python-modules/zope {
    inherit fetchurl stdenv;
    python = python24;
  };

  ### SERVERS


  apacheHttpd = makeOverridable (import ../servers/http/apache-httpd) {
    inherit (pkgsOverriden) fetchurl stdenv perl openssl zlib apr aprutil pcre;
    sslSupport = true;
  };

  sabnzbd = import ../servers/sabnzbd {
    inherit fetchurl stdenv python cheetahTemplate makeWrapper par2cmdline unzip unrar;
  };

  bind = builderDefsPackage (import ../servers/dns/bind/9.5.0.nix) {
    inherit openssl libtool;
  };

  dico = import ../servers/dico {
    inherit fetchurl stdenv libtool gettext zlib readline guile python;
  };

  dict = makeOverridable (import ../servers/dict) {
    inherit fetchurl stdenv which bison flex;
  };

  dictdDBs = recurseIntoAttrs (import ../servers/dict/dictd-db.nix {
    inherit builderDefs;
  });

  dictDBCollector = import ../servers/dict/dictd-db-collector.nix {
    inherit stdenv lib dict;
  };

  dovecot = import ../servers/mail/dovecot {
    inherit fetchurl stdenv openssl pam;
  };
  dovecot_1_1_1 = import ../servers/mail/dovecot/1.1.1.nix {
    inherit fetchurl stdenv openssl pam;
  };

  ejabberd = import ../servers/xmpp/ejabberd {
    inherit fetchurl stdenv expat erlang zlib openssl pam lib;
  };

  couchdb = import ../servers/http/couchdb {
    inherit fetchurl stdenv erlang spidermonkey icu getopt
      curl;
  };
  
  felix = import ../servers/felix {
    inherit stdenv fetchurl;
  };
  
  felix_remoteshell = import ../servers/felix/remoteshell.nix {
    inherit stdenv fetchurl;
  };

  fingerd_bsd = import ../servers/fingerd/bsd-fingerd {
    inherit fetchurl stdenv;
  };

  ircdHybrid = import ../servers/irc/ircd-hybrid {
    inherit fetchurl stdenv openssl zlib;
  };

  jboss = import ../servers/http/jboss {
    inherit fetchurl stdenv unzip jdk lib;
  };

  jboss_mysql_jdbc = import ../servers/http/jboss/jdbc/mysql {
    inherit stdenv jboss mysql_jdbc;
  };

  jetty = import ../servers/http/jetty {
    inherit fetchurl stdenv unzip;
  };

  jetty61 = import ../servers/http/jetty/6.1 {
    inherit fetchurl stdenv unzip;
  };

  lighttpd = import ../servers/http/lighttpd {
    inherit fetchurl stdenv pcre libxml2 zlib attr bzip2;
  };

  mod_python = makeOverridable (import ../servers/http/apache-modules/mod_python) {
    inherit (pkgsOverriden) fetchurl stdenv apacheHttpd python;
  };

  mpd = import ../servers/mpd {
    inherit stdenv fetchurl pkgconfig glib alsaLib flac libvorbis libmad
            libid3tag libmikmod libcue;
  };

  myserver = import ../servers/http/myserver {
    inherit fetchurl stdenv libgcrypt libevent libidn gnutls libxml2
      zlib texinfo cppunit xz;
  };

  nginx = builderDefsPackage (import ../servers/http/nginx) {
    inherit openssl pcre zlib libxml2 libxslt;
  };

  postfix = import ../servers/mail/postfix {
    inherit fetchurl stdenv db4 openssl cyrus_sasl glibc;
  };

  pulseaudio = makeOverridable (import ../servers/pulseaudio) {
    inherit fetchurl stdenv pkgconfig gnum4 gdbm
      dbus hal avahi liboil libsamplerate libsndfile speex
      intltool gettext libtool libcap;
    inherit (xlibs) libX11 libICE libSM libXtst libXi;
    inherit (gtkLibs) gtk glib;
    inherit alsaLib;    # Needs ALSA >= 1.0.17.
    gconf = gnome.GConf;
  };

  tomcat_connectors = import ../servers/http/apache-modules/tomcat-connectors {
    inherit fetchurl stdenv apacheHttpd jdk;
  };

  portmap = makeOverridable (import ../servers/portmap) {
    inherit fetchurl stdenv lib tcpWrapper;
  };

  monetdb = import ../servers/sql/monetdb {
    inherit composableDerivation getConfig;
    inherit fetchurl stdenv pcre openssl readline libxml2 geos apacheAnt jdk5;
  };

  mysql4 = import ../servers/sql/mysql {
    inherit fetchurl stdenv ncurses zlib perl;
    ps = procps; /* !!! Linux only */
  };

  mysql5 = import ../servers/sql/mysql5 {
    inherit fetchurl stdenv ncurses zlib perl openssl;
    ps = procps; /* !!! Linux only */
  };

  mysql51 = import ../servers/sql/mysql51 {
    inherit fetchurl ncurses zlib perl openssl stdenv;
    ps = procps; /* !!! Linux only */
  };

  mysql = mysql5;

  mysql_jdbc = import ../servers/sql/mysql/jdbc {
    inherit fetchurl stdenv ant;
  };

  nagios = import ../servers/monitoring/nagios {
    inherit fetchurl stdenv perl gd libpng zlib;
    gdSupport = true;
  };

  nagiosPluginsOfficial = import ../servers/monitoring/nagios/plugins/official {
    inherit fetchurl stdenv openssh;
  };

  openfire = composedArgsAndFun (import ../servers/xmpp/openfire) {
    inherit builderDefs jre;
  };

  postgresql = postgresql83;

  postgresql83 = import ../servers/sql/postgresql/8.3.x.nix {
    inherit fetchurl stdenv readline ncurses zlib;
  };

  postgresql84 = import ../servers/sql/postgresql/8.4.x.nix {
    inherit fetchurl stdenv readline ncurses zlib;
  };

  postgresql_jdbc = import ../servers/sql/postgresql/jdbc {
    inherit fetchurl stdenv ant;
  };

  pyIRCt = builderDefsPackage (import ../servers/xmpp/pyIRCt) {
    inherit xmpppy pythonIRClib python makeWrapper;
  };

  pyMAILt = builderDefsPackage (import ../servers/xmpp/pyMAILt) {
    inherit xmpppy python makeWrapper fetchcvs;
  };

  samba = makeOverridable (import ../servers/samba) {
    inherit stdenv fetchurl readline openldap pam kerberos popt iniparser
  libunwind acl fam;
  };

  squids = recurseIntoAttrs( import ../servers/squid/squids.nix {
    inherit fetchurl stdenv perl lib composableDerivation;
  });
  squid = squids.squid3Beta; # has ipv6 support

  tomcat5 = import ../servers/http/tomcat {
    inherit fetchurl stdenv jdk;
  };

  tomcat6 = import ../servers/http/tomcat/6.0.nix {
    inherit fetchurl stdenv jdk;
  };

  tomcat_mysql_jdbc = import ../servers/http/tomcat/jdbc/mysql {
    inherit stdenv tomcat6 mysql_jdbc;
  };

  axis2 = import ../servers/http/tomcat/axis2 {
    inherit fetchurl stdenv jdk apacheAnt unzip;
  };

  virtuoso = makeOverridable (import ../servers/sql/virtuoso) {
    inherit stdenv fetchurl libxml2 openssl readline;
  };

  vsftpd = import ../servers/ftp/vsftpd {
    inherit fetchurl openssl stdenv libcap pam;
  };

  xinetd = import ../servers/xinetd {
    inherit fetchurl stdenv;
  };

  xorg = recurseIntoAttrs (import ../servers/x11/xorg/default.nix {
    inherit fetchurl fetchsvn stdenv pkgconfig freetype fontconfig
      libxslt expat libdrm libpng zlib perl mesa
      xkeyboard_config dbus hal libuuid openssl gperf m4
      automake autoconf libtool xmlto asciidoc;

    # !!! pythonBase is use instead of python because this cause an infinite
    # !!! recursion when the flag python.full is set to true.  Packages
    # !!! contained in the loop are python, tk, xlibs-wrapper, libX11,
    # !!! libxcd (and xcb-proto).
    python =  pythonBase;
  });

  xorgReplacements = composedArgsAndFun (import ../servers/x11/xorg/replacements.nix) {
    inherit fetchurl stdenv automake autoconf libtool xorg composedArgsAndFun;
  };

  xorgVideoUnichrome = import ../servers/x11/xorg/unichrome/default.nix {
    inherit stdenv fetchgit pkgconfig libdrm mesa automake autoconf libtool;
    inherit (xorg) fontsproto libpciaccess randrproto renderproto videoproto
      libX11 xextproto xf86driproto xorgserver xproto libXvMC glproto
      libXext utilmacros;
  };

  zabbix = recurseIntoAttrs (import ../servers/monitoring/zabbix {
    inherit fetchurl stdenv pkgconfig postgresql curl openssl zlib;
  });


  ### OS-SPECIFIC

  afuse = import ../os-specific/linux/afuse {
    inherit fetchurl stdenv lib pkgconfig fuse;
  };

  autofs5 = import ../os-specific/linux/autofs/autofs-v5.nix {
    inherit sourceFromHead fetchurl stdenv flex bison linuxHeaders;
  };

  _915resolution = import ../os-specific/linux/915resolution {
    inherit fetchurl stdenv;
  };

  nfsUtils = import ../os-specific/linux/nfs-utils {
    inherit fetchurl stdenv tcpWrapper libuuid;
  };

  acpi = import ../os-specific/linux/acpi {
    inherit fetchurl stdenv;
  };

  acpid = import ../os-specific/linux/acpid {
    inherit fetchurl stdenv;
  };

  acpitool = import ../os-specific/linux/acpitool {
    inherit fetchurl stdenv;
  };

  alsaLib = import ../os-specific/linux/alsa-lib {
    inherit stdenv fetchurl;
  };

  alsaPlugins = import ../os-specific/linux/alsa-plugins {
    inherit fetchurl stdenv lib pkgconfig alsaLib pulseaudio jackaudio;
  };
  alsaPluginWrapper = import ../os-specific/linux/alsa-plugins/wrapper.nix {
    inherit stdenv alsaPlugins writeScriptBin;
  };

  alsaUtils = import ../os-specific/linux/alsa-utils {
    inherit stdenv fetchurl alsaLib gettext ncurses;
  };

  bluez = import ../os-specific/linux/bluez {
    inherit fetchurl stdenv pkgconfig dbus libusb alsaLib glib;
  };

  bridge_utils = import ../os-specific/linux/bridge_utils {
    inherit fetchurl stdenv autoconf automake;
  };

  cpufrequtils = (
    import ../os-specific/linux/cpufrequtils {
    inherit fetchurl stdenv libtool gettext;
    glibc = stdenv.gcc.libc;
    linuxHeaders = stdenv.gcc.libc.kernelHeaders;
  });

  cryopid = import ../os-specific/linux/cryopid {
    inherit fetchurl stdenv zlibStatic;
  };

  cryptsetup = import ../os-specific/linux/cryptsetup {
    inherit stdenv fetchurl libuuid popt devicemapper udev;
  };

  cramfsswap = import ../os-specific/linux/cramfsswap {
    inherit fetchurl stdenv zlib;
  };

  darwinArchUtility = import ../os-specific/darwin/arch {
    inherit stdenv;
  };

  darwinSwVersUtility = import ../os-specific/darwin/sw_vers {
    inherit stdenv;
  };

  devicemapper = lvm2;

  dmidecode = import ../os-specific/linux/dmidecode {
    inherit fetchurl stdenv;
  };

  dmtcp = import ../os-specific/linux/dmtcp {
    inherit fetchurl stdenv perl python;
  };

  dmtcp_devel = import ../os-specific/linux/dmtcp/devel.nix {
    inherit fetchsvn stdenv perl python;
  };

  dietlibc = import ../os-specific/linux/dietlibc {
    inherit fetchurl glibc;
    # Dietlibc 0.30 doesn't compile on PPC with GCC 4.1, bus GCC 3.4 works.
    stdenv = if stdenv.system == "powerpc-linux" then overrideGCC stdenv gcc34 else stdenv;
  };

  directvnc = builderDefsPackage ../os-specific/linux/directvnc {
    inherit libjpeg pkgconfig zlib directfb;
    inherit (xlibs) xproto;
  };

  dmraid = builderDefsPackage ../os-specific/linux/dmraid {
    inherit devicemapper;
  };

  libuuid = if ! stdenv.isDarwin then utillinuxng else null;

  e3cfsprogs = import ../os-specific/linux/e3cfsprogs {
    inherit stdenv fetchurl gettext;
  };

  eject = import ../os-specific/linux/eject {
    inherit fetchurl stdenv gettext;
  };

  fbterm = builderDefsPackage (import ../os-specific/linux/fbterm) {
    inherit fontconfig gpm freetype pkgconfig ncurses;
  };

  fuse = import ../os-specific/linux/fuse {
    inherit fetchurl stdenv utillinux;
  };

  fxload = import ../os-specific/linux/fxload {
    inherit fetchurl stdenv;
  };

  gpm = import ../servers/gpm {
    inherit fetchurl stdenv ncurses bison;
    flex = flex2535;
  };

  hal = makeOverridable (import ../os-specific/linux/hal) {
    inherit fetchurl stdenv pkgconfig python pciutils usbutils expat
      libusb dbus dbus_glib libuuid perl perlXMLParser
      gettext zlib eject libsmbios udev gperf dmidecode utillinuxng
      consolekit policykit pmutils glib;
  };

  halevt = import ../os-specific/linux/hal/hal-evt.nix {
    inherit fetchurl stdenv lib libxml2 pkgconfig boolstuff hal dbus_glib;
  };

  hal_info = import ../os-specific/linux/hal/info.nix {
    inherit fetchurl stdenv pkgconfig;
  };

  hal_info_synaptics = import ../os-specific/linux/hal/synaptics.nix {
    inherit stdenv;
  };

  hdparm = import ../os-specific/linux/hdparm {
    inherit fetchurl stdenv;
  };

  hibernate = import ../os-specific/linux/hibernate {
    inherit fetchurl stdenv gawk;
  };

  htop = import ../os-specific/linux/htop {
    inherit fetchurl stdenv ncurses;
  };

  hwdata = import ../os-specific/linux/hwdata {
    inherit fetchurl stdenv;
  };

  ifplugd = import ../os-specific/linux/ifplugd {
    inherit fetchurl stdenv pkgconfig libdaemon;
  };

  iproute = import ../os-specific/linux/iproute {
    inherit fetchurl stdenv flex bison db4;
  };

  iputils = (
    import ../os-specific/linux/iputils {
    inherit fetchurl stdenv;
    glibc = stdenv.gcc.libc;
    linuxHeaders = stdenv.gcc.libc.kernelHeaders;
  });

  iptables = import ../os-specific/linux/iptables {
    inherit fetchurl stdenv;
  };

  ipw2200fw = import ../os-specific/linux/firmware/ipw2200 {
    inherit fetchurl stdenv;
  };

  iwlwifi1000ucode = import ../os-specific/linux/firmware/iwlwifi-1000-ucode {
    inherit fetchurl stdenv;
  };

  iwlwifi3945ucode = import ../os-specific/linux/firmware/iwlwifi-3945-ucode {
    inherit fetchurl stdenv;
  };

  iwlwifi4965ucodeV1 = import ../os-specific/linux/firmware/iwlwifi-4965-ucode {
    inherit fetchurl stdenv;
  };

  iwlwifi4965ucodeV2 = import ../os-specific/linux/firmware/iwlwifi-4965-ucode/version-2.nix {
    inherit fetchurl stdenv;
  };

  iwlwifi5000ucode = import ../os-specific/linux/firmware/iwlwifi-5000-ucode {
    inherit fetchurl stdenv;
  };

  kbd = import ../os-specific/linux/kbd {
    inherit fetchurl stdenv bison flex autoconf automake;
  };

  linuxHeaders = linuxHeaders_2_6_28;

  linuxHeaders26Cross = forceBuildDrv (import ../os-specific/linux/kernel-headers/2.6.32.nix {
    inherit stdenv fetchurl perl;
    cross = assert crossSystem != null; crossSystem;
  });

  linuxHeaders24Cross = forceBuildDrv (import ../os-specific/linux/kernel-headers/2.4.nix {
    inherit stdenv fetchurl perl;
    cross = assert crossSystem != null; crossSystem;
  });

  # We can choose:
  linuxHeadersCrossChooser = ver : if (ver == "2.4") then linuxHeaders24Cross
    else if (ver == "2.6") then linuxHeaders26Cross
    else throw "Unknown linux kernel version";

  linuxHeadersCross = assert crossSystem != null;
    linuxHeadersCrossChooser crossSystem.platform.kernelMajor;

  linuxHeaders_2_6_18 = import ../os-specific/linux/kernel-headers/2.6.18.5.nix {
    inherit fetchurl stdenv unifdef;
  };

  linuxHeaders_2_6_28 = import ../os-specific/linux/kernel-headers/2.6.28.nix {
    inherit fetchurl stdenv perl;
  };

  linuxHeaders_2_6_32 = import ../os-specific/linux/kernel-headers/2.6.32.nix {
    inherit fetchurl stdenv perl;
  };

  kernelPatches = import ../os-specific/linux/kernel/patches.nix {
    inherit fetchurl;
  };

  linux_2_6_25 = makeOverridable (import ../os-specific/linux/kernel/linux-2.6.25.nix) {
    inherit fetchurl stdenv perl mktemp module_init_tools;
    kernelPatches =
      [ kernelPatches.fbcondecor_2_6_25
        kernelPatches.sec_perm_2_6_24
      ];
  };

  linux_2_6_27 = makeOverridable (import ../os-specific/linux/kernel/linux-2.6.27.nix) {
    inherit fetchurl stdenv perl mktemp module_init_tools;
    kernelPatches =
      [ kernelPatches.fbcondecor_2_6_27
        kernelPatches.sec_perm_2_6_24
      ];
  };

  linux_2_6_28 = makeOverridable (import ../os-specific/linux/kernel/linux-2.6.28.nix) {
    inherit fetchurl stdenv perl mktemp module_init_tools;
    kernelPatches =
      [ kernelPatches.fbcondecor_2_6_28
        kernelPatches.sec_perm_2_6_24
        kernelPatches.ext4_softlockups_2_6_28
      ];
  };

  linux_2_6_29 = makeOverridable (import ../os-specific/linux/kernel/linux-2.6.29.nix) {
    inherit fetchurl stdenv perl mktemp module_init_tools;
    kernelPatches =
      [ kernelPatches.fbcondecor_2_6_29
        kernelPatches.sec_perm_2_6_24
      ];
  };

  linux_2_6_31 = makeOverridable (import ../os-specific/linux/kernel/linux-2.6.31.nix) {
    inherit fetchurl stdenv perl mktemp module_init_tools platform;
    kernelPatches = [];
  };

  linux_2_6_32 = makeOverridable (import ../os-specific/linux/kernel/linux-2.6.32.nix) {
    inherit fetchurl stdenv perl mktemp module_init_tools ubootChooser;
    kernelPatches =
      [ kernelPatches.fbcondecor_2_6_31
        kernelPatches.sec_perm_2_6_24
      ];
  };

  linux_2_6_32_zen4 = makeOverridable (import ../os-specific/linux/zen-kernel/2.6.32-zen4.nix) {
    inherit fetchurl stdenv perl mktemp module_init_tools runCommand xz;
  };

  linux_2_6_32_zen4_oldi686 = linux_2_6_32_zen4.override {
    features = {
      oldI686 = true;
    };
  };

  linux_2_6_32_zen4_bfs = linux_2_6_32_zen4.override {
    features = {
      ckSched = true;
    };
  };

  linux_2_6_33 = makeOverridable (import ../os-specific/linux/kernel/linux-2.6.33.nix) {
    inherit fetchurl stdenv perl mktemp module_init_tools ubootChooser;
    kernelPatches =
      [ kernelPatches.fbcondecor_2_6_33
        kernelPatches.sec_perm_2_6_24
      ];
  };

  linux_2_6_33_zen1 = makeOverridable (import ../os-specific/linux/zen-kernel/2.6.33-zen1.nix) {
    inherit fetchurl stdenv perl mktemp module_init_tools runCommand xz;
  };

  linux_2_6_33_zen1_oldi686 = linux_2_6_33_zen1.override {
    features = {
      oldI686 = true;
    };
  };

  linux_2_6_33_zen1_bfs = linux_2_6_33_zen1.override {
    features = {
      ckSched = true;
    };
  };

  /* Linux kernel modules are inherently tied to a specific kernel.  So
     rather than provide specific instances of those packages for a
     specific kernel, we have a function that builds those packages
     for a specific kernel.  This function can then be called for
     whatever kernel you're using. */

  linuxPackagesFor = kernel: rec {

    inherit kernel;

    aufs = import ../os-specific/linux/aufs {
      inherit fetchurl stdenv kernel;
    };

    # Currently it is broken
    # Build requires exporting some symbols from kernel
    # Go to package homepage to learn about the needed
    # patch. Feel free to take over the package.
    aufs2 = import ../os-specific/linux/aufs2 {
      inherit fetchgit stdenv kernel perl;
    };

    aufs2Utils = if lib.attrByPath ["features" "aufs"] false kernel then
      builderDefsPackage ../os-specific/linux/aufs2-utils {
        inherit kernel;
      }
    else null;

    blcr = import ../os-specific/linux/blcr/0.8.2.nix {
      inherit fetchurl stdenv kernel perl makeWrapper;
    };

    exmap = import ../os-specific/linux/exmap {
      inherit fetchurl stdenv kernel boost pcre pkgconfig;
      inherit (gtkLibs) gtkmm;
    };

    iwlwifi = import ../os-specific/linux/iwlwifi {
      inherit fetchurl stdenv kernel;
    };

    iwlwifi4965ucode =
      (if (builtins.compareVersions kernel.version "2.6.27" == 0)
          || (builtins.compareVersions kernel.version "2.6.27" == 1)
       then iwlwifi4965ucodeV2
       else iwlwifi4965ucodeV1);

    atheros = composedArgsAndFun (import ../os-specific/linux/atheros/0.9.4.nix) {
      inherit fetchurl stdenv builderDefs kernel lib;
    };

    nvidia_x11 = import ../os-specific/linux/nvidia-x11 {
      inherit stdenv fetchurl kernel xlibs gtkLibs zlib perl;
    };

    nvidia_x11_legacy = import ../os-specific/linux/nvidia-x11/legacy.nix {
      inherit stdenv fetchurl kernel xlibs gtkLibs zlib;
    };

    openafsClient = import ../servers/openafs-client {
      inherit stdenv fetchurl autoconf automake flex yacc;
      inherit kernel glibc ncurses perl krb5;
    };

    wis_go7007 = import ../os-specific/linux/wis-go7007 {
      inherit fetchurl stdenv kernel ncurses fxload;
    };

    kqemu = builderDefsPackage ../os-specific/linux/kqemu/1.4.0pre1.nix {
      inherit kernel perl;
    };

    splashutils =
      if kernel.features ? fbConDecor then pkgs.splashutils else null;

    ext3cowtools = import ../os-specific/linux/ext3cow-tools {
      inherit stdenv fetchurl;
      kernel_ext3cowpatched = kernel;
    };

    /* compiles but has to be integrated into the kernel somehow
      Let's have it uncommented and finish it..
    */
    ndiswrapper = import ../os-specific/linux/ndiswrapper {
      inherit fetchurl stdenv;
      inherit kernel perl;
    };

    ov511 = import ../os-specific/linux/ov511 {
      inherit fetchurl kernel;
      stdenv = overrideGCC stdenv gcc34;
    };

    # State Nix
    snix = import ../tools/package-management/snix {
      inherit fetchurl stdenv perl curl bzip2 openssl bison;
      inherit libtool automake autoconf docbook5 docbook5_xsl libxslt docbook_xml_dtd_43 w3m;

      aterm = aterm25;
      db4 = db45;

      flex = flex2533;

      inherit ext3cowtools e3cfsprogs rsync;
      ext3cow_kernel = kernel;
    };

    sysprof = import ../development/tools/profiling/sysprof {
      inherit fetchurl stdenv binutils pkgconfig kernel;
      inherit (gnome) gtk glib pango libglade;
    };

    virtualbox = import ../applications/virtualization/virtualbox {
      stdenv = stdenv_32bit;
      inherit fetchurl lib iasl dev86 libxslt libxml2 SDL hal
          libcap libpng zlib kernel python which alsaLib curl glib qt4;
      inherit (xlibs) xproto libX11 libXext libXcursor;
      inherit (gnome) libIDL;
    };

    virtualboxGuestAdditions = import ../applications/virtualization/virtualbox/guest-additions {
      inherit stdenv fetchurl lib patchelf cdrkit kernel;
      inherit (xlibs) libX11 libXt libXext libXmu libXcomposite libXfixes;
    };
  };

  # Build the kernel modules for the some of the kernels.
  linuxPackages_2_6_25 = recurseIntoAttrs (linuxPackagesFor linux_2_6_25);
  linuxPackages_2_6_27 = recurseIntoAttrs (linuxPackagesFor linux_2_6_27);
  linuxPackages_2_6_28 = recurseIntoAttrs (linuxPackagesFor linux_2_6_28);
  linuxPackages_2_6_29 = recurseIntoAttrs (linuxPackagesFor linux_2_6_29);
  linuxPackages_2_6_31 = recurseIntoAttrs (linuxPackagesFor linux_2_6_31);
  linuxPackages_2_6_32 = recurseIntoAttrs (linuxPackagesFor linux_2_6_32);
  linuxPackages_2_6_33 = recurseIntoAttrs (linuxPackagesFor linux_2_6_33);

  # The current default kernel / kernel modules.
  linux = linux_2_6_32;
  linuxPackages = linuxPackagesFor linux;

  customKernel = composedArgsAndFun (lib.sumTwoArgs (import ../os-specific/linux/kernel/generic.nix) {
    inherit fetchurl stdenv perl mktemp module_init_tools;
  });

  keyutils = import ../os-specific/linux/keyutils {
    inherit fetchurl stdenv;
  };

  libselinux = import ../os-specific/linux/libselinux {
    inherit fetchurl stdenv libsepol;
  };

  libraw1394 = import ../development/libraries/libraw1394 {
    inherit fetchurl stdenv;
  };

  libsexy = import ../development/libraries/libsexy {
    inherit stdenv fetchurl pkgconfig libxml2;
    inherit (gtkLibs) glib gtk pango;
  };

  librsvg = gnome.librsvg;

  libsepol = import ../os-specific/linux/libsepol {
    inherit fetchurl stdenv;
  };

  libsmbios = import ../os-specific/linux/libsmbios {
    inherit fetchurl stdenv pkgconfig libxml2 perl;
  };

  lm_sensors = import ../os-specific/linux/lm_sensors {
    inherit fetchurl stdenv bison flex perl;
  };

  klibc = makeOverridable (import ../os-specific/linux/klibc) {
    inherit fetchurl stdenv perl bison mktemp linuxHeadersCross;
    linuxHeaders = glibc.kernelHeaders;
  };

  # Old version; needed in vmtools for insmod.  Should use
  # module_init_tools instead.
  klibc_15 = makeOverridable (import ../os-specific/linux/klibc/1.5.nix) {
    inherit fetchurl stdenv perl bison mktemp;
    linuxHeaders = glibc.kernelHeaders;
  };

  klibcShrunk = makeOverridable (import ../os-specific/linux/klibc/shrunk.nix) {
    inherit stdenv klibc;
  };

  kvm = kvm76;

  kvm76 = import ../os-specific/linux/kvm/76.nix {
    inherit fetchurl stdenv zlib e2fsprogs SDL alsaLib pkgconfig rsync;
    linuxHeaders = glibc.kernelHeaders;
  };

  kvm86 = import ../os-specific/linux/kvm/86.nix {
    inherit fetchurl stdenv zlib SDL alsaLib pkgconfig pciutils;
    linuxHeaders = glibc.kernelHeaders;
  };

  kvm88 = import ../os-specific/linux/kvm/88.nix {
    inherit fetchurl stdenv zlib SDL alsaLib pkgconfig pciutils;
    linuxHeaders = glibc.kernelHeaders;
  };

  libcap = import ../os-specific/linux/libcap {
    inherit fetchurl stdenv attr;
  };

  libnscd = import ../os-specific/linux/libnscd {
    inherit fetchurl stdenv;
  };

  libnotify = import ../development/libraries/libnotify {
    inherit stdenv fetchurl pkgconfig dbus dbus_glib;
    inherit (gtkLibs) gtk glib;
  };

  libvolume_id = import ../os-specific/linux/libvolume_id {
    inherit fetchurl stdenv;
  };

  lvm2 = import ../os-specific/linux/lvm2 {
    inherit fetchurl stdenv;
  };

  mdadm = import ../os-specific/linux/mdadm {
    inherit fetchurl stdenv groff;
  };

  mingetty = import ../os-specific/linux/mingetty {
    inherit fetchurl stdenv;
  };

  module_init_tools = import ../os-specific/linux/module-init-tools {
    inherit fetchurl stdenv;
  };

  mount_cifs = import ../os-specific/linux/mount-cifs {
    inherit fetchurl stdenv;
  };

  aggregateModules = modules:
    import ../os-specific/linux/module-init-tools/aggregator.nix {
      inherit stdenv module_init_tools modules buildEnv;
    };

  modutils = import ../os-specific/linux/modutils {
    inherit fetchurl bison flex;
    stdenv = overrideGCC stdenv gcc34;
  };

  nettools = import ../os-specific/linux/net-tools {
    inherit fetchurl stdenv;
  };

  neverball = import ../games/neverball {
    inherit stdenv fetchurl SDL mesa libpng libjpeg SDL_ttf libvorbis
      gettext physfs;
  };

  numactl = import ../os-specific/linux/numactl {
    inherit fetchurl stdenv;
  };

  gw6c = builderDefsPackage (import ../os-specific/linux/gw6c) {
    inherit fetchurl stdenv nettools openssl procps iproute;
  };

  nss_ldap = import ../os-specific/linux/nss_ldap {
    inherit fetchurl stdenv openldap;
  };

  pam = import ../os-specific/linux/pam {
    inherit stdenv fetchurl cracklib flex;
  };

  # pam_bioapi ( see http://www.thinkwiki.org/wiki/How_to_enable_the_fingerprint_reader )

  pam_console = import ../os-specific/linux/pam_console {
    inherit stdenv fetchurl pam autoconf automake pkgconfig bison glib;
    libtool = libtool_1_5;
    flex = if stdenv.system == "i686-linux" then flex else flex2533;
  };

  pam_devperm = import ../os-specific/linux/pam_devperm {
    inherit stdenv fetchurl pam;
  };

  pam_ldap = import ../os-specific/linux/pam_ldap {
    inherit stdenv fetchurl pam openldap;
  };

  pam_login = import ../os-specific/linux/pam_login {
    inherit stdenv fetchurl pam;
  };

  pam_unix2 = import ../os-specific/linux/pam_unix2 {
    inherit stdenv fetchurl pam libxcrypt;
  };

  pam_usb = import ../os-specific/linux/pam_usb {
    inherit stdenv fetchurl makeWrapper useSetUID dbus libxml2 pam hal pkgconfig pmount python pythonDBus;
  };

  pcmciaUtils = composedArgsAndFun (import ../os-specific/linux/pcmciautils) {
    inherit stdenv fetchurl udev yacc flex;
    inherit sysfsutils module_init_tools;

    firmware = getConfig ["pcmciaUtils" "firmware"] [];
    config = getConfig ["pcmciaUtils" "config"] null;
    inherit lib;
  };

  pmount = import ../os-specific/linux/pmount {
    inherit fetchurl stdenv cryptsetup dbus dbus_glib hal intltool ntfs3g utillinuxng;
  };

  pmutils = import ../os-specific/linux/pm-utils {
    inherit fetchurl stdenv;
  };

  powertop = import ../os-specific/linux/powertop {
    inherit fetchurl stdenv ncurses gettext;
  };

  procps = import ../os-specific/linux/procps {
    inherit fetchurl stdenv ncurses;
  };

  pwdutils = import ../os-specific/linux/pwdutils {
    inherit fetchurl stdenv pam openssl libnscd;
  };

  qemu_kvm = import ../os-specific/linux/qemu-kvm {
    inherit fetchurl stdenv zlib SDL alsaLib pkgconfig pciutils libuuid;
  };

  radeontools = import ../os-specific/linux/radeontools {
    inherit pciutils;
    inherit fetchurl stdenv;
  };

  rfkill = import ../os-specific/linux/rfkill {
    inherit fetchurl stdenv;
  };

  rt73fw = import ../os-specific/linux/firmware/rt73 {
    inherit fetchurl stdenv unzip;
  };

  sdparm = import ../os-specific/linux/sdparm {
    inherit fetchurl stdenv;
  };

  shadowutils = import ../os-specific/linux/shadow {
    inherit fetchurl stdenv;
  };

  splashutils = import ../os-specific/linux/splashutils/default.nix {
    inherit fetchurl stdenv klibc;
    zlib = zlibStatic;
    libjpeg = libjpegStatic;
  };

  statifier = builderDefsPackage (import ../os-specific/linux/statifier) {
  };

  sysfsutils = import ../os-specific/linux/sysfsutils {
    inherit fetchurl stdenv;
  };

  # Provided with sysfsutils.
  libsysfs = sysfsutils;
  systool = sysfsutils;

  sysklogd = import ../os-specific/linux/sysklogd {
    inherit fetchurl stdenv;
  };

  syslinux = import ../os-specific/linux/syslinux {
    inherit fetchurl stdenv nasm perl;
  };

  sysstat = import ../os-specific/linux/sysstat {
    inherit fetchurl stdenv gettext;
  };

  sysvinit = import ../os-specific/linux/sysvinit {
    inherit fetchurl stdenv;
  };

  sysvtools = import ../os-specific/linux/sysvinit {
    inherit fetchurl stdenv;
    withoutInitTools = true;
  };

  # FIXME: `tcp-wrapper' is actually not OS-specific.
  tcpWrapper = import ../os-specific/linux/tcp-wrapper {
    inherit fetchurl stdenv;
  };

  trackballs = import ../games/trackballs {
    inherit stdenv fetchurl SDL mesa SDL_ttf gettext zlib SDL_mixer SDL_image guile;
    debug = false;
  };

  tunctl = import ../os-specific/linux/tunctl {
    inherit stdenv fetchurl;
  };

  /*tuxracer = builderDefsPackage (import ../games/tuxracer) {
    inherit mesa tcl freeglut;
    inherit (xlibs) libX11 xproto;
  };*/

  ubootChooser = name : if (name == "upstream") then ubootUpstream
    else if (name == "sheevaplug") then ubootSheevaplug
    else throw "Unknown uboot";

  ubootUpstream  = makeOverridable (import ../misc/uboot) {
    inherit fetchurl stdenv unzip;
  };

  ubootSheevaplug = makeOverridable (import ../misc/uboot/sheevaplug.nix) {
    inherit fetchurl stdenv unzip;
  };

/*
  uclibc = import ../os-specific/linux/uclibc {
    inherit fetchurl stdenv linuxHeaders;
  };
*/

  uclibcCross = import ../os-specific/linux/uclibc {
    inherit fetchurl stdenv libiconv;
    linuxHeaders = linuxHeadersCross;
    gccCross = gccCrossStageStatic;
    cross = assert crossSystem != null; crossSystem;
  };

  udev = makeOverridable (import ../os-specific/linux/udev) {
    inherit fetchurl stdenv gperf pkgconfig acl libusb usbutils pciutils glib;
  };

  uml = import ../os-specific/linux/kernel/linux-2.6.29.nix {
    inherit fetchurl stdenv perl mktemp module_init_tools;
    userModeLinux = true;
  };

  umlutilities = import ../os-specific/linux/uml-utilities {
    inherit fetchurl linuxHeaders stdenv readline lib;
    tunctl = true; mconsole = true;
  };

  upstart = import ../os-specific/linux/upstart {
    inherit fetchurl stdenv pkgconfig dbus libnih;
  };

  upstartJobControl = import ../os-specific/linux/upstart/jobcontrol.nix {
    inherit stdenv;
  };

  usbutils = import ../os-specific/linux/usbutils {
    inherit fetchurl stdenv pkgconfig libusb;
  };

  utillinux = utillinuxng;

  utillinuxCurses = utillinuxngCurses;

  utillinuxng = makeOverridable (import ../os-specific/linux/util-linux-ng) {
    inherit fetchurl stdenv;
  };

  utillinuxngCurses = utillinuxng.override {
    inherit ncurses;
  };

  wesnoth = import ../games/wesnoth {
    inherit fetchurl stdenv SDL SDL_image SDL_mixer SDL_net SDL_ttf
      gettext zlib boost freetype libpng pkgconfig;
    inherit (gtkLibs) pango;
  };

  wirelesstools = import ../os-specific/linux/wireless-tools {
    inherit fetchurl stdenv;
  };

  wpa_supplicant = import ../os-specific/linux/wpa_supplicant {
    inherit fetchurl stdenv openssl;
  };

  wpa_supplicant_gui_qt4 = import ../os-specific/linux/wpa_supplicant/gui-qt4.nix {
    inherit fetchurl stdenv qt4 imagemagick inkscape;
  };

  xf86_input_wacom = import ../os-specific/linux/xf86-input-wacom {
    inherit stdenv fetchurl ncurses pkgconfig file;
    inherit (xorg) libX11 libXi inputproto xproto xorgserver;
  };

  xmoto = builderDefsPackage (import ../games/xmoto) {
    inherit chipmunk sqlite curl zlib bzip2 libjpeg libpng
      freeglut mesa SDL SDL_mixer SDL_image SDL_net SDL_ttf
      lua5 ode;
  };

  xorg_sys_opengl = import ../os-specific/linux/opengl/xorg-sys {
    inherit stdenv xlibs expat libdrm;
  };

  zd1211fw = import ../os-specific/linux/firmware/zd1211 {
    inherit stdenv fetchurl;
  };

  ### DATA

  arkpandora_ttf = builderDefsPackage (import ../data/fonts/arkpandora) {
  };

  bakoma_ttf = import ../data/fonts/bakoma-ttf {
    inherit fetchurl stdenv;
  };

  cacert = import ../data/misc/cacert {
    inherit fetchurl stdenv;
  };

  corefonts = import ../data/fonts/corefonts {
    inherit fetchurl stdenv cabextract;
  };

  wrapFonts = paths : ((import ../data/fonts/fontWrap) {
    inherit fetchurl stdenv builderDefs paths ttmkfdir;
    inherit (xorg) mkfontdir mkfontscale;
  });

  clearlyU = composedArgsAndFun (import ../data/fonts/clearlyU/1.9.nix) {
    inherit builderDefs;
    inherit (xorg) mkfontdir mkfontscale;
  };

  dejavu_fonts = import ../data/fonts/dejavu-fonts {
    inherit fetchurl stdenv fontforge perl fontconfig;
    inherit (perlPackages) FontTTF;
  };

  docbook5 = import ../data/sgml+xml/schemas/docbook-5.0 {
    inherit fetchurl stdenv unzip;
  };

  docbook_xml_dtd_412 = import ../data/sgml+xml/schemas/xml-dtd/docbook/4.1.2.nix {
    inherit fetchurl stdenv unzip;
  };

  docbook_xml_dtd_42 = import ../data/sgml+xml/schemas/xml-dtd/docbook/4.2.nix {
    inherit fetchurl stdenv unzip;
  };

  docbook_xml_dtd_43 = import ../data/sgml+xml/schemas/xml-dtd/docbook/4.3.nix {
    inherit fetchurl stdenv unzip;
  };

  docbook_xml_dtd_45 = import ../data/sgml+xml/schemas/xml-dtd/docbook/4.5.nix {
    inherit fetchurl stdenv unzip;
  };

  docbook_xml_ebnf_dtd = import ../data/sgml+xml/schemas/xml-dtd/docbook-ebnf {
    inherit fetchurl stdenv unzip;
  };

  docbook_xml_xslt = docbook_xsl;

  docbook_xsl = import ../data/sgml+xml/stylesheets/xslt/docbook-xsl {
    inherit fetchurl stdenv;
  };

  docbook5_xsl = docbook_xsl_ns;

  docbook_xsl_ns = import ../data/sgml+xml/stylesheets/xslt/docbook-xsl-ns {
    inherit fetchurl stdenv;
  };

  junicode = composedArgsAndFun (import ../data/fonts/junicode/0.6.15.nix) {
    inherit builderDefs fontforge unzip;
    inherit (xorg) mkfontdir mkfontscale;
  };

  freefont_ttf = import ../data/fonts/freefont-ttf {
    inherit fetchurl stdenv;
  };

  liberation_ttf = import ../data/fonts/redhat-liberation-fonts {
    inherit fetchurl stdenv;
  };

  libertine = builderDefsPackage (import ../data/fonts/libertine/2.7.nix) {
    inherit fontforge;
  };
  libertineBin = builderDefsPackage (import ../data/fonts/libertine/2.7.bin.nix) {
  };

  lmodern = import ../data/fonts/lmodern {
    inherit fetchurl stdenv;
  };

  manpages = import ../data/documentation/man-pages {
    inherit fetchurl stdenv;
  };

  miscfiles = import ../data/misc/miscfiles {
    inherit fetchurl stdenv;
  };

  mph_2b_damase = import ../data/fonts/mph-2b-damase {
    inherit fetchurl stdenv unzip;
  };

  pthreadmanpages = lowPrio (import ../data/documentation/pthread-man-pages {
    inherit fetchurl stdenv perl;
  });

  shared_mime_info = import ../data/misc/shared-mime-info {
    inherit fetchurl stdenv pkgconfig gettext
      intltool perl perlXMLParser libxml2 glib;
  };

  shared_desktop_ontologies = import ../data/misc/shared-desktop-ontologies {
    inherit stdenv fetchurl cmake;
  };

  stdmanpages = import ../data/documentation/std-man-pages {
    inherit fetchurl stdenv;
  };

  iana_etc = import ../data/misc/iana-etc {
    inherit fetchurl stdenv;
  };

  popplerData = import ../data/misc/poppler-data {
    inherit fetchurl stdenv;
  };

  r3rs = import ../data/documentation/rnrs/r3rs.nix {
    inherit fetchurl stdenv texinfo;
  };

  r4rs = import ../data/documentation/rnrs/r4rs.nix {
    inherit fetchurl stdenv texinfo;
  };

  r5rs = import ../data/documentation/rnrs/r5rs.nix {
    inherit fetchurl stdenv texinfo;
  };

  themes = name: import (../data/misc/themes + ("/" + name + ".nix")) {
    inherit fetchurl;
  };

  terminus_font = import ../data/fonts/terminus-font {
    inherit fetchurl stdenv perl;
    inherit (xorg) mkfontdir mkfontscale bdftopcf;
  };

  ttf_bitstream_vera = import ../data/fonts/ttf-bitstream-vera {
    inherit fetchurl stdenv;
  };

  ucsFonts = import ../data/fonts/ucs-fonts {
    inherit fetchurl stdenv wrapFonts;
  };

  unifont = import ../data/fonts/unifont {
    inherit debPackage perl;
    inherit (xorg) mkfontdir mkfontscale bdftopcf fontutil;
  };

  vistafonts = import ../data/fonts/vista-fonts {
    inherit fetchurl stdenv cabextract;
  };

  wqy_zenhei = composedArgsAndFun (import ../data/fonts/wqy_zenhei/0.4.23-1.nix) {
    inherit builderDefs;
  };

  xhtml1 = import ../data/sgml+xml/schemas/xml-dtd/xhtml1 {
    inherit fetchurl stdenv libxml2;
  };

  xkeyboard_config = import ../data/misc/xkeyboard-config {
    inherit fetchurl stdenv perl perlXMLParser gettext intltool;
    inherit (xlibs) xkbcomp;
  };


  ### APPLICATIONS


  aangifte2005 = import ../applications/taxes/aangifte-2005 {
    inherit (pkgsi686Linux) stdenv fetchurl;
    inherit (pkgsi686Linux.xlibs) libX11 libXext;
  };

  aangifte2006 = import ../applications/taxes/aangifte-2006 {
    inherit (pkgsi686Linux) stdenv fetchurl;
    inherit (pkgsi686Linux.xlibs) libX11 libXext;
  };

  aangifte2007 = import ../applications/taxes/aangifte-2007 {
    inherit (pkgsi686Linux) stdenv fetchurl;
    inherit (pkgsi686Linux.xlibs) libX11 libXext libSM;
  };

  aangifte2008 = import ../applications/taxes/aangifte-2008 {
    inherit (pkgsi686Linux) stdenv fetchurl;
    inherit (pkgsi686Linux.xlibs) libX11 libXext libSM;
  };

  aangifte2009 = import ../applications/taxes/aangifte-2009 {
    inherit (pkgsi686Linux) stdenv fetchurl makeWrapper xdg_utils;
    inherit (pkgsi686Linux.xlibs) libX11 libXext libSM;
  };

  abcde = import ../applications/audio/abcde {
    inherit fetchurl stdenv libcdio cddiscid wget bash vorbisTools
            makeWrapper;
  };

  abiword = import ../applications/office/abiword {
    inherit fetchurl stdenv pkgconfig fribidi libpng popt libgsf enchant wv librsvg bzip2;
    inherit (gtkLibs) gtk;
    inherit (gnome) libglade libgnomecanvas;
  };

  adobeReader = import ../applications/misc/adobe-reader {
    inherit fetchurl stdenv zlib libxml2 cups;
    inherit (xlibs) libX11;
    inherit (gtkLibs) glib pango atk gtk;
  };

  amsn = import ../applications/networking/instant-messengers/amsn {
    inherit fetchurl stdenv which tcl tk x11;
    libstdcpp = gcc33.gcc;
  };

  ardour = import ../applications/audio/ardour {
    inherit fetchurl stdenv lib pkgconfig scons boost redland librdf_raptor
      librdf_rasqal jackaudio flac libsamplerate alsaLib libxml2 libxslt
      libsndfile libsigcxx libusb cairomm librdf liblo fftw fftwSinglePrec
      aubio libmad;
    inherit (gtkLibs) glib pango gtk glibmm gtkmm;
    inherit (gnome) libgnomecanvas;
  };

  audacious = import ../applications/audio/audacious {
    inherit fetchurl stdenv gettext pkgconfig libmowgli libmcs
      dbus_glib libxml2 libmad xlibs alsaLib libogg libvorbis libcdio
      libcddb flac ffmpeg;
    inherit (gtkLibs) glib gtk;
  };

  audacity = import ../applications/audio/audacity {
    inherit fetchurl stdenv gettext pkgconfig zlib perl intltool libogg
      libvorbis libmad;
    inherit (gtkLibs) gtk glib;
    inherit wxGTK;
  };

  aumix = import ../applications/audio/aumix {
    inherit fetchurl stdenv ncurses pkgconfig gettext;
    inherit (gtkLibs) gtk;
    gtkGUI = false;
  };

  autopanosiftc = import ../applications/graphics/autopanosiftc {
    inherit fetchurl stdenv cmake libpng libtiff libjpeg panotools libxml2;
  };

  avidemux = import ../applications/video/avidemux {
    inherit fetchurl cmake pkgconfig libxml2 qt4 gettext SDL libxslt x264
      alsaLib lame faac faad2 libvorbis;
    inherit (gtkLibs) gtk;
    inherit (xlibs) libXv pixman libpthreadstubs libXau libXdmcp;
    stdenv = stdenv2;
  };

  awesome = import ../applications/window-managers/awesome {
    inherit fetchurl stdenv xz cmake gperf imagemagick pkgconfig imlib2 libxdg_basedir
      libstartup_notification libev asciidoc libxslt xmlto dbus docbook_xsl
      docbook_xml_dtd_45;
    inherit (gtkLibs) glib pango;
    inherit (xorg) libxcb xcbutil;
    lua = lua5;
    cairo = cairo.override { xcbSupport = true; };
  };

  batik = import ../applications/graphics/batik {
    inherit fetchurl stdenv unzip;
  };

  bazaar = import ../applications/version-management/bazaar {
    inherit fetchurl stdenv makeWrapper;
    python = pythonFull;
  };

  bazaarTools = builderDefsPackage (import ../applications/version-management/bazaar/tools.nix) {
    inherit bazaar;
  };

  beast = import ../applications/audio/beast {
# stdenv = overrideGCC stdenv gcc34;
    inherit stdenv fetchurl zlib guile pkgconfig intltool libogg libvorbis python libxml2 bash perl gettext;
    inherit (gtkLibs) gtk glib;
    inherit (gnome) libgnomecanvas libart_lgpl;
    inherit automake autoconf;
  };

  bitlbee = import ../applications/networking/instant-messengers/bitlbee {
    inherit fetchurl stdenv gnutls pkgconfig glib;
  };

  bitlbeeOtr = import ../applications/networking/instant-messengers/bitlbee-otr {
    inherit fetchbzr stdenv gnutls pkgconfig libotr libgcrypt
      libxslt xmlto docbook_xsl docbook_xml_dtd_42 perl glib;
  };

  # commented out because it's using the new configuration style proposal which is unstable
  #biew = import ../applications/misc/biew {
  #  inherit lib stdenv fetchurl ncurses;
  #};

  # only to be able to compile blender - I couldn't compile the default openal software
  # Perhaps this can be removed - don't know which one openal{,soft} is better
  freealut_soft = import ../development/libraries/freealut {
    inherit fetchurl stdenv;
    openal = openalSoft;
  };

  blender = import ../applications/misc/blender {
    inherit cmake mesa gettext freetype SDL libtiff fetchurl glibc scons x11 lib
      libjpeg libpng zlib /* smpeg sdl */ python;
    inherit (xlibs) inputproto libXi;
    freealut = freealut_soft;
    openal = openalSoft;
    openexr = openexr_1_4_0;
    # using gcc43 makes blender segfault when pressing p then esc.
    # is this related to the PHP bug? I'm to lazy to try recompilng it without optimizations
    stdenv = overrideGCC stdenv gcc42;
  };

  bmp = import ../applications/audio/bmp {
    inherit fetchurl stdenv pkgconfig libogg libvorbis alsaLib id3lib;
    inherit (gnome) esound libglade;
    inherit (gtkLibs) glib gtk;
  };

  bmp_plugin_musepack = import ../applications/audio/bmp-plugins/musepack {
    inherit fetchurl stdenv pkgconfig bmp libmpcdec taglib;
  };

  bmp_plugin_wma = import ../applications/audio/bmp-plugins/wma {
    inherit fetchurl stdenv pkgconfig bmp;
  };

  bvi = import ../applications/editors/bvi {
    inherit fetchurl stdenv ncurses;
  };

  calibre = makeOverridable (import ../applications/misc/calibre) {
    inherit stdenv fetchurl libpng imagemagick pkgconfig libjpeg fontconfig podofo
      qt4 makeWrapper unrar pil chmlib popplerQt4 pyqt4 sip;
    python = python26Full;
    inherit (python26Packages) mechanize lxml dateutil cssutils beautifulsoap;
  };

  carrier = builderDefsPackage (import ../applications/networking/instant-messengers/carrier/2.5.0.nix) {
    inherit fetchurl stdenv pkgconfig perl perlXMLParser libxml2 openssl nss
      gtkspell aspell gettext ncurses avahi dbus dbus_glib python
      libtool automake autoconf;
    GStreamer = gst_all.gstreamer;
    inherit (gtkLibs) gtk glib;
    inherit (gnome) startupnotification GConf ;
    inherit (xlibs) libXScrnSaver scrnsaverproto libX11 xproto kbproto;
  };
  funpidgin = carrier;

  cddiscid = import ../applications/audio/cd-discid {
    inherit fetchurl stdenv;
  };

  cdparanoia = cdparanoiaIII;

  cdparanoiaIII = import ../applications/audio/cdparanoia {
    inherit fetchurl stdenv;
  };

  cdrtools = import ../applications/misc/cdrtools {
    inherit fetchurl stdenv;
  };

  chatzilla =
    xulrunnerWrapper {
      launcher = "chatzilla";
      application = import ../applications/networking/irc/chatzilla {
        inherit fetchurl stdenv unzip;
      };
    };

  chrome = import ../applications/networking/browsers/chromium {
    inherit stdenv fetchurl ffmpeg cairo nspr nss fontconfig freetype alsaLib makeWrapper unzip expat zlib bzip2 libpng;
    inherit (xlibs) libX11 libXext libXrender libXt libXScrnSaver;
    inherit (gtkLibs) gtk glib pango atk;
    inherit (gnome) GConf;
    libjpeg = libjpeg62;
  };

  chromeWrapper = wrapFirefox chrome "chrome" "";

  cinelerra = import ../applications/video/cinelerra {
    inherit lib fetchurl sourceFromHead stdenv
      automake autoconf libtool
      a52dec alsaLib   lame libavc1394 libiec61883 libraw1394 libsndfile
      libvorbis libogg libjpeg libtiff freetype mjpegtools x264
      gettext faad2 faac libtheora libpng libdv perl nasm e2fsprogs
      pkgconfig;
      openexr = openexr_1_6_1;
    fftw = fftwSinglePrec;
    inherit (xorg) libXxf86vm libXv libXi libX11 xextproto;
    inherit (gnome) esound;
  };

  compizBase = (builderDefsPackage (import ../applications/window-managers/compiz/0.8.0.nix)) {
    inherit lib stringsWithDeps builderDefs;
    inherit fetchurl stdenv pkgconfig libpng mesa perl perlXMLParser libxslt gettext
      intltool binutils;
    inherit (xorg) libXcomposite libXfixes libXdamage libXrandr
      libXinerama libICE libSM libXrender xextproto compositeproto fixesproto
      damageproto randrproto xineramaproto renderproto kbproto xproto libX11
      libxcb;
    inherit (gnome) startupnotification libwnck GConf;
    inherit (gtkLibs) gtk;
    inherit (gnome) libgnome libgnomeui metacity
      glib pango libglade libgtkhtml gtkhtml
      libgnomecanvas libgnomeprint
      libgnomeprintui gnomepanel;
    gnomegtk = gnome.gtk;
    inherit librsvg fuse;
    inherit dbus dbus_glib;
  };

  compiz = compizBase.passthru.function (x : x // {
    extraConfigureFlags = getConfig ["compiz" "extraConfigureFlags"] [];
  });

  compizFusion = import ../applications/window-managers/compiz-fusion {
    version = getConfig ["compizFusion" "version"] "0.7.8";
    inherit compiz;
    inherit stringsWithDeps lib builderDefs;
    inherit fetchurl stdenv pkgconfig libpng mesa perl perlXMLParser libxslt libxml2;
    inherit (xorg) libXcomposite libXfixes libXdamage libXrandr
      libXinerama libICE libSM libXrender xextproto;
    inherit (gnome) startupnotification libwnck GConf;
    inherit (gtkLibs) gtk;
    inherit (gnome) libgnome libgnomeui metacity
      glib pango libglade libgtkhtml gtkhtml
      libgnomecanvas libgnomeprint
      libgnomeprintui gnomepanel gnomedesktop;
    gnomegtk = gnome.gtk;
    inherit librsvg fuse dbus dbus_glib git;
    inherit automake autoconf libtool intltool python pyrex gettext;
    inherit pygtk pycairo getopt libjpeg glxinfo;
    inherit (xorg) xvinfo xdpyinfo;
  };

  compizExtra = import ../applications/window-managers/compiz/extra.nix {
    inherit fetchurl stdenv pkgconfig compiz perl perlXMLParser dbus;
    inherit (gnome) GConf;
    inherit (gtkLibs) gtk;
  };

  cinepaint = import ../applications/graphics/cinepaint {
    inherit stdenv fetchcvs cmake pkgconfig freetype fontconfig lcms flex libtiff
      libjpeg libpng libexif zlib perl mesa perlXMLParser python pygtk gettext
      intltool babl gegl automake autoconf libtool;
    inherit (xlibs) makedepend libX11 xf86vidmodeproto xineramaproto libXmu
      libXext libXpm libXxf86vm;
    inherit (gtkLibs) gtk glib;
    openexr = openexr_1_6_1;
    fltk = fltk11;
  };

  codeville = builderDefsPackage (import ../applications/version-management/codeville/0.8.0.nix) {
    inherit makeWrapper;
    python = pythonFull;
  };

  comical = import ../applications/graphics/comical {
    inherit stdenv fetchurl utillinux zlib;
    wxGTK = wxGTK26;
  };

  cuneiform = builderDefsPackage (import ../tools/graphics/cuneiform) {
    inherit cmake patchelf;
    imagemagick=imagemagick;
  };

  cvs = import ../applications/version-management/cvs {
    inherit fetchurl stdenv nano;
  };

  cvsps = import ../applications/version-management/cvsps {
    inherit fetchurl stdenv cvs zlib;
  };

  cvs2svn = import ../applications/version-management/cvs2svn {
    inherit fetchurl stdenv python makeWrapper;
  };

  d4x = import ../applications/misc/d4x {
    inherit fetchurl stdenv pkgconfig openssl boost;
    inherit (gtkLibs) gtk glib;
  };

  darcs = haskellPackages_ghc6104.darcs;

  dia = import ../applications/graphics/dia {
    inherit stdenv fetchurl pkgconfig perl perlXMLParser
      libxml2 gettext python libxml2Python docbook5 docbook_xsl
      libxslt intltool;
    inherit (gtkLibs) gtk glib;
  };

  djvulibre = makeOverridable (import ../applications/misc/djvulibre) {
    inherit stdenv fetchurl lib libjpeg libtiff libungif qt3 zlib
      ghostscript libpng mesa x11;
    inherit (xlibs) libX11;
  };

  djview4 = import ../applications/graphics/djview {
    inherit fetchurl stdenv qt4 djvulibre;
  };

  dmenu = import ../applications/misc/dmenu {
    inherit fetchurl stdenv;
    inherit (xlibs) libX11 libXinerama;
  };

  dmtx = builderDefsPackage (import ../tools/graphics/dmtx) {
    inherit libpng libtiff libjpeg imagemagick librsvg
      pkgconfig bzip2 zlib libtool freetype fontconfig
      ghostscript;
    inherit (xlibs) libX11;
  };

  dvdauthor = import ../applications/video/dvdauthor {
    inherit fetchurl stdenv freetype libpng fribidi libxml2 libdvdread imagemagick;
  };

  dwm = import ../applications/window-managers/dwm {
    inherit fetchurl stdenv;
    inherit (xlibs) libX11 libXinerama;
    patches = getConfig [ "dwm" "patches" ] [];
  };

  eaglemode = import ../applications/misc/eaglemode {
    inherit fetchurl stdenv perl xineLib libjpeg libpng libtiff;
    inherit (xlibs) libX11;
  };

  eclipse = import ../applications/editors/eclipse {
    inherit stdenv fetchurl patchelf makeDesktopItem makeWrapper freetype fontconfig jre zlib;
    # GTK 2.18 gives glitches such as mouse clicks on buttons not
    # working correctly.
    inherit (gtkLibs216) glib gtk;
    inherit (xlibs) libX11 libXext libXrender libXtst;
  };

  ed = import ../applications/editors/ed {
    inherit fetchurl stdenv;
  };

  elinks = import ../applications/networking/browsers/elinks {
    inherit stdenv fetchurl python perl ncurses x11 zlib openssl spidermonkey
      guile bzip2 gpm;
  };

  elvis = import ../applications/editors/elvis {
    inherit fetchurl stdenv ncurses;
  };

  emacs = emacs23;

  emacs22 = import ../applications/editors/emacs-22 {
    inherit fetchurl stdenv ncurses pkgconfig x11 Xaw3d;
    inherit (xlibs) libXaw libXpm;
    inherit (gtkLibs) gtk;
    xaw3dSupport = getPkgConfig "emacs" "xaw3dSupport" false;
    gtkGUI = getPkgConfig "emacs" "gtkSupport" true;
  };

  emacs23 = import ../applications/editors/emacs-23 {
    inherit fetchurl stdenv ncurses pkgconfig x11 Xaw3d
      libpng libjpeg libungif libtiff texinfo dbus;
    inherit (xlibs) libXaw libXpm libXft;
    inherit (gtkLibs) gtk;
    xawSupport = stdenv.isDarwin || getPkgConfig "emacs" "xawSupport" false;
    xaw3dSupport = getPkgConfig "emacs" "xaw3dSupport" false;
    gtkGUI = getPkgConfig "emacs" "gtkSupport" true;
    xftSupport = getPkgConfig "emacs" "xftSupport" true;
    dbusSupport = getPkgConfig "emacs" "dbusSupport" true;
  };

  emacsSnapshot = lowPrio (import ../applications/editors/emacs-snapshot {
    inherit fetchcvs stdenv ncurses pkgconfig x11 Xaw3d
      libpng libjpeg libungif libtiff texinfo dbus
      autoconf automake;
    inherit (xlibs) libXaw libXpm libXft;
    inherit (gtkLibs) gtk;
    xawSupport = getPkgConfig "emacs" "xawSupport" false;
    xaw3dSupport = getPkgConfig "emacs" "xaw3dSupport" false;
    gtkGUI = getPkgConfig "emacs" "gtkSupport" true;
    xftSupport = getPkgConfig "emacs" "xftSupport" true;
    dbusSupport = getPkgConfig "emacs" "dbusSupport" true;
  });

  emacsPackages = emacs: recurseIntoAttrs (rec {
    bbdb = import ../applications/editors/emacs-modes/bbdb {
      inherit fetchurl stdenv emacs texinfo ctags;
    };

    cedet = import ../applications/editors/emacs-modes/cedet {
      inherit fetchurl stdenv emacs;
    };

    cua = import ../applications/editors/emacs-modes/cua {
      inherit fetchurl stdenv;
    };

    ecb = import ../applications/editors/emacs-modes/ecb {
      inherit fetchurl stdenv emacs cedet jdee texinfo;
    };

    emacsSessionManagement = import ../applications/editors/emacs-modes/session-management-for-emacs {
      inherit fetchurl stdenv emacs;
    };

    emacsw3m = import ../applications/editors/emacs-modes/emacs-w3m {
      inherit fetchcvs stdenv emacs w3m imagemagick texinfo autoconf;
    };

    emms = import ../applications/editors/emacs-modes/emms {
      inherit fetchurl stdenv emacs texinfo mpg321 vorbisTools taglib
        alsaUtils;
    };

    jdee = import ../applications/editors/emacs-modes/jdee {
      # Requires Emacs 23, for `avl-tree'.
      inherit fetchsvn stdenv cedet ant emacs;
    };

    stratego = import ../applications/editors/emacs-modes/stratego {
      inherit fetchsvn stdenv;
    };

    haskellMode = import ../applications/editors/emacs-modes/haskell {
      inherit fetchurl stdenv emacs;
    };

    hol_light_mode = import ../applications/editors/emacs-modes/hol_light {
      inherit fetchsvn stdenv;
    };

    magit = import ../applications/editors/emacs-modes/magit {
      inherit fetchurl stdenv emacs texinfo autoconf automake;
    };

    maudeMode = import ../applications/editors/emacs-modes/maude {
      inherit fetchurl stdenv emacs;
    };

    nxml = import ../applications/editors/emacs-modes/nxml {
      inherit fetchurl stdenv;
    };

    prologMode = import ../applications/editors/emacs-modes/prolog {
      inherit fetchurl stdenv;
    };

    proofgeneral = import ../applications/editors/emacs-modes/proofgeneral {
       inherit stdenv fetchurl emacs perl;
    };

    quack = import ../applications/editors/emacs-modes/quack {
      inherit fetchurl stdenv emacs;
    };

    remember = import ../applications/editors/emacs-modes/remember {
      inherit fetchurl stdenv texinfo emacs bbdb;
    };

    scalaMode = import ../applications/editors/emacs-modes/scala-mode {
      inherit fetchsvn stdenv emacs;
    };
  });

  emacs22Packages = emacsPackages emacs22;
  emacs23Packages = emacsPackages emacs23;

  epdfview = import ../applications/misc/epdfview {
    inherit stdenv fetchurl pkgconfig poppler;
    inherit (gtkLibs) gtk;
  };

  evince = makeOverridable (import ../applications/misc/evince) {
    inherit fetchurl stdenv perl perlXMLParser gettext intltool
      pkgconfig poppler libspectre djvulibre libxslt
      dbus dbus_glib shared_mime_info which makeWrapper;
    inherit (gnome) gnomedocutils gnomeicontheme libgnome
      libgnomeui libglade glib gtk scrollkeeper gnome_keyring;
  };

  exrdisplay = import ../applications/graphics/exrdisplay {
    inherit fetchurl stdenv pkgconfig mesa which openexr_ctl;
    fltk = fltk20;
    openexr = openexr_1_6_1;
  };

  fbpanel = composedArgsAndFun (import ../applications/window-managers/fbpanel/4.12.nix) {
    inherit fetchurl stdenv builderDefs pkgconfig libpng libjpeg libtiff librsvg;
    inherit (gtkLibs) gtk;
    inherit (xlibs) libX11 libXmu libXpm;
  };

  fetchmail = import ../applications/misc/fetchmail {
    inherit stdenv fetchurl openssl;
  };

  grip = import ../applications/misc/grip {
    inherit fetchurl stdenv lib grip pkgconfig curl cdparanoia libid3tag;
    inherit (gtkLibs) gtk glib;
    inherit (gnome) libgnome libgnomeui vte;
  };

  wavesurfer = import ../applications/misc/audio/wavesurfer {
    inherit fetchurl stdenv tcl tk snack makeWrapper;
  };

  wireshark = import ../applications/networking/sniffers/wireshark {
    inherit fetchurl stdenv perl pkgconfig libpcap flex bison;
    inherit (gtkLibs) gtk;
  };
  
  wvdial = import ../os-specific/linux/wvdial {
    inherit stdenv fetchurl wvstreams pkgconfig;
  };

  fbida = builderDefsPackage ../applications/graphics/fbida {
    inherit libjpeg libexif giflib libtiff libpng
      imagemagick ghostscript which curl pkgconfig
      freetype fontconfig;
  };

  fdupes = import ../tools/misc/fdupes {
    inherit fetchurl stdenv;
  };

  feh = import ../applications/graphics/feh {
    inherit fetchurl stdenv x11 imlib2 libjpeg libpng giblib;
  };

  firefox = firefox35;

  firefoxWrapper = firefox35Wrapper;

  firefox35Pkgs = import ../applications/networking/browsers/firefox/3.5.nix {
    inherit fetchurl stdenv pkgconfig perl zip libjpeg libpng zlib cairo
      python dbus dbus_glib freetype fontconfig bzip2 xlibs file alsaLib
      nspr nss;
    inherit (gtkLibs) gtk pango;
    inherit (gnome) libIDL;
  };

  firefox35 = firefox35Pkgs.firefox;
  xulrunner35 = firefox35Pkgs.xulrunner;
  firefox35Wrapper = wrapFirefox firefox35 "firefox" "";

  firefox36Pkgs = import ../applications/networking/browsers/firefox/3.6.nix {
    inherit fetchurl stdenv pkgconfig perl zip libjpeg libpng zlib cairo
      python dbus dbus_glib freetype fontconfig bzip2 xlibs file alsaLib
      nspr nss libnotify;
    inherit (gtkLibs) gtk pango;
    inherit (gnome) libIDL;
  };

  firefox36Wrapper = lowPrio (wrapFirefox firefox36Pkgs.firefox "firefox" "");

  flac = import ../applications/audio/flac {
    inherit fetchurl stdenv libogg;
  };

  flashplayer = flashplayer10;

  flashplayer9 = (
    import ../applications/networking/browsers/mozilla-plugins/flashplayer-9 {
      inherit fetchurl stdenv zlib alsaLib nss nspr fontconfig freetype expat;
      inherit (xlibs) libX11 libXext libXrender libXt;
      inherit (gtkLibs) gtk glib pango atk;
    });

  flashplayer10 = (
    import ../applications/networking/browsers/mozilla-plugins/flashplayer-10 {
      inherit fetchurl stdenv zlib alsaLib curl nss nspr fontconfig freetype expat;
      inherit (xlibs) libX11 libXext libXrender libXt ;
      inherit (gtkLibs) gtk glib pango atk;
      debug = getConfig ["flashplayer" "debug"] false;
    });

  flite = import ../applications/misc/flite {
    inherit fetchurl stdenv;
  };

  freemind = import ../applications/misc/freemind {
    inherit fetchurl stdenv ant coreutils gnugrep;
    jdk = jdk;
    jre = jdk;
  };

  freepv = import ../applications/graphics/freepv {
    inherit fetchurl stdenv mesa freeglut libjpeg zlib cmake libxml2 libpng;
    inherit (xlibs) libX11 libXxf86vm;
  };

  xfontsel = import ../applications/misc/xfontsel {
    inherit fetchurl stdenv pkgconfig;
    inherit (xlibs) libX11 libXaw;
  };
  xlsfonts = import ../applications/misc/xlsfonts {
    inherit fetchurl stdenv pkgconfig;
    inherit (xlibs) libX11;
  };

  fspot = import ../applications/graphics/f-spot {
    inherit fetchurl stdenv perl perlXMLParser pkgconfig mono
            libexif libjpeg sqlite lcms libgphoto2 monoDLLFixer;
    inherit (gnome) libgnome libgnomeui;
    gtksharp = gtksharp1;
  };

  gimp = import ../applications/graphics/gimp {
    inherit fetchurl stdenv pkgconfig freetype fontconfig
      libtiff libjpeg libpng libexif zlib perl perlXMLParser
      python pygtk gettext xlibs intltool babl gegl;
    inherit (gnome) gtk libart_lgpl;
  };

  gimpPlugins = recurseIntoAttrs (import ../applications/graphics/gimp/plugins {
    inherit pkgs gimp;
  });

  gitAndTools = recurseIntoAttrs (import ../applications/version-management/git-and-tools {
    inherit pkgs;
  });
  git = gitAndTools.git;
  gitFull = gitAndTools.gitFull;

  gnucash = import ../applications/office/gnucash {
    inherit fetchurl stdenv pkgconfig libxml2 goffice enchant
      gettext intltool perl guile slibGuile swig isocodes bzip2 makeWrapper;
    inherit (gnome) gtk glib libglade libgnomeui libgtkhtml gtkhtml
      libgnomeprint;
    gconf = gnome.GConf;
  };

  qcad = import ../applications/misc/qcad {
    inherit fetchurl stdenv qt3 libpng;
    inherit (xlibs) libXext libX11;
  };

  qjackctl = import ../applications/audio/qjackctl {
    inherit fetchurl stdenv alsaLib jackaudio;
    qt4 = qt4;
  };

  gkrellm = import ../applications/misc/gkrellm {
    inherit fetchurl stdenv gettext pkgconfig;
    inherit (gtkLibs) glib gtk;
    inherit (xlibs) libX11 libICE libSM;
  };

  gnash = import ../applications/video/gnash {
    inherit fetchurl stdenv SDL SDL_mixer libogg libxml2 libjpeg mesa libpng
            boost freetype agg dbus curl pkgconfig x11 libtool lib libungif
            gettext makeWrapper ming dejagnu python;
    inherit (gtkLibs) glib gtk;
    inherit (gst_all) gstreamer gstPluginsBase gstFfmpeg;
  };

  gnome_mplayer = import ../applications/video/gnome-mplayer {
    inherit fetchurl stdenv pkgconfig dbus dbus_glib;
    inherit (gtkLibs) glib gtk;
    inherit (gnome) GConf;
  };

  gnunet = import ../applications/networking/p2p/gnunet {
    inherit fetchurl stdenv libextractor libmicrohttpd libgcrypt
      gmp curl libtool guile adns sqlite gettext zlib pkgconfig
      libxml2 ncurses findutils makeWrapper;
    inherit (gnome) gtk libglade;
    gtkSupport = getConfig [ "gnunet" "gtkSupport" ] true;
  };

  gocr = composedArgsAndFun (import ../applications/graphics/gocr/0.44.nix) {
    inherit builderDefs fetchurl stdenv;
  };

  gphoto2 = import ../applications/misc/gphoto2 {
    inherit fetchurl stdenv pkgconfig libgphoto2 libexif popt gettext
      libjpeg readline libtool;
  };

  gphoto2fs = builderDefsPackage ../applications/misc/gphoto2/gphotofs.nix {
    inherit libgphoto2 fuse pkgconfig glib;
  };

  graphicsmagick = import ../applications/graphics/graphicsmagick {
    inherit stdenv fetchurl bzip2 freetype graphviz ghostscript
      libjpeg libpng libtiff libxml2 zlib libtool;
    inherit (xlibs) libX11;
  };

  graphicsmagick137 = import ../applications/graphics/graphicsmagick/1.3.7.nix {
    inherit stdenv fetchurl bzip2 freetype graphviz ghostscript
      libjpeg libpng libtiff libxml2 zlib libtool;
    inherit (xlibs) libX11;
  };

  gtkpod = import ../applications/audio/gtkpod {
    inherit stdenv fetchurl pkgconfig libgpod gettext perl perlXMLParser flex libid3tag libvorbis;
    inherit (gtkLibs) gtk glib;
    inherit (gnome) libglade;
  };

  qrdecode = builderDefsPackage (import ../tools/graphics/qrdecode) {
    inherit libpng libcv;
  };

  qrencode = builderDefsPackage (import ../tools/graphics/qrencode) {
    inherit libpng pkgconfig;
  };

  gecko_mediaplayer = import ../applications/networking/browsers/mozilla-plugins/gecko-mediaplayer {
    inherit fetchurl stdenv pkgconfig dbus dbus_glib x11 gnome_mplayer MPlayer glib;
    inherit (gnome) GConf;
    browser = firefox35;
  };

  geeqie = import ../applications/graphics/geeqie {
    inherit fetchurl stdenv pkgconfig libpng lcms exiv2
      intltool gettext;
    inherit (gtkLibs) gtk;
  };

  gqview = import ../applications/graphics/gqview {
    inherit fetchurl stdenv pkgconfig libpng;
    inherit (gtkLibs) gtk;
  };

  googleearth = import ../applications/misc/googleearth {
    inherit stdenv fetchurl glibc mesa freetype zlib glib;
    inherit (xlibs) libSM libICE libXi libXv libXrender libXrandr libXfixes
      libXcursor libXinerama libXext libX11;
  };

  gpsbabel = import ../applications/misc/gpsbabel {
    inherit fetchurl stdenv zlib expat;
  };

  gpscorrelate = import ../applications/misc/gpscorrelate {
    inherit fetchurl stdenv pkgconfig exiv2 libxml2
      libxslt docbook_xsl docbook_xml_dtd_42;
    inherit (gtkLibs) gtk;
  };

  gpsd = import ../servers/gpsd {
    inherit fetchurl stdenv pkgconfig dbus dbus_glib
      ncurses makeWrapper libxslt xmlto;
    inherit (xlibs) libX11 libXt libXpm libXaw libXext;

    # We need a Python with NCurses bindings.
    python = pythonFull;
  };

  gv = import ../applications/misc/gv {
    inherit fetchurl stdenv Xaw3d ghostscriptX;
  };

  hello = makeOverridable (import ../applications/misc/hello/ex-2) {
    inherit fetchurl stdenv;
  };

  homebank = import ../applications/office/homebank {
    inherit fetchurl stdenv pkgconfig libofx intltool;
    inherit (gtkLibs) gtk;
  };

  hugin = import ../applications/graphics/hugin {
    inherit fetchurl stdenv cmake panotools libtiff libpng boost pkgconfig
      exiv2 gettext ilmbase enblendenfuse autopanosiftc mesa freeglut
      glew;
    inherit wxGTK;
    inherit (xlibs) libXi libXmu;
    openexr = openexr_1_6_1;
  };

  i810switch = import ../applications/misc/i810 {
    inherit fetchurl stdenv pciutils;
  };

  icecat3 = lowPrio (import ../applications/networking/browsers/icecat-3 {
    inherit fetchurl stdenv pkgconfig perl zip libjpeg libpng zlib cairo
      python dbus dbus_glib freetype fontconfig bzip2 xlibs alsaLib libnotify
      wirelesstools;
    inherit (gnome) libIDL libgnomeui gnomevfs gtk pango;
    inherit (pythonPackages) ply;
  });

  icecatXulrunner3 = lowPrio (import ../applications/networking/browsers/icecat-3 {
    application = "xulrunner";
    inherit fetchurl stdenv pkgconfig perl zip libjpeg libpng zlib cairo
      python dbus dbus_glib freetype fontconfig bzip2 xlibs alsaLib libnotify
      wirelesstools;
    inherit (gnome) libIDL libgnomeui gnomevfs gtk pango;
    inherit (pythonPackages) ply;
  });

  icecat3Xul =
    (symlinkJoin "icecat-with-xulrunner-${icecat3.version}"
       [ icecat3 icecatXulrunner3 ])
    // { inherit (icecat3) gtk isFirefox3Like meta; };

  icecatWrapper = wrapFirefox icecat3Xul "icecat" "";

  icewm = import ../applications/window-managers/icewm {
    inherit fetchurl stdenv gettext libjpeg libtiff libungif libpng imlib xlibs;
  };

  ikiwiki = makeOverridable (import ../applications/misc/ikiwiki) {
    inherit fetchurl stdenv perl gettext makeWrapper lib;
    inherit (perlPackages) TextMarkdown URI HTMLParser HTMLScrubber
      HTMLTemplate TimeDate CGISession DBFile CGIFormBuilder LocaleGettext;
    inherit git; # The RCS should be optional
    monotone = null;
    extraUtils = [];
  };

  imagemagick = import ../applications/graphics/ImageMagick {
    inherit stdenv fetchurl bzip2 freetype graphviz ghostscript
      libjpeg libpng libtiff libxml2 zlib libtool;
    inherit (xlibs) libX11;
  };

  imagemagickBig = import ../applications/graphics/ImageMagick {
    inherit stdenv fetchurl bzip2 freetype graphviz ghostscript
      libjpeg libpng libtiff libxml2 zlib tetex librsvg libtool;
    inherit (xlibs) libX11;
  };

  # Impressive, formerly known as "KeyJNote".
  impressive = import ../applications/office/impressive {
    inherit fetchurl stdenv xpdf pil pygame makeWrapper lib python;

    # XXX These are the PyOpenGL dependencies, which we need here.
    inherit setuptools mesa freeglut;

    inherit (pythonPackages) pyopengl;
  };

  inkscape = import ../applications/graphics/inkscape {
    inherit fetchurl stdenv perl perlXMLParser pkgconfig zlib popt
      libxml2 libxslt libpng boehmgc libsigcxx lcms boost gettext
      cairomm python pyxml makeWrapper intltool gsl;
    inherit (pythonPackages) lxml;
    inherit (gtkLibs) gtk glib glibmm gtkmm;
    inherit (xlibs) libXft;
  };

  ion3 = import ../applications/window-managers/ion-3 {
    inherit fetchurl stdenv x11 gettext groff;
    lua = lua5;
  };

  iptraf = import ../applications/networking/iptraf {
    inherit fetchurl stdenv ncurses;
  };

  irssi = import ../applications/networking/irc/irssi {
    inherit stdenv fetchurl pkgconfig ncurses openssl glib;
  };

  jackmeter = import ../applications/audio/jackmeter {
    inherit fetchurl stdenv lib jackaudio pkgconfig;
  };

  jedit = import ../applications/editors/jedit {
    inherit fetchurl stdenv ant;
  };

  jigdo = import ../applications/misc/jigdo {
    inherit fetchurl stdenv db45 libwpd bzip2;
    inherit (gtkLibs) gtk;
  };

  joe = import ../applications/editors/joe {
    inherit stdenv fetchurl;
  };

  jwm = import ../applications/window-managers/jwm {
    inherit fetchurl stdenv;
    inherit (xlibs) libX11 libXext libXinerama libXpm libXft;
  };

  kermit = import ../tools/misc/kermit {
    inherit fetchurl stdenv ncurses;
  };

  kino = import ../applications/video/kino {
    inherit fetchurl stdenv pkgconfig libxml2 perl perlXMLParser
      libdv libraw1394 libavc1394 libiec61883 x11 gettext cairo; /* libavformat */
    inherit libsamplerate ffmpeg;
    inherit (gnome) libglade gtk glib;
    inherit (xlibs) libXv libX11;
    inherit (gtkLibs) pango;
    # #  optional
    #  inherit ffmpeg2theora sox, vorbis-tools lame mjpegtools dvdauthor 'Q'dvdauthor growisofs mencoder;
  };

  lame = import ../applications/audio/lame {
    inherit fetchurl stdenv;
  };

  ladspaH = import ../applications/audio/ladspa-plugins/ladspah.nix {
    inherit fetchurl stdenv builderDefs stringsWithDeps;
  };

  ladspaPlugins = import ../applications/audio/ladspa-plugins {
    inherit fetchurl stdenv builderDefs stringsWithDeps fftw ladspaH pkgconfig;
  };

  ldcpp = composedArgsAndFun (import ../applications/networking/p2p/ldcpp/1.0.3.nix) {
    inherit builderDefs scons pkgconfig bzip2 openssl;
    inherit (gtkLibs) gtk;
    inherit (gnome) libglade;
    inherit (xlibs) libX11;
  };

  links = import ../applications/networking/browsers/links {
    inherit fetchurl stdenv;
  };

  ledger = import ../applications/office/ledger {
    inherit stdenv fetchurl emacs gmp pcre;
  };

  links2 = (builderDefsPackage ../applications/networking/browsers/links2) {
    inherit fetchurl stdenv bzip2 zlib libjpeg libpng libtiff
      gpm openssl SDL SDL_image SDL_net pkgconfig;
    inherit (xlibs) libX11 libXau xproto libXt;
  };

  lynx = import ../applications/networking/browsers/lynx {
    inherit fetchurl stdenv ncurses openssl;
  };

  lyx = import ../applications/misc/lyx {
   inherit fetchurl stdenv texLive python makeWrapper;
   inherit (xlibs) libX11;
   qt = qt4;
  };

  meld = import ../applications/version-management/meld {
    inherit fetchurl stdenv python intltool makeWrapper;
    inherit (gnome) scrollkeeper;
    pygtk = pyGtkGlade;
  };

  mercurial = import ../applications/version-management/mercurial {
    inherit fetchurl stdenv makeWrapper getConfig tk;
    guiSupport = getConfig ["mercurial" "guiSupport"] false; # for hgk (gitk gui for hg)
    python = # allow cloning sources from https servers.
      if getConfig ["mercurial" "httpsSupport"] true
      then pythonFull
      else pythonBase;
  };

  meshlab = import ../applications/graphics/meshlab {
    inherit fetchurl stdenv bzip2 lib3ds levmar muparser unzip;
    qt = qt4;
  };

  midori = builderDefsPackage (import ../applications/networking/browsers/midori) {
    inherit imagemagick intltool python pkgconfig webkit libxml2
      which gettext makeWrapper file libidn sqlite docutils libnotify;
    inherit (gtkLibs) gtk glib;
    inherit (gnome28) gtksourceview libsoup;
  };

  minicom = import ../tools/misc/minicom {
    inherit fetchurl stdenv ncurses;
  };

  mmex = import ../applications/office/mmex {
    inherit fetchsvn stdenv wxGTK;
  };

  monodevelop = import ../applications/editors/monodevelop {
    inherit fetchurl stdenv file mono gtksourceviewsharp
            gtkmozembedsharp monodoc perl perlXMLParser pkgconfig;
    inherit (gnome) gnomevfs libbonobo libglade libgnome GConf glib gtk;
    mozilla = firefox;
    gtksharp = gtksharp2;
  };

  monodoc = import ../applications/editors/monodoc {
    inherit fetchurl stdenv mono pkgconfig;
    gtksharp = gtksharp1;
  };

  monotone = import ../applications/version-management/monotone {
    inherit stdenv fetchurl boost zlib botan libidn pcre
      sqlite lib perl;
    lua = lua5;
  };

  monotoneViz = builderDefsPackage (import ../applications/version-management/monotone-viz/mtn-head.nix) {
    inherit ocaml lablgtk graphviz pkgconfig autoconf automake libtool;
    inherit (gnome) gtk libgnomecanvas glib;
  };

  mozilla = import ../applications/networking/browsers/mozilla {
    inherit fetchurl pkgconfig stdenv perl zip;
    inherit (gtkLibs) gtk;
    inherit (gnome) libIDL;
    inherit (xlibs) libXi;
  };

  mozplugger = builderDefsPackage (import ../applications/networking/browsers/mozilla-plugins/mozplugger) {
    inherit firefox;
    inherit (xlibs) libX11 xproto;
  };

  mpc123 = import ../applications/audio/mpc123 {
    inherit stdenv fetchurl gettext libao libmpcdec;
  };

  mpg321 = import ../applications/audio/mpg321 {
    inherit stdenv fetchurl libao libmad libid3tag zlib;
  };

  MPlayer = import ../applications/video/MPlayer {
    inherit fetchurl stdenv freetype fontconfig x11 zlib libtheora libcaca libdvdnav
      cdparanoia mesa pkgconfig unzip amrnb amrwb jackaudio;
    inherit (xlibs) libX11 libXv libXinerama libXrandr;
    alsaSupport = true;
    alsa = alsaLib;
    theoraSupport = true;
    cacaSupport = true;
    xineramaSupport = true;
    randrSupport = true;
    cddaSupport = true;
    amrSupport = getConfig [ "MPlayer" "amr" ] false;
  };

  MPlayerPlugin = browser:
    import ../applications/networking/browsers/mozilla-plugins/mplayerplug-in {
      inherit browser;
      inherit fetchurl stdenv pkgconfig gettext;
      inherit (xlibs) libXpm;
      # !!! should depend on MPlayer
    };

  mrxvt = import ../applications/misc/mrxvt {
    inherit lib fetchurl stdenv freetype pkgconfig which;
    inherit (xlibs) libXaw xproto libXt libX11 libSM libICE libXft
      libXi inputproto;
  };

  multisync = import ../applications/misc/multisync {
    inherit fetchurl stdenv autoconf automake libtool pkgconfig;
    inherit (gnome) gtk glib ORBit2 libbonobo libgnomeui GConf;
  };

  mutt = import ../applications/networking/mailreaders/mutt {
    inherit fetchurl stdenv ncurses which openssl gdbm perl cyrus_sasl;
  };

  msmtp = import ../applications/networking/msmtp {
    inherit fetchurl stdenv;
  };

  mythtv = import ../applications/video/mythtv {
    inherit fetchurl stdenv which x11 xlibs lame zlib mesa freetype perl alsaLib;
    qt3 = qt3mysql;
  };

  nano = import ../applications/editors/nano {
    inherit fetchurl stdenv ncurses gettext;
  };

  nedit = import ../applications/editors/nedit {
      inherit fetchurl stdenv x11;
      inherit (xlibs) libXpm;
      motif = lesstif;
    };

  netsurfBrowser = netsurf.browser;
  netsurf = recurseIntoAttrs (import ../applications/networking/browsers/netsurf { inherit pkgs; });

  nvi = import ../applications/editors/nvi {
    inherit fetchurl stdenv ncurses;
  };

  openoffice = import ../applications/office/openoffice {
    inherit fetchurl stdenv pam python tcsh libxslt perl zlib libjpeg
      expat pkgconfig freetype fontconfig libwpd libxml2 db4 sablotron
      curl libsndfile flex zip unzip libmspack getopt file neon cairo
      which icu jdk ant cups openssl bison boost gperf cppunit;
    inherit (xlibs) libXaw libXext libX11 libXtst libXi libXinerama;
    inherit (gtkLibs) gtk;
    inherit (perlPackages) ArchiveZip CompressZlib;
    inherit (gnome) GConf ORBit2;
  };

  opera = import ../applications/networking/browsers/opera {
    inherit fetchurl zlib glibc stdenv makeDesktopItem;
    inherit (xlibs) libX11 libSM libICE libXt libXext;
    qt = qt3;
  };

  pan = import ../applications/networking/newsreaders/pan {
    inherit fetchurl stdenv pkgconfig perl pcre gmime gettext;
    inherit (gtkLibs) gtk;
    spellChecking = false;
  };

  panotools = import ../applications/graphics/panotools {
    inherit stdenv fetchsvn libpng libjpeg libtiff automake libtool autoconf;
  };

  pavucontrol = import ../applications/audio/pavucontrol {
    inherit fetchurl stdenv pkgconfig pulseaudio libsigcxx
      libcanberra intltool gettext;
    inherit (gtkLibs) gtkmm;
    inherit (gnome) libglademm;
  };

  paraview = import ../applications/graphics/paraview {
    inherit fetchurl cmake qt4;
    stdenv = stdenv2;
  };

  partitionManager = import ../tools/misc/partition-manager {
    inherit fetchurl stdenv lib cmake pkgconfig gettext parted libuuid perl;
    kde = kde44;
    qt = qt4;
  };

  pidgin = import ../applications/networking/instant-messengers/pidgin {
    inherit fetchurl stdenv pkgconfig perl perlXMLParser libxml2 nss nspr farsight2 python
      gtkspell aspell gettext ncurses avahi dbus dbus_glib lib intltool libidn;
    openssl = if (getConfig ["pidgin" "openssl"] true) then openssl else null;
    gnutls = if (getConfig ["pidgin" "gnutls"] false) then gnutls else null;
    GStreamer = gst_all.gstreamer;
    inherit (gtkLibs) gtk;
    inherit (gnome) startupnotification;
    inherit (xlibs) libXScrnSaver;
    inherit (gst_all) gstPluginsBase;
  };

  pidginlatex = composedArgsAndFun (import ../applications/networking/instant-messengers/pidgin-plugins/pidgin-latex) {
    inherit fetchurl stdenv pkgconfig ghostscript pidgin texLive;
    imagemagick = imagemagickBig;
    inherit (gtkLibs) glib gtk;
  };

  pidginlatexSF = builderDefsPackage
    (import ../applications/networking/instant-messengers/pidgin-plugins/pidgin-latex/pidgin-latex-sf.nix)
    {
      inherit pkgconfig pidgin texLive imagemagick which;
      inherit (gtkLibs) glib gtk;
    };

  pidginotr = import ../applications/networking/instant-messengers/pidgin-plugins/otr {
    inherit fetchurl stdenv libotr pidgin;
  };

  pinfo = import ../applications/misc/pinfo {
    inherit fetchurl stdenv ncurses readline;
  };

  pqiv = import ../applications/graphics/pqiv {
    inherit fetchurl stdenv getopt which pkgconfig;
    inherit (gtkLibs) gtk;
  };

  # perhaps there are better apps for this task? It's how I had configured my preivous system.
  # And I don't want to rewrite all rules
  procmail = import ../applications/misc/procmail {
    inherit fetchurl stdenv autoconf;
  };

  pstree = import ../applications/misc/pstree {
    inherit stdenv fetchurl;
  };

  pythonmagick = import ../applications/graphics/PythonMagick {
    inherit fetchurl stdenv pkgconfig imagemagick boost python;
  };

  qemu = import ../applications/virtualization/qemu/0.12.3.nix {
    inherit stdenv fetchurl SDL zlib which;
  };

  qemuSVN = import ../applications/virtualization/qemu/svn-6642.nix {
    inherit fetchsvn SDL zlib which stdenv;
  };

  qemuImage = composedArgsAndFun (import ../applications/virtualization/qemu/linux-img/0.2.nix) {
    inherit builderDefs fetchurl stdenv;
  };

  qtpfsgui = import ../applications/graphics/qtpfsgui {
    inherit fetchurl stdenv exiv2 libtiff fftw qt4 ilmbase;
    openexr = openexr_1_6_1;
  };

  rapidsvn = import ../applications/version-management/rapidsvn {
    inherit fetchurl stdenv wxGTK subversion apr aprutil python;
  };

  ratpoison = import ../applications/window-managers/ratpoison {
    inherit fetchurl stdenv fontconfig readline pkgconfig autoconf automake;
    inherit (xlibs) libX11 inputproto libXt libXpm libXft
      libXtst xextproto libXi;
  };

  rawtherapee = import ../applications/graphics/rawtherapee {
    inherit fetchsvn stdenv pkgconfig cmake lcms libiptcdata;
    inherit (gtkLibs) gtk gtkmm;
    inherit (xlibs) libXau libXdmcp pixman libpthreadstubs;
  };

  rcs = import ../applications/version-management/rcs {
    inherit fetchurl stdenv;
  };

  rdesktop = import ../applications/networking/remote/rdesktop {
    inherit fetchurl stdenv openssl;
    inherit (xlibs) libX11;
  };

  RealPlayer =
    (import ../applications/video/RealPlayer {
      inherit fetchurl stdenv;
      inherit (gtkLibs) glib pango atk gtk;
      inherit (xlibs) libX11;
      libstdcpp5 = gcc33.gcc;
    });

  rsync = import ../applications/networking/sync/rsync {
    inherit fetchurl stdenv acl perl;
    enableACLs = !stdenv.isDarwin;
  };

  rxvt = import ../applications/misc/rxvt {
    inherit lib fetchurl stdenv;
    inherit (xlibs) libXt libX11;
  };

  # = urxvt
  rxvt_unicode = makeOverridable (import ../applications/misc/rxvt_unicode) {
    inherit lib fetchurl stdenv perl ncurses;
    inherit (xlibs) libXt libX11 libXft;
    perlSupport = false;
  };

  sakura = import ../applications/misc/sakura {
    inherit stdenv fetchurl cmake pkgconfig gettext;
    inherit (gtkLibs) gtk;
    inherit (gnome) vte;
    inherit (xlibs) pixman;
  };

  sbagen = import ../applications/misc/sbagen {
    inherit fetchurl stdenv;
  };

  scribus = import ../applications/office/scribus {
    inherit fetchurl stdenv lib cmake pkgconfig freetype lcms libtiff libxml2
      cairo python cups fontconfig zlib libjpeg libpng;
    inherit (gnome) libart_lgpl;
    inherit (xlibs) libXau libXaw libXdmcp libXext libX11 libXtst libXi libXinerama libXrender;
    inherit (xorg) pixman libpthreadstubs;
    qt = qt3;
  };

  seg3d = import ../applications/graphics/seg3d {
    inherit fetchurl stdenv cmake itk mesa zlib libuuid;
    inherit (xlibs) libXft libXext libXi libXmu;
    wxGTK = wxGTK28.override {
      unicode = false;
    };
  };

  skype_linux = import ../applications/networking/skype {
    inherit fetchurl stdenv;
    inherit alsaLib freetype fontconfig zlib;
    qt = qt46;
    inherit (xlibs) libXext libX11 libXv libXScrnSaver libSM libICE
      libXi libXrender libXrandr;
    inherit (gtkLibs) glib;
  };

  slim = import ../applications/display-managers/slim {
    inherit fetchurl stdenv x11 libjpeg libpng freetype pam;
    inherit (xlibs) libXmu;
  };

  sndBase = builderDefsPackage (import ../applications/audio/snd) {
    inherit fetchurl stdenv stringsWithDeps lib fftw;
    inherit pkgconfig gmp gettext;
    inherit (xlibs) libXpm libX11;
    inherit (gtkLibs) gtk glib;
  };

  snd = sndBase.passthru.function {
    inherit guile mesa libtool jackaudio alsaLib;
  };

  sonicVisualizer = import ../applications/audio/sonic-visualizer {
    inherit fetchurl stdenv lib libsndfile libsamplerate bzip2 librdf
      rubberband jackaudio pulseaudio libmad
      libogg liblo alsaLib librdf_raptor librdf_rasqal redland fftw;
    inherit (vamp) vampSDK;
    qt = qt4;
  };

  sox = import ../applications/misc/audio/sox {
    inherit fetchurl stdenv lib composableDerivation;
    # optional features
    inherit alsaLib libao ffmpeg;
    inherit libsndfile libogg flac libmad lame libsamplerate;
    # Using the default nix ffmpeg I get this error when linking
    # .libs/libsox_la-ffmpeg.o: In function `audio_decode_frame':
    # /tmp/nix-7957-1/sox-14.0.0/src/ffmpeg.c:130: undefined reference to `avcodec_decode_audio2
    # That's why I'v added ffmpeg_svn
  };

  stumpwm = builderDefsPackage (import ../applications/window-managers/stumpwm) {
    inherit texinfo;
    clisp = clisp_2_44_1;
  };

  subversion = makeOverridable (import ../applications/version-management/subversion/default.nix) {
    inherit (pkgsOverriden) fetchurl stdenv apr aprutil expat swig zlib jdk python perl sqlite;
    neon = neon028;
    bdbSupport = getConfig ["subversion" "bdbSupport"] true;
    httpServer = getConfig ["subversion" "httpServer"] false;
    httpSupport = getConfig ["subversion" "httpSupport"] true;
    sslSupport = getConfig ["subversion" "sslSupport"] true;
    pythonBindings = getConfig ["subversion" "pythonBindings"] false;
    perlBindings = getConfig ["subversion" "perlBindings"] false;
    javahlBindings = supportsJDK && getConfig ["subversion" "javahlBindings"] false;
    compressionSupport = getConfig ["subversion" "compressionSupport"] true;
    httpd = pkgsOverriden.apacheHttpd;
  };

  svk = perlPackages.SVK;

  sylpheed = import ../applications/networking/mailreaders/sylpheed {
    inherit fetchurl stdenv pkgconfig openssl gpgme;
    inherit (gtkLibs) gtk;
    sslSupport = true;
    gpgSupport = true;
  };

  # linux only by now
  synergy = import ../applications/misc/synergy {
    inherit fetchurl sourceFromHead stdenv x11 automake autoconf;
    inherit (xlibs) xextproto libXtst inputproto libXi;
  };

  tahoelafs = import ../tools/networking/p2p/tahoe-lafs {
    inherit fetchurl lib unzip nettools buildPythonPackage;
    inherit (pythonPackages) twisted foolscap simplejson nevow zfec
      pycryptopp pysqlite darcsver setuptoolsTrial setuptoolsDarcs
      numpy;
  };

  tailor = builderDefsPackage (import ../applications/version-management/tailor) {
    inherit makeWrapper python;
  };

  tangogps = import ../applications/misc/tangogps {
    inherit fetchurl stdenv pkgconfig gettext curl libexif sqlite libxml2;
    inherit (gtkLibs) gtk;
    gconf = gnome.GConf;
  };

  /* does'nt work yet i686-linux only (32bit version)
  teamspeak_client = import ../applications/networking/instant-messengers/teamspeak/client.nix {
    inherit fetchurl stdenv;
    inherit glibc x11;
  };
  */

  taskJuggler = import ../applications/misc/taskjuggler {
    inherit stdenv fetchurl;
    inherit zlib libpng perl expat;
    qt = qt3;

    inherit (xlibs) libX11 libXext libSM libICE;

    # KDE support is not working yet.
    inherit (kde3) kdelibs kdebase;
    withKde = getPkgConfig "taskJuggler" "kde" false;
  };

  thinkingRock = import ../applications/misc/thinking-rock {
    inherit fetchurl stdenv;
  };

  thunderbird = thunderbird2;

  thunderbird2 = import ../applications/networking/mailreaders/thunderbird/2.x.nix {
    inherit fetchurl stdenv pkgconfig perl zip libjpeg libpng zlib cairo;
    inherit (gtkLibs) gtk;
    inherit (gnome) libIDL;
    inherit (xlibs) libXi;
  };

  thunderbird3 = lowPrio (import ../applications/networking/mailreaders/thunderbird/3.x.nix {
    inherit fetchurl stdenv pkgconfig perl python dbus_glib zip bzip2 alsaLib nspr;
    inherit (gtkLibs) gtk;
    inherit (gnome) libIDL;
  });

  timidity = import ../tools/misc/timidity {
    inherit fetchurl stdenv lib alsaLib composableDerivation jackaudio ncurses;
  };

  tkcvs = import ../applications/version-management/tkcvs {
    inherit stdenv fetchurl tcl tk;
  };

  tla = import ../applications/version-management/arch {
    inherit fetchurl stdenv diffutils gnutar gnupatch which;
  };

  transmission = import ../applications/networking/p2p/transmission {
    inherit stdenv fetchurl pkgconfig openssl curl intltool;
    inherit (gtkLibs) gtk;
  };

  twinkle = import ../applications/networking/twinkle {
    inherit fetchurl stdenv lib pkgconfig commoncpp2 ccrtp openssl speex libjpeg perl
      libzrtpcpp libsndfile libxml2 file readline alsaLib;
    qt = qt3;
    boost = boostFull;
    inherit (xlibs) libX11 libXaw libICE libXext;
  };

  unison = import ../applications/networking/sync/unison {
    inherit fetchurl stdenv ocaml lablgtk makeWrapper;
    inherit (xorg) xset fontschumachermisc;
  };

  uucp = import ../tools/misc/uucp {
    inherit fetchurl stdenv;
  };

  uzbl = builderDefsPackage (import ../applications/networking/browsers/uzbl) {
    inherit pkgconfig webkit makeWrapper;
    inherit (gtkLibs) gtk glib;
    libsoup = gnome28.libsoup;
  };

  uzblExperimental = builderDefsPackage
        (import ../applications/networking/browsers/uzbl/experimental.nix) {
    inherit pkgconfig webkit makeWrapper;
    inherit (gtkLibs) gtk glib;
    libsoup = gnome28.libsoup;
  };

  valknut = import ../applications/networking/p2p/valknut {
    inherit fetchurl stdenv perl x11 libxml2 libjpeg libpng openssl dclib;
    qt = qt3;
  };

  viewMtn = builderDefsPackage (import ../applications/version-management/viewmtn/0.10.nix)
  {
    inherit monotone flup cheetahTemplate highlight ctags
      makeWrapper graphviz which python;
  };

  vim = makeOverridable (import ../applications/editors/vim) {
    inherit fetchurl stdenv ncurses lib;
  };

  vimHugeX = vim.override {
    inherit pkgconfig
      perl python tcl;
    inherit (xlibs) libX11 libXext libSM libXpm
      libXt libXaw libXau;
    inherit (gtkLibs) glib gtk;

    # Looks like python and perl can conflict
    flags = ["hugeFeatures" "gtkGUI" "x11Support"
      /*"perlSupport"*/ "pythonSupport" "tclSupport"];
  };

  vim_configurable = import ../applications/editors/vim/configurable.nix {
    inherit fetchurl stdenv ncurses pkgconfig composableDerivation lib;
    inherit (xlibs) libX11 libXext libSM libXpm
        libXt libXaw libXau libXmu;
    inherit (gtkLibs) glib gtk;
    features = "huge"; # one of  tiny, small, normal, big or huge
    # optional features by passing
    # python
    # TODO mzschemeinterp perlinterp
    inherit python perl tcl ruby /*x11*/;

    # optional features by flags
    flags = [ "X11" ]; # only flag "X11" by now
  };

  vlc = import ../applications/video/vlc {
    inherit fetchurl stdenv perl xlibs zlib a52dec libmad faad2
      ffmpeg libdvdnav pkgconfig hal fribidi qt4 freefont_ttf
      libvorbis libtheora speex;
    dbus = dbus.libs;
    alsa = alsaLib;
  };

  vnstat = import ../applications/networking/vnstat {
    inherit fetchurl stdenv ncurses;
  };

  vorbisTools = import ../applications/audio/vorbis-tools {
    inherit fetchurl stdenv libogg libvorbis libao pkgconfig curl glibc
      speex flac;
  };

  vwm = import ../applications/window-managers/vwm {
    inherit fetchurl stdenv ncurses pkgconfig libviper libpseudo gpm glib libvterm;
  };

  w3m = import ../applications/networking/browsers/w3m {
    inherit fetchurl stdenv ncurses openssl boehmgc gettext zlib imlib2 x11;
    graphicsSupport = false;
  };

  # I'm keen on wmiimenu only  >wmii-3.5 no longer has it...
  wmiimenu = import ../applications/window-managers/wmii31 {
    libixp = libixp_for_wmii;
    inherit fetchurl /* fetchhg */ stdenv gawk;
    inherit (xlibs) libX11;
  };

  wmiiSnap = import ../applications/window-managers/wmii {
    libixp = libixp_for_wmii;
    inherit fetchurl /* fetchhg */ stdenv gawk;
    inherit (xlibs) libX11 xextproto libXt libXext;
    includeUnpack = getConfig ["stdenv" "includeUnpack"] false;
  };

  wordnet = import ../applications/misc/wordnet {
    inherit stdenv fetchurl tcl tk x11 makeWrapper;
  };

  wrapFirefox = browser: browserName: nameSuffix: import ../applications/networking/browsers/firefox/wrapper.nix {
    inherit stdenv nameSuffix makeWrapper makeDesktopItem browser browserName;
    plugins =
      let enableAdobeFlash = getConfig [ browserName "enableAdobeFlash" ] true;
      in
       ([]
        ++ lib.optional (!enableAdobeFlash) gnash
        ++ lib.optional enableAdobeFlash flashplayer
        # RealPlayer is disabled by default for legal reasons.
        ++ lib.optional (system != "i686-linux" && getConfig [browserName "enableRealPlayer"] false) RealPlayer
        ++ lib.optional (getConfig [browserName "enableMPlayer"] false) (MPlayerPlugin browser)
        ++ lib.optional (getConfig [browserName "enableGeckoMediaPlayer"] false) gecko_mediaplayer
        ++ lib.optional (supportsJDK && getConfig [browserName "jre"] false && jrePlugin ? mozillaPlugin) jrePlugin
       );
  };

  x11vnc = composedArgsAndFun (import ../tools/X11/x11vnc/0.9.3.nix) {
    inherit builderDefs openssl zlib libjpeg ;
    inherit (xlibs) libXfixes fixesproto libXdamage damageproto
      libX11 xproto libXtst libXinerama xineramaproto libXrandr randrproto
      libXext xextproto inputproto recordproto libXi renderproto
      libXrender;
  };

  x2vnc = composedArgsAndFun (import ../tools/X11/x2vnc/1.7.2.nix) {
    inherit builderDefs;
    inherit (xlibs) libX11 xproto xextproto libXext libXrandr randrproto;
  };

  xaos = builderDefsPackage (import ../applications/graphics/xaos) {
    inherit (xlibs) libXt libX11 libXext xextproto xproto;
    inherit gsl aalib zlib libpng intltool gettext perl;
  };

  xara = import ../applications/graphics/xara {
    inherit fetchurl stdenv autoconf automake libtool gettext cvs
      pkgconfig libxml2 zip libpng libjpeg shebangfix perl freetype;
    inherit (gtkLibs) gtk;
    wxGTK = wxGTK26;
  };

  xawtv = import ../applications/video/xawtv {
    inherit fetchurl stdenv ncurses libjpeg perl;
    inherit (xlibs) libX11 libXt libXft xproto libFS fontsproto libXaw libXpm libXext libSM libICE xextproto;
  };

  xchat = import ../applications/networking/irc/xchat {
    inherit fetchurl stdenv pkgconfig tcl;
    inherit (gtkLibs) gtk;
  };

  xchm = import ../applications/misc/xchm {
    inherit fetchurl stdenv chmlib wxGTK;
  };

  xcompmgr = import ../applications/window-managers/xcompmgr {
    inherit stdenv fetchurl pkgconfig;
    inherit (xlibs) libXcomposite libXfixes libXdamage libXrender;
  };

  xdg_utils = import ../tools/X11/xdg-utils {
    inherit stdenv fetchurl;
  };

  /* Doesn't work yet

  xen = builderDefsPackage (import ../applications/virtualization/xen) {
    inherit python e2fsprogs gnutls pkgconfig libjpeg
      ncurses SDL libvncserver zlib;
    texLive = if (getConfig ["xen" "texLive"] false) then texLive else null;
    graphviz = if (getConfig ["xen" "graphviz"] false) then graphviz else null;
    ghostscript = if (getConfig ["xen" "ghostscript"] false) then ghostscript else null;
  }; */

  xfig = import ../applications/graphics/xfig {
    stdenv = overrideGCC stdenv gcc34;
    inherit fetchurl makeWrapper x11 Xaw3d libpng libjpeg;
    inherit (xlibs) imake libXpm libXmu libXi libXp;
  };

  xineUI = import ../applications/video/xine-ui {
    inherit fetchurl stdenv pkgconfig xlibs xineLib libpng readline ncurses curl;
  };

  xmms = import ../applications/audio/xmms {
    inherit fetchurl libogg libvorbis alsaLib;
    inherit (gnome) esound;
    inherit (gtkLibs1x) glib gtk;
    stdenv = overrideGCC stdenv gcc34; # due to problems with gcc 4.x
  };

  xneur = import ../applications/misc/xneur {
    inherit fetchurl stdenv pkgconfig pcre libxml2 aspell imlib2
      xosd libnotify cairo;
    GStreamer=gst_all.gstreamer;
    inherit (xlibs) libX11 libXpm libXt libXext libXi;
    inherit (gtkLibs) glib gtk pango atk;
  };

  xneur_0_8 = import ../applications/misc/xneur/0.8.nix {
    inherit fetchurl stdenv pkgconfig pcre libxml2 aspell imlib2 xosd glib;
    GStreamer = gst_all.gstreamer;
    inherit (xlibs) libX11 libXpm libXt libXext;
  };

  xournal = builderDefsPackage (import ../applications/graphics/xournal) {
    inherit ghostscript fontconfig freetype zlib
      poppler popplerData autoconf automake
      libtool pkgconfig;
    inherit (xlibs) xproto libX11;
    inherit (gtkLibs) gtk atk pango glib;
    inherit (gnome) libgnomeprint libgnomeprintui
      libgnomecanvas;
  };

  xpdf = import ../applications/misc/xpdf {
    inherit fetchurl stdenv x11 freetype t1lib;
    motif = lesstif;
    base14Fonts = "${ghostscript}/share/ghostscript/fonts";
  };

  xpra = import ../tools/X11/xpra {
    inherit stdenv fetchurl pkgconfig python pygtk xlibs makeWrapper;
    inherit (gtkLibs) gtk;
    pyrex = pyrex095;
  };

  xscreensaver = makeOverridable (import ../applications/graphics/xscreensaver) {
    inherit stdenv fetchurl pkgconfig bc perl xlibs libjpeg mesa libxml2;
    inherit (gtkLibs) gtk;
    inherit (gnome) libglade;
  };

  xterm = import ../applications/misc/xterm {
    inherit fetchurl stdenv ncurses freetype pkgconfig;
    inherit (xlibs) libXaw xproto libXt libX11 libSM libICE libXext libXft luit;
  };

  xtrace = import ../tools/X11/xtrace {
    inherit stdenv fetchurl;
    inherit (xlibs) libX11;
  };

  xlaunch = import ../tools/X11/xlaunch {
    inherit stdenv;
    inherit (xorg) xorgserver;
  };

  xmacro = import ../tools/X11/xmacro {
    inherit fetchurl stdenv;
    inherit (xlibs) libX11 libXi libXtst xextproto inputproto;
  };

  xmove = import ../applications/misc/xmove {
    inherit fetchurl stdenv;
    inherit (xlibs) libX11 libXi imake libXau;
    inherit (xorg) xauth;
  };

  xnee = builderDefsPackage (import ../tools/X11/xnee) {
    inherit (gtkLibs) gtk;
    inherit (xlibs) libX11 libXtst xextproto libXext
      inputproto libXi xproto recordproto;
    inherit pkgconfig;
  };

  xvidcap = import ../applications/video/xvidcap {
    inherit fetchurl stdenv perl perlXMLParser pkgconfig gettext lame;
    inherit (gtkLibs) gtk;
    inherit (gnome) scrollkeeper libglade;
    inherit (xlibs) libXmu libXext libXfixes libXdamage libX11;
  };

  yate = import ../applications/misc/yate {
    inherit sox speex openssl automake autoconf pkgconfig;
    inherit fetchurl stdenv lib composableDerivation;
    qt = qt4;
  };

  # doesn't compile yet - in case someone else want's to continue ..
  qgis = (import ../applications/misc/qgis/1.0.1-2.nix) {
    inherit composableDerivation fetchsvn stdenv flex lib
            ncurses fetchurl perl cmake gdal geos proj x11
            gsl libpng zlib bison
            sqlite glibc fontconfig freetype /* use libc from stdenv ? - to lazy now - Marc */;
    inherit (xlibs) libSM libXcursor libXinerama libXrandr libXrender;
    inherit (xorg) libICE;
    qt = qt4;

    # optional features
    # grass = "not yet supported" # cmake -D WITH_GRASS=TRUE  and GRASS_PREFX=..
  };

  zapping = import ../applications/video/zapping {
    inherit fetchurl stdenv pkgconfig perl python
            gettext zvbi libjpeg libpng x11
            rte perlXMLParser;
    inherit (gnome) scrollkeeper libgnomeui libglade esound;
    inherit (xlibs) libXv libXmu libXext;
    teletextSupport = true;
    jpegSupport = true;
    pngSupport = true;
    recordingSupport = true;
  };


  ### GAMES

  ballAndPaddle = import ../games/ball-and-paddle {
    inherit fetchurl stdenv SDL SDL_image SDL_mixer SDL_ttf guile gettext;
  };

  bsdgames = import ../games/bsdgames {
    inherit fetchurl stdenv ncurses openssl flex bison miscfiles;
  };

  castleCombat = import ../games/castle-combat {
    inherit fetchurl stdenv python pygame twisted lib numeric makeWrapper;
  };

  construoBase = composedArgsAndFun (import ../games/construo/0.2.2.nix) {
    inherit stdenv fetchurl builderDefs
      zlib;
    inherit (xlibs) libX11 xproto;
  };

  construo = construoBase.passthru.function {
    inherit mesa freeglut;
  };

  eduke32 = import ../games/eduke32 {
    inherit stdenv fetchsvn SDL SDL_mixer unzip libvorbis mesa pkgconfig nasm makeDesktopItem;
    inherit (gtkLibs) gtk;
  };

  exult = import ../games/exult {
    inherit fetchurl SDL SDL_mixer zlib libpng unzip;
    stdenv = overrideGCC stdenv gcc42;
  };

  /*
  exultSnapshot = lowPrio (import ../games/exult/snapshot.nix {
    inherit fetchurl stdenv SDL SDL_mixer zlib libpng unzip
      autoconf automake libtool flex bison;
  });
  */

  fsg = import ../games/fsg {
    inherit stdenv fetchurl pkgconfig mesa;
    inherit (gtkLibs) glib gtk;
    inherit (xlibs) libX11 xproto;
    wxGTK = wxGTK28.override {unicode = false;};
  };

  fsgAltBuild = import ../games/fsg/alt-builder.nix {
    inherit stdenv fetchurl mesa;
    wxGTK = wxGTK28.override {unicode = false;};
    inherit (xlibs) libX11 xproto;
    inherit stringsWithDeps builderDefs;
  };

  gemrb = import ../games/gemrb {
    inherit fetchurl stdenv SDL openal freealut zlib libpng python;
  };

  gnuchess = builderDefsPackage (import ../games/gnuchess) {
    flex = flex2535;
  };

  gparted = import ../tools/misc/gparted {
    inherit fetchurl stdenv parted intltool gettext libuuid pkgconfig libxml2;
    inherit (gtkLibs) gtk glib gtkmm;
    inherit (gnome) gnomedocutils;
  };

  hexen = import ../games/hexen {
    inherit stdenv fetchurl SDL;
  };

  kobodeluxe = import ../games/kobodeluxe {
    inherit stdenv fetchurl SDL SDL_image;
  };

  lincity = builderDefsPackage (import ../games/lincity) {
    inherit (xlibs) libX11 libXext xextproto
      libICE libSM xproto;
    inherit libpng zlib;
  };

  micropolis = import ../games/micropolis {
    inherit lib fetchurl stdenv;
    inherit (xlibs) libX11 libXpm libXext xextproto;
    inherit byacc bash;
  };

  openttd = import ../games/openttd {
    inherit fetchurl stdenv SDL libpng;
    zlib = zlibStatic;
  };

  pioneers = import ../games/pioneers {
    inherit stdenv fetchurl pkgconfig intltool;
    inherit (gtkLibs) gtk /*glib gtkmm*/;
  };

  quake3demo = import ../games/quake3/wrapper {
    name = "quake3-demo-${quake3game.name}";
    description = "Demo of Quake 3 Arena, a classic first-person shooter";
    inherit fetchurl stdenv mesa makeWrapper;
    game = quake3game;
    paks = [quake3demodata];
  };

  quake3demodata = import ../games/quake3/demo {
    inherit fetchurl stdenv;
  };

  quake3game = import ../games/quake3/game {
    inherit fetchurl stdenv x11 SDL mesa openal;
  };

  rogue = import ../games/rogue {
    inherit fetchurl stdenv ncurses;
  };

  scummvm = import ../games/scummvm {
    inherit fetchurl stdenv SDL zlib mpeg2dec;
  };

  scorched3d = import ../games/scorched3d {
    inherit stdenv fetchurl mesa openal autoconf automake libtool freealut freetype fftw SDL SDL_net zlib libpng libjpeg;
    wxGTK = wxGTK26;
  };

  sgtpuzzles = builderDefsPackage (import ../games/sgt-puzzles) {
    inherit (gtkLibs) gtk;
    inherit pkgconfig fetchsvn perl;
    inherit (xlibs) libX11;
  };

  # You still can override by passing more arguments.
  spaceOrbit = composedArgsAndFun (import ../games/orbit/1.01.nix) {
    inherit fetchurl stdenv builderDefs mesa freeglut;
    inherit (gnome) esound;
    inherit (xlibs) libXt libX11 libXmu libXi libXext;
  };

  superTuxKart = import ../games/super-tux-kart {
    inherit fetchurl stdenv plib SDL openal freealut mesa
      libvorbis libogg gettext;
  };

  teeworlds = import ../games/teeworlds {
    inherit fetchurl stdenv python alsaLib mesa SDL;
    inherit (xlibs) libX11;
  };

  tennix = import ../games/tennix {
    inherit stdenv fetchurl SDL SDL_mixer SDL_image SDL_ttf;
  };

  /*tpm = import ../games/thePenguinMachine {
    inherit stdenv fetchurl pil pygame SDL;
    python24 = python;
  };*/

  ultimatestunts = import ../games/ultimatestunts {
    inherit stdenv fetchurl SDL mesa SDL_image freealut;
  };

  urbanterror = import ../games/urbanterror {
    inherit fetchurl stdenv unzip SDL mesa curl openal;
  };

  ut2004demo = import ../games/ut2004demo {
    inherit fetchurl stdenv xlibs mesa;
  };

  warsow = import ../games/warsow {
    inherit stdenv fetchurl unzip pkgconfig zlib curl libvorbis SDL
            mesa openal;
    inherit (xlibs) libXxf86dga libXxf86vm libXinerama;
    libjpeg = libjpeg62;
  };

  xboard = builderDefsPackage (import ../games/xboard) {
    inherit (xlibs) libX11 xproto libXt libXaw libSM
      libICE libXmu libXext libXpm;
    inherit gnuchess texinfo;
  };

  xsokoban = builderDefsPackage (import ../games/xsokoban) {
    inherit (xlibs) libX11 xproto libXpm libXt;
  };

  zdoom = import ../games/zdoom {
    inherit cmake stdenv fetchsvn SDL nasm p7zip zlib flac fmod libjpeg;
  };

  zoom = import ../games/zoom {
    inherit fetchurl stdenv perl expat freetype;
    inherit (xlibs) xlibs;
  };

  keen4 = import ../games/keen4 {
    inherit fetchurl stdenv dosbox unzip;
  };


  ### DESKTOP ENVIRONMENTS


  enlightenment = import ../desktops/enlightenment {
    inherit stdenv fetchurl pkgconfig x11 xlibs dbus imlib2 freetype;
  };

  gnome28 = recurseIntoAttrs (import ../desktops/gnome-2.28 pkgs);

  gnome = gnome28;

  kde3 = recurseIntoAttrs {

    kdelibs = import ../desktops/kde-3/kdelibs {
      inherit
        fetchurl xlibs zlib perl openssl pcre pkgconfig
        libjpeg libpng libtiff libxml2 libxslt libtool
        expat freetype bzip2 cups attr acl;
      stdenv = overrideGCC stdenv gcc43;
      qt = qt3;
    };

    kdebase = import ../desktops/kde-3/kdebase {
      inherit
        fetchurl pkgconfig x11 xlibs zlib libpng libjpeg perl
        openssl bzip2 fontconfig pam hal dbus glib;
      stdenv = overrideGCC stdenv gcc43;
      inherit (kde3) kdelibs;
      qt = qt3;
    };

    arts = import ../development/libraries/arts {
      inherit fetchurl stdenv pkgconfig;
      inherit (xlibs) libX11 libXext;
      inherit zlib libjpeg libpng perl;
      qt = qt3;
      inherit (gnome) glib;
      inherit (kde3) kdelibs;
    };

    k3b = import ../applications/misc/k3b {
      inherit stdenv fetchurl x11 zlib libpng libjpeg perl qt3;
      inherit (kde3) kdelibs;
    };

    kbasket = import ../applications/misc/kbasket {
      inherit fetchurl x11 zlib libpng libjpeg
        perl qt3 gpgme libgpgerror;
      stdenv = overrideGCC stdenv gcc43;
      inherit (kde3) kdelibs;
    };

    kile = import ../applications/editors/kile {
      inherit stdenv fetchurl perl zlib libpng libjpeg freetype expat;
      inherit (xlibs) libX11 libXt libXext libXrender libXft;
      inherit (kde3) arts kdelibs;
      qt = qt3;
    };

    kphone = import ../applications/networking/kphone {
      inherit fetchurl lib autoconf automake libtool pkgconfig openssl libpng alsaLib;
      qt = qt3;
      inherit (xlibs) libX11 libXext libXt libICE libSM;
      stdenv = overrideGCC stdenv gcc42; # I'm to lazy to clean up header files
    };

    kuickshow = import ../applications/graphics/kuickshow {
      inherit fetchurl stdenv libpng libjpeg libtiff libungif imlib expat perl;
      inherit (xlibs) libX11 libXext libSM;
      inherit (kde3) arts kdelibs;
      qt = qt3;
    };

    kcachegrind = import ../development/tools/misc/kcachegrind {
      inherit fetchurl stdenv zlib perl expat libpng libjpeg;
      inherit (xlibs) libX11 libXext libSM;
      inherit (kde3) kdelibs;
      qt = qt3;
    };

  };

  kde4 = kde44;

  kde44 = makeOverridable (import ../desktops/kde-4.4) (pkgs // {
    openexr = openexr_1_6_1;
  });

  ### SCIENCE

  xplanet = import ../applications/science/xplanet {
    inherit stdenv fetchurl lib pkgconfig freetype libpng libjpeg giflib libtiff;
    inherit (gtkLibs) pango;
  };

  ### SCIENCE/GEOMETRY

  drgeo = builderDefsPackage (import ../applications/science/geometry/drgeo) {
    inherit (gnome) libglade gtk;
    inherit libxml2 guile perl intltool libtool pkgconfig;
  };


  ### SCIENCE/BIOLOGY

  alliance = import ../applications/science/electronics/alliance {
    inherit fetchurl stdenv bison flex;
    inherit (xlibs) xproto libX11 libXt libXpm;
    motif = lesstif;
  };

  arb = import ../applications/science/biology/arb {
    inherit fetchurl readline libpng zlib x11 lesstif93 freeglut perl;
    inherit (xlibs) libXpm libXaw libX11 libXext libXt;
    inherit mesa glew libtiff lynx rxp sablotron jdk transfig gv gnuplot;
    lesstif = lesstif93;
    stdenv = overrideGCC stdenv gcc42;
  };

  biolib = import ../development/libraries/science/biology/biolib {
    inherit fetchurl stdenv readline perl cmake rLang zlib;
  };

  emboss = import ../applications/science/biology/emboss {
    inherit fetchurl stdenv readline perl libpng zlib;
    inherit (xorg) libX11 libXt;
  };

  mrbayes = import ../applications/science/biology/mrbayes {
    inherit fetchurl stdenv readline;
  };

  ncbiCTools = builderDefsPackage ../development/libraries/ncbi {
    inherit tcsh mesa lesstif;
    inherit (xlibs) libX11 libXaw xproto libXt libSM libICE
      libXmu libXext;
  };

  ncbi_tools = import ../applications/science/biology/ncbi-tools {
    inherit fetchurl stdenv cpio;
  };

  paml = import ../applications/science/biology/paml {
    inherit fetchurl stdenv;
  };

  /* slr = import ../applications/science/biology/slr {
    inherit fetchurl stdenv liblapack;
  }; */

  pal2nal = import ../applications/science/biology/pal2nal {
    inherit fetchurl stdenv perl paml;
  };


  ### SCIENCE/MATH

  atlas = import ../development/libraries/science/math/atlas {
    inherit fetchurl stdenv gfortran;
  };

  blas = import ../development/libraries/science/math/blas {
    inherit fetchurl stdenv gfortran;
  };

  content = builderDefsPackage ../applications/science/math/content {
    inherit mesa lesstif;
    inherit (xlibs) libX11 libXaw xproto libXt libSM libICE
      libXmu libXext libXcursor;
  };

  liblapack = import ../development/libraries/science/math/liblapack {
    inherit fetchurl stdenv gfortran blas;
  };


  ### SCIENCE/LOGIC

  coq = import ../applications/science/logic/coq {
    inherit stdenv fetchurl ocaml lablgtk ncurses;
    camlp5 = camlp5_transitional;
  };

  hol_light = import ../applications/science/logic/hol_light {
    inherit stdenv fetchurl ocaml_with_sources;
  };

  hol_light_binaries =
  import ../applications/science/logic/hol_light/binaries.nix {
    inherit stdenv ocaml_with_sources hol_light nettools openssh;
    dmtcp = dmtcp_devel;
  };

  # This is a special version of OCaml handcrafted especially for
  # hol_light it should be merged with the current expresion for ocaml
  # one day.
  ocaml_with_sources =
  import ../applications/science/logic/hol_light/ocaml-with-sources.nix {
    inherit stdenv fetchurl;
  };

  isabelle = import ../applications/science/logic/isabelle {
    inherit (pkgs) stdenv fetchurl nettools perl polyml emacs emacsPackages;
  };

  ssreflect = import ../applications/science/logic/ssreflect {
    inherit stdenv fetchurl ocaml coq;
    camlp5 = camlp5_transitional;
  };

  ### SCIENCE / ELECTRONICS

  ngspice = import ../applications/science/electronics/ngspice {
    inherit fetchurl stdenv readline;
  };

  gtkwave = import ../applications/science/electronics/gtkwave {
    inherit fetchurl stdenv gperf pkgconfig bzip2 xz;
    inherit (gtkLibs) gtk;
  };

  ### SCIENCE / MATH

  maxima = import ../applications/science/math/maxima {
    inherit fetchurl stdenv clisp;
  };

  wxmaxima = import ../applications/science/math/wxmaxima {
    inherit fetchurl stdenv maxima;
    inherit wxGTK;
  };

  scilab = (import ../applications/science/math/scilab) {
    inherit stdenv fetchurl lib gfortran;
    inherit (gtkLibs) gtk;
    inherit ncurses Xaw3d tcl tk ocaml x11;

    withXaw3d = false;
    withTk = true;
    withGtk = false;
    withOCaml = true;
    withX = true;
  };


  ### MISC

  atari800 = import ../misc/emulators/atari800 {
    inherit fetchurl stdenv unzip zlib SDL;
  };

  ataripp = import ../misc/emulators/atari++ {
    inherit fetchurl stdenv x11 SDL;
  };

  auctex = import ../misc/tex/auctex {
    inherit stdenv fetchurl emacs texLive;
  };

  busybox = makeOverridable (import ../misc/busybox) {
    inherit fetchurl stdenv;
    enableStatic = true;
  };

  cups = import ../misc/cups {
    inherit fetchurl stdenv pkgconfig zlib libjpeg libpng libtiff pam openssl dbus;
  };

  gutenprint = import ../misc/drivers/gutenprint {
    inherit fetchurl stdenv lib pkgconfig composableDerivation cups libtiff libpng
      openssl git gimp;
  };

  gutenprintBin = import ../misc/drivers/gutenprint/bin.nix {
    inherit fetchurl stdenv rpm cpio zlib;
  };

  cupsBjnp = import ../misc/cups/drivers/cups-bjnp {
    inherit fetchurl stdenv cups;
  };

  dblatex = import ../misc/tex/dblatex {
    inherit fetchurl stdenv python libxslt tetex;
  };

  dosbox = import ../misc/emulators/dosbox {
    inherit fetchurl stdenv SDL makeDesktopItem;
  };

  dpkg = import ../tools/package-management/dpkg {
    inherit fetchurl stdenv perl zlib bzip2;
  };

  electricsheep = import ../misc/screensavers/electricsheep {
    inherit fetchurl stdenv pkgconfig expat zlib libpng libjpeg xlibs;
  };

  foldingathome = import ../misc/foldingathome {
    inherit fetchurl stdenv;
  };

  freestyle = import ../misc/freestyle {
    inherit fetchurl freeglut qt4 libpng lib3ds libQGLViewer swig;
    inherit (xlibs) libXi;
    #stdenv = overrideGCC stdenv gcc41;
    inherit stdenv python;
  };

  gajim = builderDefsPackage (import ../applications/networking/instant-messengers/gajim) {
    inherit perl intltool pyGtkGlade gettext pkgconfig makeWrapper pygobject
      pyopenssl gtkspell libsexy pycrypto aspell pythonDBus pythonSexy
      docutils;
    dbus = dbus.libs;
    inherit (gnome) gtk libglade;
    inherit (xlibs) libXScrnSaver libXt xproto libXext xextproto libX11
      scrnsaverproto;
    python = pythonFull;
  };

  generator = import ../misc/emulators/generator {
    inherit fetchurl stdenv SDL nasm zlib bzip2 libjpeg;
    inherit (gtkLibs1x) gtk;
  };

  ghostscript = makeOverridable (import ../misc/ghostscript) {
    inherit fetchurl stdenv libjpeg libpng libtiff zlib x11 pkgconfig
      fontconfig cups openssl;
    x11Support = false;
    cupsSupport = getPkgConfig "ghostscript" "cups" true;
  };

  ghostscriptX = lowPrio (appendToName "with-X" (ghostscript.override {
    x11Support = true;
  }));

  gxemul = (import ../misc/gxemul) {
    inherit lib stdenv fetchurl composableDerivation;
    inherit (xlibs) libX11;
  };

  # using the new configuration style proposal which is unstable
  jackaudio = import ../misc/jackaudio {
    inherit composableDerivation
           ncurses lib stdenv fetchurl alsaLib pkgconfig;
    flags = [ "posix_shm" "timestamps" "alsa"];
  };

  keynav = import ../tools/X11/keynav {
    inherit stdenv fetchurl;
    inherit (xlibs) libX11 xextproto libXtst imake libXi libXext;
  };

  lazylist = import ../misc/tex/lazylist {
    inherit fetchurl stdenv tetex;
  };

  lilypond = import ../misc/lilypond {
    inherit fetchurl sourceFromHead stdenv lib automake autoconf
      ghostscript texinfo imagemagick texi2html guile python gettext
      perl bison pkgconfig texLive fontconfig freetype fontforge help2man;
    inherit (gtkLibs) pango;
    flex = flex2535;
  };

  martyr = import ../development/libraries/martyr {
    inherit stdenv fetchurl apacheAnt;
  };

  maven = import ../misc/maven/maven-1.0.nix {
    inherit stdenv fetchurl jdk;
  };

  maven2 = import ../misc/maven {
    inherit stdenv fetchurl jdk makeWrapper;
  };

  nix = makeOverridable (import ../tools/package-management/nix) {
    inherit fetchurl stdenv perl curl bzip2 openssl aterm;
    storeDir = getPkgConfig "nix" "storeDir" "/nix/store";
    stateDir = getPkgConfig "nix" "stateDir" "/nix/var";
  };

  # The bleeding edge.
  nixUnstable = nix;
  /*
  nixUnstable = makeOverridable (import ../tools/package-management/nix/unstable.nix) {
    inherit fetchurl stdenv perl curl bzip2 openssl aterm;
    storeDir = getPkgConfig "nix" "storeDir" "/nix/store";
    stateDir = getPkgConfig "nix" "stateDir" "/nix/var";
  };
  */

  # The SQLite branch.
  nixSqlite = lowPrio (makeOverridable (import ../tools/package-management/nix/sqlite.nix) {
    inherit fetchurl stdenv perl curl bzip2 openssl aterm sqlite;
    storeDir = getPkgConfig "nix" "storeDir" "/nix/store";
    stateDir = getPkgConfig "nix" "stateDir" "/nix/var";
  });

  nixCustomFun = src: preConfigure: enableScripts: configureFlags:
    import ../tools/package-management/nix/custom.nix {
      inherit fetchurl stdenv perl curl bzip2 openssl src preConfigure automake
        autoconf libtool configureFlags enableScripts lib bison libxml2;
      flex = flex2533;
      aterm = aterm25;
      db4 = db45;
      inherit docbook5_xsl libxslt docbook5 docbook_xml_dtd_43 w3m;
    };

  disnix = import ../tools/package-management/disnix {
    inherit stdenv fetchurl pkgconfig dbus_glib libxml2 libxslt getopt nixUnstable;
  };

  disnix_activation_scripts = import ../tools/package-management/disnix/activation-scripts {
    inherit stdenv fetchurl;
  };

  DisnixService = import ../tools/package-management/disnix/DisnixService {
    inherit stdenv fetchurl apacheAnt jdk axis2 dbus_java;
  };

  latex2html = import ../misc/tex/latex2html/default.nix {
    inherit fetchurl stdenv perl ghostscript netpbm;
    tex = tetex;
  };

  pgadmin = import ../applications/misc/pgadmin {
    inherit fetchurl stdenv postgresql libxml2 libxslt openssl;
    inherit wxGTK;
  };

  pgf = pgf2;

  # Keep the old PGF since some documents don't render properly with
  # the new one.
  pgf1 = import ../misc/tex/pgf/1.x.nix {
    inherit fetchurl stdenv;
  };

  pgf2 = import ../misc/tex/pgf/2.x.nix {
    inherit fetchurl stdenv;
  };

  polytable = import ../misc/tex/polytable {
    inherit fetchurl stdenv tetex lazylist;
  };

  psi = (import ../applications/networking/instant-messengers/psi) {
    inherit stdenv fetchurl zlib aspell sox pkgconfig qt4;
    inherit (xlibs) xproto libX11 libSM libICE;
    qca2 = kde4.qca2;
  };

  putty = import ../applications/networking/remote/putty {
    inherit stdenv fetchurl ncurses;
    inherit (gtkLibs1x) gtk;
  };

  rssglx = import ../misc/screensavers/rss-glx {
    inherit fetchurl stdenv x11 mesa pkgconfig imagemagick libtiff bzip2;
  };

  xlockmore = import ../misc/screensavers/xlockmore {
    inherit fetchurl stdenv x11 freetype;
    pam = if getPkgConfig "xlockmore" "pam" true then pam else null;
  };

  saneBackends = import ../misc/sane-backends {
    inherit fetchurl stdenv libusb;
    gt68xxFirmware = getConfig ["sane" "gt68xxFirmware"] null;
  };

  saneFrontends = import ../misc/sane-front {
    inherit fetchurl stdenv pkgconfig libusb saneBackends;
    inherit (gtkLibs) gtk;
    inherit (xlibs) libX11;
  };

  sourceAndTags = import ../misc/source-and-tags {
    inherit pkgs stdenv unzip lib ctags;
    hasktags = haskellPackages.myhasktags;
  };

  splix = import ../misc/cups/drivers/splix {
    inherit stdenv fetchurl cups zlib;
  };

  synaptics = import ../misc/synaptics {
    inherit fetchurl stdenv pkgconfig;
    inherit (xlibs) libX11 libXi libXext pixman xf86inputevdev;
    inherit (xorg) xorgserver;
  };

  tetex = import ../misc/tex/tetex {
    inherit fetchurl stdenv flex bison zlib libpng ncurses ed;
  };

  tex4ht = import ../misc/tex/tex4ht {
    inherit fetchurl stdenv tetex;
  };

  texFunctions = import ../misc/tex/nix {
    inherit stdenv perl tetex graphviz ghostscript makeFontsConf imagemagick runCommand lib;
    inherit (haskellPackages) lhs2tex;
  };

  texLive = builderDefsPackage (import ../misc/tex/texlive) {
    inherit builderDefs zlib bzip2 ncurses libpng ed
      gd t1lib freetype icu perl ruby expat curl
      libjpeg bison python fontconfig;
    inherit (xlibs) libXaw libX11 xproto libXt libXpm
      libXmu libXext xextproto libSM libICE;
    flex = flex2535;
    ghostscript = ghostscriptX;
  };

  /* Look in configurations/misc/raskin.nix for usage example (around revisions
  where TeXLive was added)

  (texLiveAggregationFun {
    paths = [texLive texLiveExtra texLiveCMSuper
      texLiveBeamer
    ];
  })

  You need to use texLiveAggregationFun to regenerate, say, ls-R (TeX-related file list)
  Just installing a few packages doesn't work.
  */
  texLiveAggregationFun =
    (builderDefsPackage (import ../misc/tex/texlive/aggregate.nix));

  texLiveContext = builderDefsPackage (import ../misc/tex/texlive/context.nix) {
    inherit texLive;
  };

  texLiveExtra = builderDefsPackage (import ../misc/tex/texlive/extra.nix) {
    inherit texLive;
  };

  texLiveCMSuper = builderDefsPackage (import ../misc/tex/texlive/cm-super.nix) {
    inherit texLive;
  };

  texLiveLatexXColor = builderDefsPackage (import ../misc/tex/texlive/xcolor.nix) {
    inherit texLive;
  };

  texLivePGF = builderDefsPackage (import ../misc/tex/texlive/pgf.nix) {
    inherit texLiveLatexXColor texLive;
  };

  texLiveBeamer = builderDefsPackage (import ../misc/tex/texlive/beamer.nix) {
    inherit texLiveLatexXColor texLivePGF texLive;
  };

  toolbuslib = import ../development/libraries/toolbuslib {
    inherit stdenv fetchurl aterm;
  };

  trac = import ../misc/trac {
    inherit stdenv fetchurl python clearsilver makeWrapper
      sqlite subversion;
    inherit (pythonPackages) pysqlite;
  };

  vice = import ../misc/emulators/vice {
    inherit stdenv fetchurl lib perl gettext libpng giflib libjpeg alsaLib readline mesa;
    inherit pkgconfig SDL makeDesktopItem autoconf automake;
    inherit (gtkLibs) gtk;
  };

  wine =
    # Wine cannot be built in 64-bit; use a 32-bit build instead.
    import ../misc/emulators/wine {
      inherit (pkgsi686Linux) fetchurl stdenv bison mesa ncurses
        libpng libjpeg alsaLib lcms xlibs freetype
        fontconfig fontforge libxml2 libxslt openssl;
      flex = pkgsi686Linux.flex2535;
    };

  xosd = import ../misc/xosd {
    inherit fetchurl stdenv;
    inherit (xlibs) libX11 libXext libXt xextproto xproto;
  };

  xsane = import ../misc/xsane {
    inherit fetchurl stdenv pkgconfig libusb
      saneBackends saneFrontends;
    inherit (gtkLibs) gtk;
    inherit (xlibs) libX11;
  };

  yafc = import ../applications/networking/yafc {
    inherit fetchurl stdenv readline openssh;
  };

  myEnvFun = import ../misc/my-env {
    inherit substituteAll pkgs;
    inherit (stdenv) mkDerivation;
  };

  misc = import ../misc/misc.nix { inherit pkgs stdenv; };

}; in pkgs<|MERGE_RESOLUTION|>--- conflicted
+++ resolved
@@ -2009,24 +2009,9 @@
     cross = assert crossSystem != null; crossSystem;
   };
 
-<<<<<<< HEAD
-  gcc44_realCross = makeOverridable (import ../development/compilers/gcc-4.4) {
-    inherit stdenv fetchurl texinfo gmp mpfr /* ppl cloogppl */ noSysDirs
-        gettext which;
-    binutilsCross = binutilsCross;
-    libcCross = libcCross;
-    profiledCompiler = false;
-    enableMultilib = false;
-    # cross-building for ultrasparc in 4.4.3 will require disabling shared due to a gcc bug.
-    # http://gcc.gnu.org/bugzilla/show_bug.cgi?id=41818
-    enableShared = if (crossSystem.arch == "sparc64") then false else true;
-    crossStageStatic = false;
-    cross = assert crossSystem != null; crossSystem;
-  };
-=======
   gcc44_realCross = lib.addMetaAttrs { platforms = []; }
     (makeOverridable (import ../development/compilers/gcc-4.4) {
-      inherit stdenv fetchurl texinfo gmp mpfr ppl cloogppl noSysDirs
+      inherit stdenv fetchurl texinfo gmp mpfr /* ppl cloogppl */ noSysDirs
           gettext which;
       binutilsCross = binutilsCross;
       libcCross = libcCross;
@@ -2035,7 +2020,6 @@
       crossStageStatic = false;
       cross = assert crossSystem != null; crossSystem;
     });
->>>>>>> 93d2b4b7
 
   gccCrossStageStatic = wrapGCCCross {
     gcc = forceBuildDrv (lib.addMetaAttrs { platforms = []; } (
@@ -3857,11 +3841,7 @@
   };
 
   gmp =
-<<<<<<< HEAD
     if false then # XXX: stdenv.system == "i686-darwin" then
-=======
-    if stdenv.system == "i686-darwin" then
->>>>>>> 93d2b4b7
       # GMP 4.3.2 is broken on Darwin, so use 4.3.1.
       makeOverridable (import ../development/libraries/gmp/4.3.1.nix) {
         inherit stdenv fetchurl m4;
