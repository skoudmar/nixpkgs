--- conflicted
+++ resolved
@@ -532,13 +532,11 @@
 
   colour = callPackage ../development/libraries/haskell/colour {};
 
-<<<<<<< HEAD
   comonad_1_1_1_6 = callPackage ../development/libraries/haskell/comonad/1.1.1.6.nix {};
 
-  comonad = callPackage ../development/libraries/haskell/comonad/default.nix {};
-=======
   comonad = callPackage ../development/libraries/haskell/comonad {};
->>>>>>> da63b3d2
+
+  comonadTransformers_2_1_2 = callPackage ../development/libraries/haskell/comonad-transformers/2.1.2.nix {};
 
   comonadTransformers = callPackage ../development/libraries/haskell/comonad-transformers {};
 
@@ -550,11 +548,6 @@
 
   configurator = callPackage ../development/libraries/haskell/configurator {};
 
-<<<<<<< HEAD
-  contravariant = callPackage ../development/libraries/haskell/contravariant {};
-
-=======
->>>>>>> da63b3d2
   convertible = callPackage ../development/libraries/haskell/convertible {
     time = self.time_1_1_3;
   };
@@ -1316,11 +1309,11 @@
 
   sendfile = callPackage ../development/libraries/haskell/sendfile {};
 
-  semigroupoids = callPackage ../development/libraries/haskell/semigroupoids {
-    comonad = self.comonad_1_1_1_6;
-  };
-
   semigroups = callPackage ../development/libraries/haskell/semigroups {};
+
+  semigroupoids_1_3_4 = callPackage ../development/libraries/haskell/semigroupoids/1.3.4.nix {
+    comonad = self.comonad_1_1_16;
+  };
 
   semigroupoids = callPackage ../development/libraries/haskell/semigroupoids {};
 
