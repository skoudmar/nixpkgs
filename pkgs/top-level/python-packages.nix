--- conflicted
+++ resolved
@@ -8058,11 +8058,6 @@
 
   tappy = callPackage ../development/python-modules/tappy { };
 
-<<<<<<< HEAD
-  tarman = callPackage ../development/python-modules/tarman { };
-
-=======
->>>>>>> 2b5910ac
   tasklib = callPackage ../development/python-modules/tasklib { };
 
   taskw = callPackage ../development/python-modules/taskw { };
